--- conflicted
+++ resolved
@@ -59,11 +59,7 @@
 
 module "psoxy" {
   # source = "../../modular-examples/aws-google-workspace"
-<<<<<<< HEAD
-  source = "git::https://github.com/worklytics/psoxy//infra/modular-examples/aws-google-workspace?ref=rc-v0.4.42"
-=======
   source = "git::https://github.com/worklytics/psoxy//infra/modular-examples/aws-google-workspace?ref=rc-v0.4.43"
->>>>>>> 05d2b778
 
   aws_account_id                 = var.aws_account_id
   aws_assume_role_arn            = var.aws_assume_role_arn # role that can test the instances (lambdas)
