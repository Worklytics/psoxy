--- conflicted
+++ resolved
@@ -41,21 +41,7 @@
   source = "../../modules/worklytics-connector-specs"
   # source = "git::https://github.com/worklytics/psoxy//infra/modules/worklytics-connector-specs?ref=v0.4.6"
 
-<<<<<<< HEAD
-  enabled_connectors = [
-    "gdirectory",
-    "gcal",
-    "gmail",
-    "gdrive",
-    "google-chat",
-    "google-meet",
-    "asana",
-    "slack-discovery-api",
-    "zoom",
-  ]
-=======
   enabled_connectors            = var.enabled_connectors
->>>>>>> 6efd2809
   google_workspace_example_user = var.google_workspace_example_user
 }
 
