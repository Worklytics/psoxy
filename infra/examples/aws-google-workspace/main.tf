terraform {
  required_providers {
    # for the infra that will host Psoxy instances
    aws = {
      source  = "hashicorp/aws"
      version = "~> 4.12"
    }

    # for the API connections to Google Workspace
    google = {
      version = ">= 3.74, <= 4.0"
    }
  }

  # if you leave this as local, you should backup/commit your TF state files
  backend "local" {
  }
}

# NOTE: you need to provide credentials. usual way to do this is to set env vars:
#        AWS_ACCESS_KEY_ID and AWS_SECRET_ACCESS_KEY
# see https://registry.terraform.io/providers/hashicorp/aws/latest/docs#authentication for more
# information as well as alternative auth approaches
provider "aws" {
  region = var.aws_region

  assume_role {
    role_arn = var.aws_assume_role_arn
  }
  allowed_account_ids = [
    var.aws_account_id
  ]
}

module "psoxy-aws" {
  # source = "../../modules/aws" # to bind with local
  source = "git::https://github.com/worklytics/psoxy//infra/modules/aws?ref=v0.4.0-rc"

  aws_account_id                 = var.aws_account_id
  psoxy_base_dir                 = var.psoxy_base_dir
  caller_aws_arns                = var.caller_aws_arns
  caller_gcp_service_account_ids = var.caller_gcp_service_account_ids
}

# holds SAs + keys needed to connect to Google Workspace APIs
resource "google_project" "psoxy-google-connectors" {
  name            = "Worklytics Connectors%{if var.environment_name != ""} - ${var.environment_name}%{endif}"
  project_id      = var.gcp_project_id
  billing_account = var.gcp_billing_account_id
  folder_id       = var.gcp_folder_id # if project is at top-level of your GCP organization, rather than in a folder, comment this line out
  # org_id          = var.gcp_org_id # if project is in a GCP folder, this value is implicit and this line should be commented out
}

locals {
  # Google Workspace Sources; add/remove as you wish, or toggle 'enabled' flag
  google_workspace_sources = {
    # GDirectory connections are a PRE-REQ for gmail, gdrive, and gcal connections. remove only
    # if you plan to directly connect Directory to worklytics (without proxy). such a scenario is
    # used for customers who care primarily about pseudonymizing PII of external subjects with whom
    # they collaborate in GMail/GCal/Gdrive. the Directory does not contain PII of subjects external
    # to the Google Workspace, so may be directly connected in such scenarios.
    "gdirectory" : {
      enabled : true,
      source_kind : "gdirectory",
      display_name : "Google Directory"
      apis_consumed : [
        "admin.googleapis.com"
      ]
      oauth_scopes_needed : [
        "https://www.googleapis.com/auth/admin.directory.user.readonly",
        "https://www.googleapis.com/auth/admin.directory.user.alias.readonly",
        "https://www.googleapis.com/auth/admin.directory.domain.readonly",
        "https://www.googleapis.com/auth/admin.directory.group.readonly",
        "https://www.googleapis.com/auth/admin.directory.group.member.readonly",
        "https://www.googleapis.com/auth/admin.directory.orgunit.readonly",
        "https://www.googleapis.com/auth/admin.directory.rolemanagement.readonly"
      ]
    }
    "gcal" : {
      enabled : true,
      source_kind : "gcal",
      display_name : "Google Calendar"
      apis_consumed : [
        "calendar-json.googleapis.com"
      ]
      oauth_scopes_needed : [
        "https://www.googleapis.com/auth/calendar.readonly"
      ]
    }
    "gmail" : {
      enabled : true,
      source_kind : "gmail",
      display_name : "GMail"
      apis_consumed : [
        "gmail.googleapis.com"
      ]
      oauth_scopes_needed : [
        "https://www.googleapis.com/auth/gmail.metadata"
      ]
    }
    "google-chat" : {
      enabled : true,
      source_kind : "google-chat",
      display_name : "Google Chat"
      apis_consumed : [
        "admin.googleapis.com"
      ]
      oauth_scopes_needed : [
        "https://www.googleapis.com/auth/admin.reports.audit.readonly"
      ]
    }
    "gdrive" : {
      enabled : true,
      source_kind : "gdrive",
      display_name : "Google Drive"
      apis_consumed : [
        "drive.googleapis.com"
      ]
      oauth_scopes_needed : [
        "https://www.googleapis.com/auth/drive.metadata.readonly"
      ]
    }
    "google-meet" : {
      enabled : true,
      source_kind : "google-meet",
      display_name : "Google Meet"
      apis_consumed : [
        "admin.googleapis.com"
      ]
      oauth_scopes_needed : [
        "https://www.googleapis.com/auth/admin.reports.audit.readonly"
      ]
    }
  }
  enabled_google_workspace_sources = { for id, spec in local.google_workspace_sources : id => spec if spec.enabled }
  base_config_path                 = "${var.psoxy_base_dir}/configs/"
}

module "google-workspace-connection" {
  for_each = local.enabled_google_workspace_sources

  # source = "../../modules/google-workspace-dwd-connection"
  source = "git::https://github.com/worklytics/psoxy//infra/modules/google-workspace-dwd-connection?ref=v0.4.0-rc"



  project_id                   = google_project.psoxy-google-connectors.project_id
  connector_service_account_id = "psoxy-${each.key}"
  display_name                 = "Psoxy Connector - ${each.value.display_name}${var.connector_display_name_suffix}"
  apis_consumed                = each.value.apis_consumed
  oauth_scopes_needed          = each.value.oauth_scopes_needed

  depends_on = [
    module.psoxy-aws,
    google_project.psoxy-google-connectors
  ]
}

module "google-workspace-connection-auth" {
  for_each = local.enabled_google_workspace_sources

  # source = "../../modules/gcp-sa-auth-key-aws-secret"
  source = "git::https://github.com/worklytics/psoxy//infra/modules/gcp-sa-auth-key-aws-secret?ref=v0.4.0-rc"

  service_account_id = module.google-workspace-connection[each.key].service_account_id
  secret_id          = "PSOXY_${replace(upper(each.key), "-", "_")}_SERVICE_ACCOUNT_KEY"
}

module "psoxy-google-workspace-connector" {
  for_each = local.enabled_google_workspace_sources

  # source = "../../modules/aws-psoxy-rest"
  source = "git::https://github.com/worklytics/psoxy//infra/modules/aws-psoxy-instance?ref=v0.4.0-rc"

  function_name        = "psoxy-${each.key}"
  source_kind          = each.key
  path_to_function_zip = module.psoxy-aws.path_to_deployment_jar
  function_zip_hash    = module.psoxy-aws.deployment_package_hash
  path_to_config       = "${local.base_config_path}/${each.key}.yaml"
  api_caller_role_arn  = module.psoxy-aws.api_caller_role_arn
  aws_assume_role_arn  = var.aws_assume_role_arn
  example_api_calls    = []
  aws_account_id       = var.aws_account_id
  # from next version
  #path_to_repo_root    = var.proxy_base_dir

  parameters = [
    module.psoxy-aws.salt_secret,
    module.google-workspace-connection-auth[each.key].key_secret
  ]
}


module "worklytics-psoxy-connection-google-workspace" {
  for_each = local.enabled_google_workspace_sources

  # source = "../../modules/worklytics-psoxy-connection-aws"
  source = "git::https://github.com/worklytics/psoxy//infra/modules/worklytics-psoxy-connection-aws?ref=v0.4.0-rc"


  psoxy_endpoint_url = module.psoxy-google-workspace-connector[each.key].endpoint_url
  display_name       = "${each.value.display_name} via Psoxy${var.connector_display_name_suffix}"
  aws_region         = var.aws_region
<<<<<<< HEAD
  aws_role_arn       = module.psoxy-aws.api_caller_role_arn
=======
  aws_role_arn       = var.aws_assume_role_arn
}


# BEGIN LONG ACCESS AUTH CONNECTORS

locals {
  oauth_long_access_connectors = {
    slack-discovery-api = {
      enabled : true
      source_kind : "slack"
      display_name : "Slack Discovery API"
      example_api_calls : []
    },
    zoom = {
      enabled : true
      source_kind : "zoom"
      display_name : "Zoom"
      example_api_calls : ["/v2/users"]
    }
  }
  enabled_oauth_long_access_connectors = { for k, v in local.oauth_long_access_connectors : k => v if v.enabled }
  base_config_path                     = "${var.psoxy_base_dir}configs/"
}

# Create secret (later filled by customer)
resource "aws_ssm_parameter" "long-access-token-secret" {
  for_each = local.enabled_oauth_long_access_connectors

  name        = "PSOXY_${upper(replace(each.key, "-", "_"))}_ACCESS_TOKEN"
  type        = "SecureString"
  description = "The long lived token for `psoxy-${each.key}`"
  value       = sensitive("TODO: fill me with a real token!! (via AWS console)")

  lifecycle {
    ignore_changes = [
      value # we expect this to be filled via Console, so don't want to overwrite it with the dummy value if changed
    ]
  }
}

module "aws-psoxy-long-auth-connectors" {
  for_each = local.enabled_oauth_long_access_connectors

  # source = "../../modules/aws-psoxy-rest"
  source = "git::https://github.com/worklytics/psoxy//infra/modules/aws-psoxy-instance?ref=v0.4.0-rc"


  function_name        = "psoxy-${each.key}"
  path_to_function_zip = module.psoxy-aws.path_to_deployment_jar
  function_zip_hash    = module.psoxy-aws.deployment_package_hash
  path_to_config       = "${local.base_config_path}/${each.value.source_kind}.yaml"
  aws_assume_role_arn  = var.aws_assume_role_arn
  aws_account_id       = var.aws_account_id
  api_caller_role_arn  = module.psoxy-aws.api_caller_role_arn
  source_kind          = each.value.source_kind
  path_to_repo_root    = var.psoxy_base_dir


  parameters = [
    module.psoxy-aws.salt_secret,
    aws_ssm_parameter.long-access-token-secret[each.key]
  ]
  example_api_calls = each.value.example_api_calls

}

module "worklytics-psoxy-connection" {
  for_each = local.enabled_oauth_long_access_connectors

  # source = "../../modules/worklytics-psoxy-connection-aws"
  source = "git::https://github.com/worklytics/psoxy//infra/modules/worklytics-psoxy-connection-aws?ref=v0.4.0-rc"

  psoxy_endpoint_url = module.aws-psoxy-long-auth-connectors[each.key].endpoint_url
  display_name       = "${each.value.display_name} via Psoxy${var.connector_display_name_suffix}"
  aws_region         = var.aws_region
  aws_role_arn       = module.psoxy-aws.api_caller_role_arn
}

# END LONG ACCESS AUTH CONNECTORS


module "psoxy-hris" {
  # source = "../../modules/aws-psoxy-bulk"
  source = "git::https://github.com/worklytics/psoxy//infra/modules/aws-bulk?ref=v0.4.0-rc"

  aws_account_id          = var.aws_account_id
  aws_assume_role_arn     = var.aws_assume_role_arn
  instance_id             = "hris"
  source_kind             = "hris"
  aws_region              = var.aws_region
  path_to_function_zip    = module.psoxy-aws.path_to_deployment_jar
  function_zip_hash       = module.psoxy-aws.deployment_package_hash
  path_to_config          = "${var.psoxy_base_dir}configs/hris.yaml"
  api_caller_role_arn     = module.psoxy-aws.api_caller_role_arn
  api_caller_role_name    = module.psoxy-aws.api_caller_role_name
  psoxy_base_dir          = var.psoxy_base_dir
>>>>>>> c01495de
}<|MERGE_RESOLUTION|>--- conflicted
+++ resolved
@@ -201,10 +201,7 @@
   psoxy_endpoint_url = module.psoxy-google-workspace-connector[each.key].endpoint_url
   display_name       = "${each.value.display_name} via Psoxy${var.connector_display_name_suffix}"
   aws_region         = var.aws_region
-<<<<<<< HEAD
   aws_role_arn       = module.psoxy-aws.api_caller_role_arn
-=======
-  aws_role_arn       = var.aws_assume_role_arn
 }
 
 
@@ -301,5 +298,4 @@
   api_caller_role_arn     = module.psoxy-aws.api_caller_role_arn
   api_caller_role_name    = module.psoxy-aws.api_caller_role_name
   psoxy_base_dir          = var.psoxy_base_dir
->>>>>>> c01495de
 }