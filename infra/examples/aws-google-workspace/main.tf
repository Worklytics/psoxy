--- conflicted
+++ resolved
@@ -33,27 +33,13 @@
 }
 
 module "psoxy-aws" {
-<<<<<<< HEAD
-  # source = "../../modules/aws" # to bind with local
-  source = "git::https://github.com/worklytics/psoxy//infra/modules/aws?ref=v0.4.0-beta.1"
-=======
-  source = "git::https://github.com/worklytics/psoxy//infra/modules/aws?ref=v0.3.0-beta.4"
->>>>>>> d77a74d6
+  source = "../../modules/aws" # to bind with local
+  # source = "git::https://github.com/worklytics/psoxy//infra/modules/aws?ref=v0.3.0-beta.5"
 
   caller_aws_account_id   = var.caller_aws_account_id
   caller_external_user_id = var.caller_external_user_id
   aws_account_id          = var.aws_account_id
-<<<<<<< HEAD
-  path_to_psoxy_java      = "../../../java"
-=======
-}
-
-module "psoxy-package" {
-  source = "git::https://github.com/worklytics/psoxy//infra/modules/psoxy-package?ref=v0.3.0-beta.4"
-
-  implementation     = "aws"
-  path_to_psoxy_java = "${var.psoxy_base_dir}/java"
->>>>>>> d77a74d6
+  psoxy_base_dir          = var.psoxy_base_dir
 }
 
 # holds SAs + keys needed to connect to Google Workspace APIs
@@ -153,12 +139,9 @@
 module "google-workspace-connection" {
   for_each = local.enabled_google_workspace_sources
 
-<<<<<<< HEAD
   # source = "../../modules/google-workspace-dwd-connection"
-  source = "git::https://github.com/worklytics/psoxy//infra/modules/google-workspace-dwd-connection?ref=v0.4.0-beta.1"
-=======
-  source = "git::https://github.com/worklytics/psoxy//infra/modules/google-workspace-dwd-connection?ref=v0.3.0-beta.4"
->>>>>>> d77a74d6
+  source = "git::https://github.com/worklytics/psoxy//infra/modules/google-workspace-dwd-connection?ref=v0.3.0-beta.5"
+
 
   project_id                   = google_project.psoxy-google-connectors.project_id
   connector_service_account_id = "psoxy-${each.key}"
@@ -175,12 +158,8 @@
 module "google-workspace-connection-auth" {
   for_each = local.enabled_google_workspace_sources
 
-<<<<<<< HEAD
   # source = "../../modules/gcp-sa-auth-key-aws-secret"
-  source = "git::https://github.com/worklytics/psoxy//infra/modules/gcp-sa-auth-key-aws-secret?ref=v0.4.0-beta.1"
-=======
-  source = "git::https://github.com/worklytics/psoxy//infra/modules/gcp-sa-auth-key-aws-secret?ref=v0.3.0-beta.4"
->>>>>>> d77a74d6
+  source = "git::https://github.com/worklytics/psoxy//infra/modules/gcp-sa-auth-key-aws-secret?ref=v0.3.0-beta.5"
 
   service_account_id = module.google-workspace-connection[each.key].service_account_id
   secret_id          = "PSOXY_${replace(upper(each.key), "-", "_")}_SERVICE_ACCOUNT_KEY"
@@ -189,47 +168,34 @@
 module "psoxy-google-workspace-connector" {
   for_each = local.enabled_google_workspace_sources
 
-<<<<<<< HEAD
   source = "../../modules/aws-psoxy-rest"
-  # source = "git::https://github.com/worklytics/psoxy//infra/modules/aws-psoxy-rest?ref=v0.4.0-beta.1"
+  # source = "git::https://github.com/worklytics/psoxy//infra/modules/aws-psoxy-instance?ref=v0.3.0-beta.5"
 
   function_name        = "psoxy-${each.key}"
   source_kind          = each.key
   path_to_function_zip = module.psoxy-aws.path_to_deployment_jar
   function_zip_hash    = module.psoxy-aws.deployment_package_hash
-  path_to_config       = "../../../configs/${each.key}.yaml"
+  path_to_config       = "${local.base_config_path}/configs/${each.key}.yaml"
   api_caller_role_arn  = module.psoxy-aws.api_caller_role_arn
   api_caller_role_name = module.psoxy-aws.api_caller_role_name
   aws_assume_role_arn  = var.aws_assume_role_arn
-=======
-  source = "git::https://github.com/worklytics/psoxy//infra/modules/aws-psoxy-instance?ref=v0.3.0-beta.4"
-
-  function_name        = "psoxy-${each.key}"
-  source_kind          = each.key
-  path_to_function_zip = module.psoxy-package.path_to_deployment_jar
-  function_zip_hash    = module.psoxy-package.deployment_package_hash
-  path_to_config       = "${local.base_config_path}/${each.key}.yaml"
-  aws_assume_role_arn  = var.aws_assume_role_arn
+  example_api_calls    = []
   aws_account_id       = var.aws_account_id
->>>>>>> d77a74d6
 
   parameters = [
     module.psoxy-aws.salt_secret,
     module.google-workspace-connection-auth[each.key].key_secret
   ]
-  example_api_calls = []
+
 }
 
 
 module "worklytics-psoxy-connection-google-workspace" {
   for_each = local.enabled_google_workspace_sources
 
-<<<<<<< HEAD
   source = "../../modules/worklytics-psoxy-connection-aws"
-  # source = "git::https://github.com/worklytics/psoxy//infra/modules/worklytics-psoxy-connection-aws?ref=v0.4.0-beta.1"
-=======
-  source = "git::https://github.com/worklytics/psoxy//infra/modules/worklytics-psoxy-connection-aws?ref=v0.3.0-beta.4"
->>>>>>> d77a74d6
+  # source = "git::https://github.com/worklytics/psoxy//infra/modules/worklytics-psoxy-connection-aws?ref=v0.3.0-beta.5"
+
 
   psoxy_endpoint_url = module.psoxy-google-workspace-connector[each.key].endpoint_url
   display_name       = "${each.value.display_name} via Psoxy${var.connector_display_name_suffix}"
