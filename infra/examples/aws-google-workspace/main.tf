# example configuration of Psoxy deployment for Google Workspace-based organization into AWS

terraform {
  required_providers {
    # for the infra that will host Psoxy instances
    aws = {
      source  = "hashicorp/aws"
      version = "~> 4.12"
    }

    # for the API connections to Google Workspace
    google = {
      version = ">= 3.74, <= 5.0"
    }
  }

  # if you leave this as local, you should backup/commit your TF state files
  backend "local" {
  }
}

# NOTE: you need to provide credentials. usual way to do this is to set env vars:
#        AWS_ACCESS_KEY_ID and AWS_SECRET_ACCESS_KEY
# see https://registry.terraform.io/providers/hashicorp/aws/latest/docs#authentication for more
# information as well as alternative auth approaches
provider "aws" {
  region = var.aws_region

  assume_role {
    role_arn = var.aws_assume_role_arn
  }
  allowed_account_ids = [
    var.aws_account_id
  ]
}

# holds SAs + keys needed to connect to Google Workspace APIs
resource "google_project" "psoxy-google-connectors" {
  name            = "Worklytics Connect%{if var.environment_name != ""} - ${var.environment_name}%{endif}"
  project_id      = var.gcp_project_id
  billing_account = var.gcp_billing_account_id
  folder_id       = var.gcp_folder_id # if project is at top-level of your GCP organization, rather than in a folder, comment this line out
  # org_id          = var.gcp_org_id # if project is in a GCP folder, this value is implicit and this line should be commented out
}

module "psoxy-aws-google-workspace" {
  source = "../../modular-examples/aws-google-workspace"
  # source = "git::https://github.com/worklytics/psoxy//infra/modular-examples/aws-google-workspace?ref=v0.4.8"

  aws_account_id                 = var.aws_account_id
  aws_assume_role_arn            = var.aws_assume_role_arn # role that can test the instances (lambdas)
  aws_region                     = var.aws_region
  psoxy_base_dir                 = var.psoxy_base_dir
  caller_aws_arns                = var.caller_aws_arns
  caller_gcp_service_account_ids = var.caller_gcp_service_account_ids
  environment_name               = var.environment_name
  connector_display_name_suffix  = var.connector_display_name_suffix
  enabled_connectors             = var.enabled_connectors
  non_production_connectors      = var.non_production_connectors
  custom_bulk_connectors         = var.custom_bulk_connectors
  lookup_table_builders          = var.lookup_table_builders
  gcp_project_id                 = google_project.psoxy-google-connectors.project_id
  google_workspace_example_user  = var.google_workspace_example_user

  depends_on = [
    google_project.psoxy-google-connectors
  ]
}

<<<<<<< HEAD
# if you generated these, you may want them to import back into your data warehouse
output "lookup_tables" {
  value = module.psoxy-aws-google-workspace.lookup_tables
=======
module "google-workspace-connection-auth" {
  for_each = module.worklytics_connector_specs.enabled_google_workspace_connectors

  # source = "../../modules/gcp-sa-auth-key"
  source = "git::https://github.com/worklytics/psoxy//infra/modules/gcp-sa-auth-key?ref=v0.4.7"

  service_account_id = module.google-workspace-connection[each.key].service_account_id
}

module "sa-key-secrets" {
  for_each = module.worklytics_connector_specs.enabled_google_workspace_connectors

  # source = "../../modules/aws-ssm-secrets"
  source = "git::https://github.com/worklytics/psoxy//infra/modules/aws-ssm-secrets?ref=v0.4.7"
  # other possibly implementations:
  # source = "../../modules/hashicorp-vault-secrets"
  # source = "git::https://github.com/worklytics/psoxy//infra/modules/hashicorp-vault-secrets?ref=v0.4.4"

  secrets = {
    "PSOXY_${replace(upper(each.key), "-", "_")}_SERVICE_ACCOUNT_KEY" : {
      value       = module.google-workspace-connection-auth[each.key].key_value
      description = "GCP service account key for ${each.key} connector"
    }
  }
}

module "psoxy-google-workspace-connector" {
  for_each = module.worklytics_connector_specs.enabled_google_workspace_connectors

  # source = "../../modules/aws-psoxy-rest"
  source = "git::https://github.com/worklytics/psoxy//infra/modules/aws-psoxy-rest?ref=v0.4.7"

  function_name                         = "psoxy-${each.key}"
  source_kind                           = each.key
  path_to_function_zip                  = module.psoxy-aws.path_to_deployment_jar
  function_zip_hash                     = module.psoxy-aws.deployment_package_hash
  path_to_config                        = "${local.base_config_path}/${each.key}.yaml"
  api_caller_role_arn                   = module.psoxy-aws.api_caller_role_arn
  aws_assume_role_arn                   = var.aws_assume_role_arn
  aws_account_id                        = var.aws_account_id
  path_to_repo_root                     = var.psoxy_base_dir
  example_api_calls                     = each.value.example_api_calls
  example_api_calls_user_to_impersonate = each.value.example_api_calls_user_to_impersonate
  global_parameter_arns                 = module.global_secrets.secret_arns
  todo_step                             = module.google-workspace-connection[each.key].next_todo_step

  environment_variables =  merge(each.value.environment_variables,
    {
    IS_DEVELOPMENT_MODE = contains(var.non_production_connectors, each.key)
  })
}


module "worklytics-psoxy-connection-google-workspace" {
  for_each = module.worklytics_connector_specs.enabled_google_workspace_connectors

  # source = "../../modules/worklytics-psoxy-connection-aws"
  source = "git::https://github.com/worklytics/psoxy//infra/modules/worklytics-psoxy-connection-aws?ref=v0.4.7"

  psoxy_instance_id  = each.key
  psoxy_endpoint_url = module.psoxy-google-workspace-connector[each.key].endpoint_url
  display_name       = "${each.value.display_name} via Psoxy${var.connector_display_name_suffix}"
  aws_region         = var.aws_region
  aws_role_arn       = module.psoxy-aws.api_caller_role_arn
  todo_step          = module.psoxy-google-workspace-connector[each.key].next_todo_step
}


# BEGIN LONG ACCESS AUTH CONNECTORS
# Create secure parameters (later filled by customer)
# Can be later passed on to a module and store in other vault if needed
locals {
  long_access_parameters = { for entry in module.worklytics_connector_specs.enabled_oauth_secrets_to_create : "${entry.connector_name}.${entry.secret_name}" => entry }
  long_access_parameters_by_connector = { for k, spec in module.worklytics_connector_specs.enabled_oauth_long_access_connectors :
    k => [for secret in spec.secured_variables : "${k}.${secret.name}"]
  }
}

resource "aws_ssm_parameter" "long-access-secrets" {
  for_each = { for entry in module.worklytics_connector_specs.enabled_oauth_secrets_to_create : "${entry.connector_name}.${entry.secret_name}" => entry }

  name        = "PSOXY_${upper(replace(each.value.connector_name, "-", "_"))}_${upper(each.value.secret_name)}"
  type        = "SecureString"
  description = "Stores the value of ${upper(each.value.secret_name)} for `psoxy-${each.value.connector_name}`"
  value       = sensitive("TODO: fill me with the proper value for ${upper(each.value.secret_name)}!! (via AWS console)")

  lifecycle {
    ignore_changes = [
      value # we expect this to be filled via Console, so don't want to overwrite it with the dummy value if changed
    ]
  }
}

module "parameter-fill-instructions" {
  for_each = local.long_access_parameters

  # source = "../../modules/aws-ssm-fill-md"
  source = "git::https://github.com/worklytics/psoxy//infra/modules/aws-ssm-fill-md?ref=v0.4.7"

  region         = var.aws_region
  parameter_name = aws_ssm_parameter.long-access-secrets[each.key].name
}

module "source_token_external_todo" {
  for_each = module.worklytics_connector_specs.enabled_oauth_long_access_connectors_todos

  # source = "../../modules/source-token-external-todo"
  source = "git::https://github.com/worklytics/psoxy//infra/modules/source-token-external-todo?ref=v0.4.7"

  source_id                         = each.key
  connector_specific_external_steps = each.value.external_token_todo
  todo_step                         = 1

  additional_steps = [for parameter_ref in local.long_access_parameters_by_connector[each.key] : module.parameter-fill-instructions[parameter_ref].todo_markdown]
}

module "aws-psoxy-long-auth-connectors" {
  for_each = module.worklytics_connector_specs.enabled_oauth_long_access_connectors

  # source = "../../modules/aws-psoxy-rest"
  source = "git::https://github.com/worklytics/psoxy//infra/modules/aws-psoxy-rest?ref=v0.4.7"

  function_name                  = "psoxy-${each.key}"
  path_to_function_zip           = module.psoxy-aws.path_to_deployment_jar
  function_zip_hash              = module.psoxy-aws.deployment_package_hash
  path_to_config                 = "${local.base_config_path}/${each.value.source_kind}.yaml"
  aws_assume_role_arn            = var.aws_assume_role_arn
  aws_account_id                 = var.aws_account_id
  api_caller_role_arn            = module.psoxy-aws.api_caller_role_arn
  source_kind                    = each.value.source_kind
  path_to_repo_root              = var.psoxy_base_dir
  example_api_calls              = each.value.example_api_calls
  reserved_concurrent_executions = each.value.reserved_concurrent_executions
  global_parameter_arns          = module.global_secrets.secret_arns
  function_parameters            = each.value.secured_variables
  todo_step                      = module.source_token_external_todo[each.key].next_todo_step

  environment_variables = {
    IS_DEVELOPMENT_MODE = contains(var.non_production_connectors, each.key)
  }
}

module "worklytics-psoxy-connection" {
  for_each = module.worklytics_connector_specs.enabled_oauth_long_access_connectors

  # source = "../../modules/worklytics-psoxy-connection-aws"
  source = "git::https://github.com/worklytics/psoxy//infra/modules/worklytics-psoxy-connection-aws?ref=v0.4.7"

  psoxy_instance_id  = each.key
  psoxy_endpoint_url = module.aws-psoxy-long-auth-connectors[each.key].endpoint_url
  display_name       = "${each.value.display_name} via Psoxy${var.connector_display_name_suffix}"
  aws_region         = var.aws_region
  aws_role_arn       = module.psoxy-aws.api_caller_role_arn
  todo_step          = module.aws-psoxy-long-auth-connectors[each.key].next_todo_step
}

# END LONG ACCESS AUTH CONNECTORS

module "psoxy-bulk" {
  for_each = merge(module.worklytics_connector_specs.enabled_bulk_connectors,
  var.custom_bulk_connectors)

  # source = "../../modules/aws-psoxy-bulk"
  source = "git::https://github.com/worklytics/psoxy//infra/modules/aws-psoxy-bulk?ref=v0.4.7"

  aws_account_id        = var.aws_account_id
  aws_assume_role_arn   = var.aws_assume_role_arn
  instance_id           = each.key
  source_kind           = each.value.source_kind
  aws_region            = var.aws_region
  path_to_function_zip  = module.psoxy-aws.path_to_deployment_jar
  function_zip_hash     = module.psoxy-aws.deployment_package_hash
  api_caller_role_arn   = module.psoxy-aws.api_caller_role_arn
  api_caller_role_name  = module.psoxy-aws.api_caller_role_name
  psoxy_base_dir        = var.psoxy_base_dir
  rules                 = each.value.rules
  global_parameter_arns = module.global_secrets.secret_arns
  environment_variables = {
    IS_DEVELOPMENT_MODE = contains(var.non_production_connectors, each.key)
  }
>>>>>>> 17063ff4
}<|MERGE_RESOLUTION|>--- conflicted
+++ resolved
@@ -67,190 +67,7 @@
   ]
 }
 
-<<<<<<< HEAD
 # if you generated these, you may want them to import back into your data warehouse
 output "lookup_tables" {
   value = module.psoxy-aws-google-workspace.lookup_tables
-=======
-module "google-workspace-connection-auth" {
-  for_each = module.worklytics_connector_specs.enabled_google_workspace_connectors
-
-  # source = "../../modules/gcp-sa-auth-key"
-  source = "git::https://github.com/worklytics/psoxy//infra/modules/gcp-sa-auth-key?ref=v0.4.7"
-
-  service_account_id = module.google-workspace-connection[each.key].service_account_id
 }
-
-module "sa-key-secrets" {
-  for_each = module.worklytics_connector_specs.enabled_google_workspace_connectors
-
-  # source = "../../modules/aws-ssm-secrets"
-  source = "git::https://github.com/worklytics/psoxy//infra/modules/aws-ssm-secrets?ref=v0.4.7"
-  # other possibly implementations:
-  # source = "../../modules/hashicorp-vault-secrets"
-  # source = "git::https://github.com/worklytics/psoxy//infra/modules/hashicorp-vault-secrets?ref=v0.4.4"
-
-  secrets = {
-    "PSOXY_${replace(upper(each.key), "-", "_")}_SERVICE_ACCOUNT_KEY" : {
-      value       = module.google-workspace-connection-auth[each.key].key_value
-      description = "GCP service account key for ${each.key} connector"
-    }
-  }
-}
-
-module "psoxy-google-workspace-connector" {
-  for_each = module.worklytics_connector_specs.enabled_google_workspace_connectors
-
-  # source = "../../modules/aws-psoxy-rest"
-  source = "git::https://github.com/worklytics/psoxy//infra/modules/aws-psoxy-rest?ref=v0.4.7"
-
-  function_name                         = "psoxy-${each.key}"
-  source_kind                           = each.key
-  path_to_function_zip                  = module.psoxy-aws.path_to_deployment_jar
-  function_zip_hash                     = module.psoxy-aws.deployment_package_hash
-  path_to_config                        = "${local.base_config_path}/${each.key}.yaml"
-  api_caller_role_arn                   = module.psoxy-aws.api_caller_role_arn
-  aws_assume_role_arn                   = var.aws_assume_role_arn
-  aws_account_id                        = var.aws_account_id
-  path_to_repo_root                     = var.psoxy_base_dir
-  example_api_calls                     = each.value.example_api_calls
-  example_api_calls_user_to_impersonate = each.value.example_api_calls_user_to_impersonate
-  global_parameter_arns                 = module.global_secrets.secret_arns
-  todo_step                             = module.google-workspace-connection[each.key].next_todo_step
-
-  environment_variables =  merge(each.value.environment_variables,
-    {
-    IS_DEVELOPMENT_MODE = contains(var.non_production_connectors, each.key)
-  })
-}
-
-
-module "worklytics-psoxy-connection-google-workspace" {
-  for_each = module.worklytics_connector_specs.enabled_google_workspace_connectors
-
-  # source = "../../modules/worklytics-psoxy-connection-aws"
-  source = "git::https://github.com/worklytics/psoxy//infra/modules/worklytics-psoxy-connection-aws?ref=v0.4.7"
-
-  psoxy_instance_id  = each.key
-  psoxy_endpoint_url = module.psoxy-google-workspace-connector[each.key].endpoint_url
-  display_name       = "${each.value.display_name} via Psoxy${var.connector_display_name_suffix}"
-  aws_region         = var.aws_region
-  aws_role_arn       = module.psoxy-aws.api_caller_role_arn
-  todo_step          = module.psoxy-google-workspace-connector[each.key].next_todo_step
-}
-
-
-# BEGIN LONG ACCESS AUTH CONNECTORS
-# Create secure parameters (later filled by customer)
-# Can be later passed on to a module and store in other vault if needed
-locals {
-  long_access_parameters = { for entry in module.worklytics_connector_specs.enabled_oauth_secrets_to_create : "${entry.connector_name}.${entry.secret_name}" => entry }
-  long_access_parameters_by_connector = { for k, spec in module.worklytics_connector_specs.enabled_oauth_long_access_connectors :
-    k => [for secret in spec.secured_variables : "${k}.${secret.name}"]
-  }
-}
-
-resource "aws_ssm_parameter" "long-access-secrets" {
-  for_each = { for entry in module.worklytics_connector_specs.enabled_oauth_secrets_to_create : "${entry.connector_name}.${entry.secret_name}" => entry }
-
-  name        = "PSOXY_${upper(replace(each.value.connector_name, "-", "_"))}_${upper(each.value.secret_name)}"
-  type        = "SecureString"
-  description = "Stores the value of ${upper(each.value.secret_name)} for `psoxy-${each.value.connector_name}`"
-  value       = sensitive("TODO: fill me with the proper value for ${upper(each.value.secret_name)}!! (via AWS console)")
-
-  lifecycle {
-    ignore_changes = [
-      value # we expect this to be filled via Console, so don't want to overwrite it with the dummy value if changed
-    ]
-  }
-}
-
-module "parameter-fill-instructions" {
-  for_each = local.long_access_parameters
-
-  # source = "../../modules/aws-ssm-fill-md"
-  source = "git::https://github.com/worklytics/psoxy//infra/modules/aws-ssm-fill-md?ref=v0.4.7"
-
-  region         = var.aws_region
-  parameter_name = aws_ssm_parameter.long-access-secrets[each.key].name
-}
-
-module "source_token_external_todo" {
-  for_each = module.worklytics_connector_specs.enabled_oauth_long_access_connectors_todos
-
-  # source = "../../modules/source-token-external-todo"
-  source = "git::https://github.com/worklytics/psoxy//infra/modules/source-token-external-todo?ref=v0.4.7"
-
-  source_id                         = each.key
-  connector_specific_external_steps = each.value.external_token_todo
-  todo_step                         = 1
-
-  additional_steps = [for parameter_ref in local.long_access_parameters_by_connector[each.key] : module.parameter-fill-instructions[parameter_ref].todo_markdown]
-}
-
-module "aws-psoxy-long-auth-connectors" {
-  for_each = module.worklytics_connector_specs.enabled_oauth_long_access_connectors
-
-  # source = "../../modules/aws-psoxy-rest"
-  source = "git::https://github.com/worklytics/psoxy//infra/modules/aws-psoxy-rest?ref=v0.4.7"
-
-  function_name                  = "psoxy-${each.key}"
-  path_to_function_zip           = module.psoxy-aws.path_to_deployment_jar
-  function_zip_hash              = module.psoxy-aws.deployment_package_hash
-  path_to_config                 = "${local.base_config_path}/${each.value.source_kind}.yaml"
-  aws_assume_role_arn            = var.aws_assume_role_arn
-  aws_account_id                 = var.aws_account_id
-  api_caller_role_arn            = module.psoxy-aws.api_caller_role_arn
-  source_kind                    = each.value.source_kind
-  path_to_repo_root              = var.psoxy_base_dir
-  example_api_calls              = each.value.example_api_calls
-  reserved_concurrent_executions = each.value.reserved_concurrent_executions
-  global_parameter_arns          = module.global_secrets.secret_arns
-  function_parameters            = each.value.secured_variables
-  todo_step                      = module.source_token_external_todo[each.key].next_todo_step
-
-  environment_variables = {
-    IS_DEVELOPMENT_MODE = contains(var.non_production_connectors, each.key)
-  }
-}
-
-module "worklytics-psoxy-connection" {
-  for_each = module.worklytics_connector_specs.enabled_oauth_long_access_connectors
-
-  # source = "../../modules/worklytics-psoxy-connection-aws"
-  source = "git::https://github.com/worklytics/psoxy//infra/modules/worklytics-psoxy-connection-aws?ref=v0.4.7"
-
-  psoxy_instance_id  = each.key
-  psoxy_endpoint_url = module.aws-psoxy-long-auth-connectors[each.key].endpoint_url
-  display_name       = "${each.value.display_name} via Psoxy${var.connector_display_name_suffix}"
-  aws_region         = var.aws_region
-  aws_role_arn       = module.psoxy-aws.api_caller_role_arn
-  todo_step          = module.aws-psoxy-long-auth-connectors[each.key].next_todo_step
-}
-
-# END LONG ACCESS AUTH CONNECTORS
-
-module "psoxy-bulk" {
-  for_each = merge(module.worklytics_connector_specs.enabled_bulk_connectors,
-  var.custom_bulk_connectors)
-
-  # source = "../../modules/aws-psoxy-bulk"
-  source = "git::https://github.com/worklytics/psoxy//infra/modules/aws-psoxy-bulk?ref=v0.4.7"
-
-  aws_account_id        = var.aws_account_id
-  aws_assume_role_arn   = var.aws_assume_role_arn
-  instance_id           = each.key
-  source_kind           = each.value.source_kind
-  aws_region            = var.aws_region
-  path_to_function_zip  = module.psoxy-aws.path_to_deployment_jar
-  function_zip_hash     = module.psoxy-aws.deployment_package_hash
-  api_caller_role_arn   = module.psoxy-aws.api_caller_role_arn
-  api_caller_role_name  = module.psoxy-aws.api_caller_role_name
-  psoxy_base_dir        = var.psoxy_base_dir
-  rules                 = each.value.rules
-  global_parameter_arns = module.global_secrets.secret_arns
-  environment_variables = {
-    IS_DEVELOPMENT_MODE = contains(var.non_production_connectors, each.key)
-  }
->>>>>>> 17063ff4
-}