--- conflicted
+++ resolved
@@ -80,13 +80,8 @@
 }
 
 module "psoxy-aws" {
-<<<<<<< HEAD
-  source = "../../modules/aws" # to bind with local
-  # source = "git::https://github.com/worklytics/psoxy//infra/modules/aws?ref=v0.4.6"
-=======
   # source = "../../modules/aws" # to bind with local
   source = "git::https://github.com/worklytics/psoxy//infra/modules/aws?ref=v0.4.6"
->>>>>>> a63a56ba
 
   aws_account_id                 = var.aws_account_id
   psoxy_base_dir                 = var.psoxy_base_dir
@@ -145,13 +140,8 @@
 module "google-workspace-connection-auth" {
   for_each = module.worklytics_connector_specs.enabled_google_workspace_connectors
 
-<<<<<<< HEAD
   source = "../../modules/gcp-sa-auth-key"
-  # source = "git::https://github.com/worklytics/psoxy//infra/modules/gcp-sa-auth-key?ref=v0.4.4"
-=======
-  # source = "../../modules/gcp-sa-auth-key-aws-secret"
-  source = "git::https://github.com/worklytics/psoxy//infra/modules/gcp-sa-auth-key-aws-secret?ref=v0.4.6"
->>>>>>> a63a56ba
+  # source = "git::https://github.com/worklytics/psoxy//infra/modules/gcp-sa-auth-key?ref=v0.4.6"
 
   service_account_id = module.google-workspace-connection[each.key].service_account_id
 }
@@ -187,18 +177,8 @@
   path_to_repo_root                     = var.psoxy_base_dir
   example_api_calls                     = each.value.example_api_calls
   example_api_calls_user_to_impersonate = each.value.example_api_calls_user_to_impersonate
-<<<<<<< HEAD
   global_parameter_arns                 = module.global-secrets.secret_arns
-  function_parameters                   = [
-    {
-      name     = module.sa-key-secrets[each.key].secret_ids["PSOXY_${replace(upper(each.key), "-", "_")}_SERVICE_ACCOUNT_KEY"]
-      writable = false
-    }
-  ]
-=======
-  global_parameter_arns                 = module.psoxy-aws.global_parameters_arns
   todo_step                             = module.google-workspace-connection[each.key].next_todo_step
->>>>>>> a63a56ba
 }
 
 
