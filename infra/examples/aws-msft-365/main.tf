--- conflicted
+++ resolved
@@ -93,40 +93,9 @@
   value = module.psoxy.lookup_tables
 }
 
-<<<<<<< HEAD
 output "todos_1" {
   description = "List of todo steps to complete 1st, in markdown format."
   value       = join("\n", module.psoxy.todos_1)
-=======
-module "psoxy-msft-connector" {
-  for_each = local.enabled_msft_sources
-
-  source = "git::https://github.com/worklytics/psoxy//infra/modules/aws-psoxy-instance?ref=v0.3.0-beta.5"
-
-  function_name        = "psoxy-${each.key}"
-  source_kind          = each.value.source_kind
-  path_to_function_zip = module.psoxy-package.path_to_deployment_jar
-  function_zip_hash    = module.psoxy-package.deployment_package_hash
-  path_to_config       = "${local.base_config_path}/${each.value.source_kind}.yaml"
-  aws_assume_role_arn  = var.aws_assume_role_arn
-  example_api_calls    = each.value.example_calls
-  aws_account_id       = var.aws_account_id
-  environment_vars     = {
-    NEW_RELIC_ACCOUNT_ID             = var.new_relic_account_id
-    NEW_RELIC_PRIMARY_APPLICATION_ID = var.new_relic_account_id
-    NEW_RELIC_TRUSTED_ACCOUNT_ID     = var.new_relic_account_id
-  }
-  # from next version
-  #path_to_repo_root    = var.proxy_base_dir
-
-
-  parameters = concat(
-    module.private-key-aws-parameters[each.key].parameters,
-    [
-      module.psoxy-aws.salt_secret,
-    ]
-  )
->>>>>>> 82f39d21
 }
 
 output "todos_2" {
@@ -136,5 +105,5 @@
 
 output "todos_3" {
   description = "List of todo steps to complete 3rd, in markdown format."
-  value       = join("\n", module.psoxy.todos_3)
+  value = join("\n", module.psoxy.todos_3)
 }