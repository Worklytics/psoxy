--- conflicted
+++ resolved
@@ -317,19 +317,6 @@
   # source = "../../modules/aws-psoxy-bulk"
   source = "git::https://github.com/worklytics/psoxy//infra/modules/aws-bulk?ref=v0.4.0-rc"
 
-<<<<<<< HEAD
-  aws_account_id          = var.aws_account_id
-  aws_assume_role_arn     = var.aws_assume_role_arn
-  instance_id             = "hris"
-  source_kind             = "hris"
-  aws_region              = var.aws_region
-  path_to_function_zip    = module.psoxy-aws.path_to_deployment_jar
-  function_zip_hash       = module.psoxy-aws.deployment_package_hash
-  path_to_config          = "${var.psoxy_base_dir}configs/hris.yaml"
-  api_caller_role_arn     = module.psoxy-aws.api_caller_role_arn
-  api_caller_role_name    = module.psoxy-aws.api_caller_role_name
-  psoxy_base_dir          = var.psoxy_base_dir
-=======
   aws_account_id       = var.aws_account_id
   aws_assume_role_arn  = var.aws_assume_role_arn
   instance_id          = "hris"
@@ -341,5 +328,4 @@
   api_caller_role_arn  = module.psoxy-aws.api_caller_role_arn
   api_caller_role_name = module.psoxy-aws.api_caller_role_name
   psoxy_base_dir       = var.psoxy_base_dir
->>>>>>> 1b4a4f66
 }