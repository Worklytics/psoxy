terraform {
  required_providers {
    # for the infra that will host Psoxy instances
    aws = {
      source  = "hashicorp/aws"
      version = "~> 4.12"
    }

    # for API connections to Microsoft 365
    azuread = {
      version = "~> 2.0"
    }
  }

  # if you leave this as local, you should backup/commit your TF state files
  backend "local" {
  }
}

# NOTE: you need to provide credentials. usual way to do this is to set env vars:
#        AWS_ACCESS_KEY_ID and AWS_SECRET_ACCESS_KEY
# see https://registry.terraform.io/providers/hashicorp/aws/latest/docs#authentication for more
# information as well as alternative auth approaches
provider "aws" {
  region = var.aws_region

  assume_role {
    role_arn = var.aws_assume_role_arn
  }
  allowed_account_ids = [
    var.aws_account_id
  ]
}

provider "azuread" {
  tenant_id = var.msft_tenant_id
}

locals {
  base_config_path = "${var.psoxy_base_dir}configs/"
  bulk_sources = {
    "hris" = {
      source_kind = "hris"
      rules = {
        columnsToRedact = [
        ]
        columnsToPseudonymize = [
          "employee_email",
          "employee_id",
          "manager_id",
          "manager_email",
        ]
      }
    },
    "qualtrics" = {
      source_kind = "qualtrics"
      rules = {
        columnsToRedact = []
        columnsToPseudonymize = [
          "employee_id"
        ]
      }
    }
  }
}

data "azuread_client_config" "current" {}

module "worklytics_connector_specs" {
  # source = "../../modules/worklytics-connector-specs"
  source = "git::https://github.com/worklytics/psoxy//infra/modules/worklytics-connector-specs?ref=v0.4.6"

  enabled_connectors = [
    "azure-ad",
    "outlook-cal",
    "outlook-mail",
    "asana",
    "slack-discovery-api",
    "zoom",
  ]

  msft_tenant_id = var.msft_tenant_id

  # this IS the correct ID for the user terraform is running as, which we assume is a user who's OK
  # to use the subject of examples. You can change it to any string you want.
  example_msft_user_guid = data.azuread_client_config.current.object_id
}

module "psoxy-aws" {
  # source = "../../modules/aws"
  source = "git::https://github.com/worklytics/psoxy//infra/modules/aws?ref=v0.4.6"

  aws_account_id                 = var.aws_account_id
  psoxy_base_dir                 = var.psoxy_base_dir
  caller_aws_arns                = var.caller_aws_arns
  caller_gcp_service_account_ids = var.caller_gcp_service_account_ids

  providers = {
    aws = aws
  }
}

<<<<<<< HEAD
module "secrets" {
  # source = "../../modules/aws-ssm-secrets"
  source = "git::https://github.com/worklytics/psoxy//infra/modules/aws-ssm-secrets?ref=v0.4.4"

  secrets = module.psoxy-aws.secrets
}

data "azuread_client_config" "current" {}



=======
>>>>>>> a63a56ba
module "msft-connection" {
  for_each = module.worklytics_connector_specs.enabled_msft_365_connectors

  #source = "../../modules/azuread-connection"
  source = "git::https://github.com/worklytics/psoxy//infra/modules/azuread-connection?ref=v0.4.6"

  display_name                      = "Psoxy Connector - ${each.value.display_name}${var.connector_display_name_suffix}"
  tenant_id                         = var.msft_tenant_id
  required_app_roles                = each.value.required_app_roles
  required_oauth2_permission_scopes = each.value.required_oauth2_permission_scopes
}

module "msft-connection-auth" {
  for_each = module.worklytics_connector_specs.enabled_msft_365_connectors

  # source = "../../modules/azuread-local-cert"
  source = "git::https://github.com/worklytics/psoxy//infra/modules/azuread-local-cert?ref=v0.4.6"

  application_object_id = module.msft-connection[each.key].connector.id
  rotation_days         = 60
  cert_expiration_days  = 180
  certificate_subject   = var.certificate_subject
}

module "private-key-aws-parameters" {
  for_each = module.worklytics_connector_specs.enabled_msft_365_connectors

  # source = "../../modules/private-key-aws-parameter"
  source = "git::https://github.com/worklytics/psoxy//infra/modules/private-key-aws-parameter?ref=v0.4.6"

  instance_id = each.key

  private_key_id = module.msft-connection-auth[each.key].private_key_id
  private_key    = module.msft-connection-auth[each.key].private_key
}

<<<<<<< HEAD
module "psoxy-msft-connector" {
  for_each = module.worklytics_connector_specs.enabled_msft_365_connectors

  # source = "../../modules/aws-psoxy-rest"
  source = "git::https://github.com/worklytics/psoxy//infra/modules/aws-psoxy-rest?ref=v0.4.5"

  function_name         = "psoxy-${each.key}"
  source_kind           = each.value.source_kind
  path_to_function_zip  = module.psoxy-aws.path_to_deployment_jar
  function_zip_hash     = module.psoxy-aws.deployment_package_hash
  path_to_config        = "${local.base_config_path}/${each.value.source_kind}.yaml"
  aws_assume_role_arn   = var.aws_assume_role_arn
  example_api_calls     = each.value.example_calls
  aws_account_id        = var.aws_account_id
  path_to_repo_root     = var.psoxy_base_dir
  api_caller_role_arn   = module.psoxy-aws.api_caller_role_arn
  global_parameter_arns = module.global-secrets.secret_arns
  local_parameter_arns  = [{

  }]

  environment_variables = {
    CLIENT_ID            = module.msft-connection[each.key].connector.application_id
    REFRESH_ENDPOINT     = module.worklytics_connector_specs.msft_365_refresh_endpoint
    PSEUDONYMIZE_APP_IDS = tostring(var.pseudonymize_app_ids)
  }
}

=======
>>>>>>> a63a56ba
# grant required permissions to connectors via Azure AD
# (requires terraform configuration being applied by an Azure User with privelleges to do this; it
#  usually requires a 'Global Administrator' for your tenant)
module "msft_365_grants" {
  for_each = module.worklytics_connector_specs.enabled_msft_365_connectors

  # source = "../../modules/azuread-grant-all-users"
  source = "git::https://github.com/worklytics/psoxy//infra/modules/azuread-grant-all-users?ref=v0.4.6"

  psoxy_instance_id        = each.key
  application_id           = module.msft-connection[each.key].connector.application_id
  oauth2_permission_scopes = each.value.required_oauth2_permission_scopes
  app_roles                = each.value.required_app_roles
  application_name         = each.key
  todo_step                = 1
}
module "psoxy-msft-connector" {
  for_each = module.worklytics_connector_specs.enabled_msft_365_connectors

  # source = "../../modules/aws-psoxy-rest"
  source = "git::https://github.com/worklytics/psoxy//infra/modules/aws-psoxy-rest?ref=v0.4.6"

  function_name         = "psoxy-${each.key}"
  source_kind           = each.value.source_kind
  path_to_config        = "${var.psoxy_base_dir}/configs/${each.value.source_kind}.yaml"
  path_to_function_zip  = module.psoxy-aws.path_to_deployment_jar
  function_zip_hash     = module.psoxy-aws.deployment_package_hash
  api_caller_role_arn   = module.psoxy-aws.api_caller_role_arn
  aws_assume_role_arn   = var.aws_assume_role_arn
  example_api_calls     = each.value.example_calls
  aws_account_id        = var.aws_account_id
  path_to_repo_root     = var.psoxy_base_dir
  todo_step             = module.msft_365_grants[each.key].next_todo_step
  global_parameter_arns = module.psoxy-aws.global_parameters_arns

  environment_variables = {
    IS_DEVELOPMENT_MODE  = "false"
    CLIENT_ID            = module.msft-connection[each.key].connector.application_id
    REFRESH_ENDPOINT     = module.worklytics_connector_specs.msft_token_refresh_endpoint
    PSEUDONYMIZE_APP_IDS = tostring(var.pseudonymize_app_ids)
  }
}

module "worklytics-psoxy-connection-msft-365" {
  for_each = module.worklytics_connector_specs.enabled_msft_365_connectors

  # source = "../../modules/worklytics-psoxy-connection-aws"
  source = "git::https://github.com/worklytics/psoxy//infra/modules/worklytics-psoxy-connection-aws?ref=v0.4.6"

  psoxy_instance_id  = each.key
  psoxy_endpoint_url = module.psoxy-msft-connector[each.key].endpoint_url
  display_name       = "${each.value.display_name} via Psoxy${var.connector_display_name_suffix}"
  aws_region         = var.aws_region
  aws_role_arn       = module.psoxy-aws.api_caller_role_arn
  todo_step          = module.psoxy-msft-connector[each.key].next_todo_step
}

# BEGIN AUTH CONNECTORS
# Create secure parameters (later filled by customer)
# Can be later passed on to a module and store in other vault if needed
resource "aws_ssm_parameter" "long-access-secrets" {
  for_each = { for entry in module.worklytics_connector_specs.enabled_oauth_secrets_to_create : "${entry.connector_name}.${entry.secret_name}" => entry }

  name        = "PSOXY_${upper(replace(each.value.connector_name, "-", "_"))}_${upper(each.value.secret_name)}"
  type        = "SecureString"
  description = "Stores the value of ${upper(each.value.secret_name)} for `psoxy-${each.value.connector_name}`"
  value       = sensitive("TODO: fill me with the proper value for ${upper(each.value.secret_name)}!! (via AWS console)")

  lifecycle {
    ignore_changes = [
      value # we expect this to be filled via Console, so don't want to overwrite it with the dummy value if changed
    ]
  }
}

module "source_token_external_todo" {
  for_each = module.worklytics_connector_specs.enabled_oauth_long_access_connectors_todos

  # source = "../../modules/source-token-external-todo"
  source = "git::https://github.com/worklytics/psoxy//infra/modules/source-token-external-todo?ref=v0.4.6"

  source_id                         = each.key
  host_cloud                        = "aws"
  connector_specific_external_steps = each.value.external_token_todo
  token_secret_id                   = aws_ssm_parameter.long-access-secrets["${each.key}.${each.value.secured_variables[0].name}"].name
  todo_step                         = 1
}

module "aws-psoxy-long-auth-connectors" {
  for_each = module.worklytics_connector_specs.enabled_oauth_long_access_connectors

  # source = "../../modules/aws-psoxy-rest"
  source = "git::https://github.com/worklytics/psoxy//infra/modules/aws-psoxy-rest?ref=v0.4.6"

  function_name                         = "psoxy-${each.key}"
  path_to_function_zip                  = module.psoxy-aws.path_to_deployment_jar
  function_zip_hash                     = module.psoxy-aws.deployment_package_hash
  path_to_config                        = "${local.base_config_path}${each.value.source_kind}.yaml"
  aws_assume_role_arn                   = var.aws_assume_role_arn
  aws_account_id                        = var.aws_account_id
  api_caller_role_arn                   = module.psoxy-aws.api_caller_role_arn
  source_kind                           = each.value.source_kind
  path_to_repo_root                     = var.psoxy_base_dir
  example_api_calls                     = each.value.example_api_calls
  example_api_calls_user_to_impersonate = each.value.example_api_calls_user_to_impersonate
  todo_step                             = module.source_token_external_todo[each.key].next_todo_step
  reserved_concurrent_executions        = each.value.reserved_concurrent_executions
  global_parameter_arns                 = module.psoxy-aws.global_parameters_arns
  function_parameters                   = each.value.secured_variables

<<<<<<< HEAD

  function_name                  = "psoxy-${each.key}"
  path_to_function_zip           = module.psoxy-aws.path_to_deployment_jar
  function_zip_hash              = module.psoxy-aws.deployment_package_hash
  path_to_config                 = "${local.base_config_path}/${each.value.source_kind}.yaml"
  aws_assume_role_arn            = var.aws_assume_role_arn
  aws_account_id                 = var.aws_account_id
  api_caller_role_arn            = module.psoxy-aws.api_caller_role_arn
  source_kind                    = each.value.source_kind
  path_to_repo_root              = var.psoxy_base_dir
  example_api_calls              = each.value.example_api_calls
  reserved_concurrent_executions = each.value.reserved_concurrent_executions
  global_parameter_arns          = module.psoxy-aws.global_parameters_arns
  local_parameter_arns           = [
  ]
=======
  environment_variables = {
    PSEUDONYMIZE_APP_IDS = tostring(var.pseudonymize_app_ids)
    # IS_DEVELOPMENT_MODE  = "false"
  }
>>>>>>> a63a56ba
}

module "worklytics-psoxy-connection-oauth-long-access" {
  for_each = module.worklytics_connector_specs.enabled_oauth_long_access_connectors

  # source = "../../modules/worklytics-psoxy-connection-aws"
  source = "git::https://github.com/worklytics/psoxy//infra/modules/worklytics-psoxy-connection-aws?ref=v0.4.6"

  psoxy_instance_id  = each.key
  psoxy_endpoint_url = module.aws-psoxy-long-auth-connectors[each.key].endpoint_url
  display_name       = "${each.value.display_name} via Psoxy${var.connector_display_name_suffix}"
  aws_region         = var.aws_region
  aws_role_arn       = module.psoxy-aws.api_caller_role_arn
  todo_step          = module.aws-psoxy-long-auth-connectors[each.key].next_todo_step
}

# END LONG ACCESS AUTH CONNECTORS

module "psoxy-bulk" {
  for_each = local.bulk_sources

  # source = "../../modules/aws-psoxy-bulk"
<<<<<<< HEAD
<<<<<<< HEAD
  source = "git::https://github.com/worklytics/psoxy//infra/modules/aws-psoxy-bulk?ref=v0.4.4"

  aws_account_id       = var.aws_account_id
  aws_assume_role_arn  = var.aws_assume_role_arn
  instance_id          = each.key
  source_kind          = each.value.source_kind
  aws_region           = var.aws_region
  path_to_function_zip = module.psoxy-aws.path_to_deployment_jar
  function_zip_hash    = module.psoxy-aws.deployment_package_hash
  api_caller_role_arn  = module.psoxy-aws.api_caller_role_arn
  api_caller_role_name = module.psoxy-aws.api_caller_role_name
  psoxy_base_dir       = var.psoxy_base_dir
  rules                = each.value.rules
=======
  source = "git::https://github.com/worklytics/psoxy//infra/modules/aws-psoxy-bulk?ref=v0.4.5"
=======
  source = "git::https://github.com/worklytics/psoxy//infra/modules/aws-psoxy-bulk?ref=v0.4.6"
>>>>>>> a63a56ba

  aws_account_id        = var.aws_account_id
  aws_assume_role_arn   = var.aws_assume_role_arn
  instance_id           = each.key
  source_kind           = each.value.source_kind
  aws_region            = var.aws_region
  path_to_function_zip  = module.psoxy-aws.path_to_deployment_jar
  function_zip_hash     = module.psoxy-aws.deployment_package_hash
  api_caller_role_arn   = module.psoxy-aws.api_caller_role_arn
  api_caller_role_name  = module.psoxy-aws.api_caller_role_name
  psoxy_base_dir        = var.psoxy_base_dir
  rules                 = each.value.rules
  global_parameter_arns = module.psoxy-aws.global_parameters_arns
>>>>>>> main
}<|MERGE_RESOLUTION|>--- conflicted
+++ resolved
@@ -100,10 +100,9 @@
   }
 }
 
-<<<<<<< HEAD
 module "secrets" {
   # source = "../../modules/aws-ssm-secrets"
-  source = "git::https://github.com/worklytics/psoxy//infra/modules/aws-ssm-secrets?ref=v0.4.4"
+  source = "git::https://github.com/worklytics/psoxy//infra/modules/aws-ssm-secrets?ref=v0.4.6"
 
   secrets = module.psoxy-aws.secrets
 }
@@ -111,9 +110,6 @@
 data "azuread_client_config" "current" {}
 
 
-
-=======
->>>>>>> a63a56ba
 module "msft-connection" {
   for_each = module.worklytics_connector_specs.enabled_msft_365_connectors
 
@@ -150,37 +146,8 @@
   private_key    = module.msft-connection-auth[each.key].private_key
 }
 
-<<<<<<< HEAD
-module "psoxy-msft-connector" {
-  for_each = module.worklytics_connector_specs.enabled_msft_365_connectors
-
-  # source = "../../modules/aws-psoxy-rest"
-  source = "git::https://github.com/worklytics/psoxy//infra/modules/aws-psoxy-rest?ref=v0.4.5"
-
-  function_name         = "psoxy-${each.key}"
-  source_kind           = each.value.source_kind
-  path_to_function_zip  = module.psoxy-aws.path_to_deployment_jar
-  function_zip_hash     = module.psoxy-aws.deployment_package_hash
-  path_to_config        = "${local.base_config_path}/${each.value.source_kind}.yaml"
-  aws_assume_role_arn   = var.aws_assume_role_arn
-  example_api_calls     = each.value.example_calls
-  aws_account_id        = var.aws_account_id
-  path_to_repo_root     = var.psoxy_base_dir
-  api_caller_role_arn   = module.psoxy-aws.api_caller_role_arn
-  global_parameter_arns = module.global-secrets.secret_arns
-  local_parameter_arns  = [{
-
-  }]
-
-  environment_variables = {
-    CLIENT_ID            = module.msft-connection[each.key].connector.application_id
-    REFRESH_ENDPOINT     = module.worklytics_connector_specs.msft_365_refresh_endpoint
-    PSEUDONYMIZE_APP_IDS = tostring(var.pseudonymize_app_ids)
-  }
-}
-
-=======
->>>>>>> a63a56ba
+
+
 # grant required permissions to connectors via Azure AD
 # (requires terraform configuration being applied by an Azure User with privelleges to do this; it
 #  usually requires a 'Global Administrator' for your tenant)
@@ -214,7 +181,7 @@
   aws_account_id        = var.aws_account_id
   path_to_repo_root     = var.psoxy_base_dir
   todo_step             = module.msft_365_grants[each.key].next_todo_step
-  global_parameter_arns = module.psoxy-aws.global_parameters_arns
+  global_parameter_arns = module.global-secrets.secret_arns
 
   environment_variables = {
     IS_DEVELOPMENT_MODE  = "false"
@@ -288,31 +255,13 @@
   example_api_calls_user_to_impersonate = each.value.example_api_calls_user_to_impersonate
   todo_step                             = module.source_token_external_todo[each.key].next_todo_step
   reserved_concurrent_executions        = each.value.reserved_concurrent_executions
-  global_parameter_arns                 = module.psoxy-aws.global_parameters_arns
+  global_parameter_arns                 = module.secrets.global_parameters_arns
   function_parameters                   = each.value.secured_variables
 
-<<<<<<< HEAD
-
-  function_name                  = "psoxy-${each.key}"
-  path_to_function_zip           = module.psoxy-aws.path_to_deployment_jar
-  function_zip_hash              = module.psoxy-aws.deployment_package_hash
-  path_to_config                 = "${local.base_config_path}/${each.value.source_kind}.yaml"
-  aws_assume_role_arn            = var.aws_assume_role_arn
-  aws_account_id                 = var.aws_account_id
-  api_caller_role_arn            = module.psoxy-aws.api_caller_role_arn
-  source_kind                    = each.value.source_kind
-  path_to_repo_root              = var.psoxy_base_dir
-  example_api_calls              = each.value.example_api_calls
-  reserved_concurrent_executions = each.value.reserved_concurrent_executions
-  global_parameter_arns          = module.psoxy-aws.global_parameters_arns
-  local_parameter_arns           = [
-  ]
-=======
   environment_variables = {
     PSEUDONYMIZE_APP_IDS = tostring(var.pseudonymize_app_ids)
     # IS_DEVELOPMENT_MODE  = "false"
   }
->>>>>>> a63a56ba
 }
 
 module "worklytics-psoxy-connection-oauth-long-access" {
@@ -335,26 +284,7 @@
   for_each = local.bulk_sources
 
   # source = "../../modules/aws-psoxy-bulk"
-<<<<<<< HEAD
-<<<<<<< HEAD
-  source = "git::https://github.com/worklytics/psoxy//infra/modules/aws-psoxy-bulk?ref=v0.4.4"
-
-  aws_account_id       = var.aws_account_id
-  aws_assume_role_arn  = var.aws_assume_role_arn
-  instance_id          = each.key
-  source_kind          = each.value.source_kind
-  aws_region           = var.aws_region
-  path_to_function_zip = module.psoxy-aws.path_to_deployment_jar
-  function_zip_hash    = module.psoxy-aws.deployment_package_hash
-  api_caller_role_arn  = module.psoxy-aws.api_caller_role_arn
-  api_caller_role_name = module.psoxy-aws.api_caller_role_name
-  psoxy_base_dir       = var.psoxy_base_dir
-  rules                = each.value.rules
-=======
-  source = "git::https://github.com/worklytics/psoxy//infra/modules/aws-psoxy-bulk?ref=v0.4.5"
-=======
   source = "git::https://github.com/worklytics/psoxy//infra/modules/aws-psoxy-bulk?ref=v0.4.6"
->>>>>>> a63a56ba
 
   aws_account_id        = var.aws_account_id
   aws_assume_role_arn   = var.aws_assume_role_arn
@@ -368,5 +298,4 @@
   psoxy_base_dir        = var.psoxy_base_dir
   rules                 = each.value.rules
   global_parameter_arns = module.psoxy-aws.global_parameters_arns
->>>>>>> main
 }