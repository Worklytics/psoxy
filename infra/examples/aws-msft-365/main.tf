--- conflicted
+++ resolved
@@ -37,13 +37,8 @@
 }
 
 module "psoxy-aws" {
-<<<<<<< HEAD
   source = "../../modules/aws"
   # source = "git::https://github.com/worklytics/psoxy//infra/modules/aws?ref=v0.3.0-beta.5"
-
-=======
-  source = "git::https://github.com/worklytics/psoxy//infra/modules/aws?ref=v0.3.0-beta.5"
->>>>>>> 2d1e5bba
 
   caller_aws_account_id   = var.caller_aws_account_id
   caller_external_user_id = var.caller_external_user_id
@@ -55,16 +50,6 @@
   }
 }
 
-<<<<<<< HEAD
-=======
-module "psoxy-package" {
-  source = "git::https://github.com/worklytics/psoxy//infra/modules/psoxy-package?ref=v0.3.0-beta.5"
-
-  implementation     = "aws"
-  path_to_psoxy_java = "${var.psoxy_base_dir}/java"
-}
-
->>>>>>> 2d1e5bba
 data "azuread_client_config" "current" {}
 
 locals {
@@ -132,7 +117,8 @@
 module "msft-connection" {
   for_each = local.enabled_msft_sources
 
-  source = "git::https://github.com/worklytics/psoxy//infra/modules/azuread-connection?ref=v0.3.0-beta.5"
+  source = "../../modules/azuread-connection"
+  # source = "git::https://github.com/worklytics/psoxy//infra/modules/azuread-connection?ref=v0.3.0-beta.5"
 
   display_name                      = "Psoxy Connector - ${each.value.display_name}${var.connector_display_name_suffix}"
   tenant_id                         = var.msft_tenant_id
@@ -143,7 +129,8 @@
 module "msft-connection-auth" {
   for_each = local.enabled_msft_sources
 
-  source = "git::https://github.com/worklytics/psoxy//infra/modules/azuread-local-cert?ref=v0.3.0-beta.5"
+  source = "../../modules/azuread-local-cert"
+  # source = "git::https://github.com/worklytics/psoxy//infra/modules/azuread-local-cert?ref=v0.3.0-beta.5"
 
   application_object_id = module.msft-connection[each.key].connector.id
   rotation_days         = 60
@@ -184,7 +171,8 @@
 module "private-key-aws-parameters" {
   for_each = local.enabled_msft_sources
 
-  source = "git::https://github.com/worklytics/psoxy//infra/modules/private-key-aws-parameter?ref=v0.3.0-beta.5"
+  source = "../../modules/private-key-aws-parameter"
+  # source = "git::https://github.com/worklytics/psoxy//infra/modules/private-key-aws-parameter?ref=v0.3.0-beta.5"
 
   instance_id = each.key
 
@@ -195,34 +183,20 @@
 module "psoxy-msft-connector" {
   for_each = local.enabled_msft_sources
 
-  source = "git::https://github.com/worklytics/psoxy//infra/modules/aws-psoxy-instance?ref=v0.3.0-beta.5"
-
-<<<<<<< HEAD
-  function_name            = "psoxy-${each.key}"
-  source_kind              = each.value.source_kind
-  path_to_function_zip     = module.psoxy-aws.path_to_deployment_jar
-  function_zip_hash        = module.psoxy-aws.deployment_package_hash
-  path_to_config           = "../../../configs/${each.value.source_kind}.yaml"
-  api_caller_role_arn      = module.psoxy-aws.api_caller_role_arn
-  api_caller_role_arn_name = module.psoxy-aws.api_caller_role_name
-  aws_assume_role_arn      = var.aws_assume_role_arn
-  example_api_calls        = each.value.example_calls
-=======
+  source = "../../modules/aws-psoxy-rest"
+  # source = "git::https://github.com/worklytics/psoxy//infra/modules/aws-psoxy-instance?ref=v0.3.0-beta.5"
+
   function_name        = "psoxy-${each.key}"
   source_kind          = each.value.source_kind
-  path_to_function_zip = module.psoxy-package.path_to_deployment_jar
-  function_zip_hash    = module.psoxy-package.deployment_package_hash
+  path_to_function_zip = module.psoxy-aws.path_to_deployment_jar
+  function_zip_hash    = module.psoxy-aws.deployment_package_hash
   path_to_config       = "${local.base_config_path}/${each.value.source_kind}.yaml"
   aws_assume_role_arn  = var.aws_assume_role_arn
   example_api_calls    = each.value.example_calls
   aws_account_id       = var.aws_account_id
-<<<<<<< HEAD
->>>>>>> main
-=======
-  # from next version
-  #path_to_repo_root    = var.proxy_base_dir
-
->>>>>>> 2d1e5bba
+  path_to_repo_root    = var.psoxy_base_dir
+  api_caller_role_arn   = module.psoxy-aws.api_caller_role_arn
+
 
   parameters = concat(
     module.private-key-aws-parameters[each.key].parameters,
@@ -230,6 +204,7 @@
       module.psoxy-aws.salt_secret,
     ]
   )
+
 }
 
 # grant required permissions to connectors via Azure AD
@@ -238,7 +213,8 @@
 module "msft_365_grants" {
   for_each = local.enabled_msft_sources
 
-  source = "git::https://github.com/worklytics/psoxy//infra/modules/azuread-grant-all-users?ref=v0.3.0-beta.5"
+  source = "../../modules/azuread-grant-all-users"
+  # source = "git::https://github.com/worklytics/psoxy//infra/modules/azuread-grant-all-users?ref=v0.3.0-beta.5"
 
   application_id           = module.msft-connection[each.key].connector.application_id
   oauth2_permission_scopes = each.value.required_oauth2_permission_scopes
@@ -250,7 +226,8 @@
 module "worklytics-psoxy-connection" {
   for_each = local.enabled_msft_sources
 
-  source = "git::https://github.com/worklytics/psoxy//infra/modules/worklytics-psoxy-connection-aws?ref=v0.3.0-beta.5"
+  source = "../../modules/worklytics-psoxy-connection-aws"
+  # source = "git::https://github.com/worklytics/psoxy//infra/modules/worklytics-psoxy-connection-aws?ref=v0.3.0-beta.5"
 
   psoxy_endpoint_url = module.psoxy-msft-connector[each.key].endpoint_url
   display_name       = "${each.value.display_name} via Psoxy${var.connector_display_name_suffix}"
