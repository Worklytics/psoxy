terraform {
  required_providers {
    # for the infra that will host Psoxy instances
    aws = {
      source  = "hashicorp/aws"
      version = "~> 3.0"
    }
  }

  # if you leave this as local, you should backup/commit your TF state files
  backend "local" {
  }
}

# NOTE: you need to provide credentials. usual way to do this is to set env vars:
#        AWS_ACCESS_KEY_ID and AWS_SECRET_ACCESS_KEY
# see https://registry.terraform.io/providers/hashicorp/aws/latest/docs#authentication for more
# information as well as alternative auth approaches
provider "aws" {
  region = var.aws_region

  assume_role {
    role_arn = var.aws_assume_role_arn
  }
  allowed_account_ids = [
    var.aws_account_id
  ]
}

module "psoxy-aws" {
  source = "git::https://github.com/worklytics/psoxy//infra/modules/aws"

  caller_aws_account_id   = var.caller_aws_account_id
  caller_external_user_id = var.caller_external_user_id
  aws_account_id          = var.aws_account_id
}

module "psoxy-package" {
  source = "git::https://github.com/worklytics/psoxy//infra/modules/psoxy-package"

  implementation     = "aws"
  path_to_psoxy_java = "../../../java"
}

locals {

}

resource "aws_s3_bucket" "input" {
<<<<<<< HEAD
  bucket = "psoxy-${var.instance_id}-input"
}

resource "aws_s3_bucket" "output" {
  bucket = "psoxy-${var.instance_id}-output"
=======
  bucket        = "${var.bucket_prefix}-input"
  force_destroy = true
}

resource "aws_s3_bucket" "output" {
  bucket        = "${var.bucket_prefix}-output"
  force_destroy = true
>>>>>>> e7993808
}

module "psoxy-file-handler" {
  source = "git::https://github.com/worklytics/psoxy//infra/modules/aws-psoxy-instance"

  function_name        = "psoxy-hris"
  handler_class        = "co.worklytics.psoxy.S3Handler"
  source_kind          = "hris"
  api_gateway          = module.psoxy-aws.api_gateway
  path_to_function_zip = module.psoxy-package.path_to_deployment_jar
  function_zip_hash    = module.psoxy-package.deployment_package_hash
  path_to_config       = "../../../configs/hris.yaml"
  api_caller_role_arn  = module.psoxy-aws.api_caller_role_arn
  aws_assume_role_arn  = var.aws_assume_role_arn
  example_api_calls    = [] #None, as this function is called through the S3 event

  parameters = []

  environment_variables = {
    INPUT_BUCKET  = aws_s3_bucket.input.bucket,
    OUTPUT_BUCKET = aws_s3_bucket.output.bucket
  }
}

resource "aws_lambda_permission" "allow_input_bucket" {
  statement_id  = "AllowExecutionFromS3Bucket"
  action        = "lambda:InvokeFunction"
  function_name = module.psoxy-file-handler.function_arn
  principal     = "s3.amazonaws.com"
  source_arn    = aws_s3_bucket.input.arn

}


resource "aws_s3_bucket_notification" "bucket_notification" {
  bucket = aws_s3_bucket.input.id

  lambda_function {
    lambda_function_arn = module.psoxy-file-handler.function_arn
    events              = ["s3:ObjectCreated:*"]
  }

  depends_on = [aws_lambda_permission.allow_input_bucket]
}

resource "aws_iam_policy" "input_bucket_read_policy" {
  name        = "BucketRead_${aws_s3_bucket.input.id}"
  description = "Allow principal to read from input bucket: ${aws_s3_bucket.input.id}"

  policy = jsonencode(
    {
      "Version" : "2012-10-17",
      "Statement" : [
        {
          "Action" : [
            "s3:GetObject"
          ],
          "Effect" : "Allow",
          "Resource" : "${aws_s3_bucket.input.arn}/*"
        }
      ]
  })
}

resource "aws_iam_role_policy_attachment" "read_policy_for_import_bucket" {
  role       = module.psoxy-file-handler.iam_for_lambda_name
  policy_arn = aws_iam_policy.input_bucket_read_policy.arn
}

resource "aws_iam_policy" "output_bucket_write_policy" {
  name        = "BucketWrite_${aws_s3_bucket.output.id}"
  description = "Allow principal to write to bucket: ${aws_s3_bucket.output.id}"

  policy = jsonencode(
    {
      "Version" : "2012-10-17",
      "Statement" : [
        {
          "Action" : [
            "s3:PutObject",
          ],
          "Effect" : "Allow",
          "Resource" : "${aws_s3_bucket.output.arn}/*"
        }
      ]
  })
}

resource "aws_iam_role_policy_attachment" "write_policy_for_output_bucket" {
  role       = module.psoxy-file-handler.iam_for_lambda_name
  policy_arn = aws_iam_policy.output_bucket_write_policy.arn
}

resource "aws_iam_policy" "output_bucket_read" {
  name        = "BucketRead_${aws_s3_bucket.output.id}"
  description = "Allow to read content from bucket: ${aws_s3_bucket.output.id}"

  policy = jsonencode(
    {
      "Version" : "2012-10-17",
      "Statement" : [
        {
          "Action" : [
            "s3:GetObject",
            "s3:ListBucket"
          ],
          "Effect" : "Allow",
          "Resource" : [
            "${aws_s3_bucket.output.arn}",
            "${aws_s3_bucket.output.arn}/*"
          ]
        }
      ]
  })
}

resource "aws_iam_role_policy_attachment" "caller_bucket_access_policy" {
  role       = module.psoxy-aws.api_caller_role_name
  policy_arn = aws_iam_policy.output_bucket_read.arn
}<|MERGE_RESOLUTION|>--- conflicted
+++ resolved
@@ -42,26 +42,12 @@
   path_to_psoxy_java = "../../../java"
 }
 
-locals {
-
-}
-
 resource "aws_s3_bucket" "input" {
-<<<<<<< HEAD
   bucket = "psoxy-${var.instance_id}-input"
 }
 
 resource "aws_s3_bucket" "output" {
   bucket = "psoxy-${var.instance_id}-output"
-=======
-  bucket        = "${var.bucket_prefix}-input"
-  force_destroy = true
-}
-
-resource "aws_s3_bucket" "output" {
-  bucket        = "${var.bucket_prefix}-output"
-  force_destroy = true
->>>>>>> e7993808
 }
 
 module "psoxy-file-handler" {
