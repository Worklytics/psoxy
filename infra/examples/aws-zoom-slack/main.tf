--- conflicted
+++ resolved
@@ -28,12 +28,9 @@
 }
 
 module "psoxy-aws" {
-<<<<<<< HEAD
   source = "../../modules/aws"
   # source = "git::https://github.com/worklytics/psoxy//infra/modules/aws?ref=v0.3.0-beta.5"
-=======
-  source = "git::https://github.com/worklytics/psoxy//infra/modules/aws?ref=v0.3.0-beta.5"
->>>>>>> 2d1e5bba
+
 
   caller_aws_account_id   = var.caller_aws_account_id
   caller_external_user_id = var.caller_external_user_id
@@ -45,16 +42,6 @@
   }
 }
 
-<<<<<<< HEAD
-=======
-module "psoxy-package" {
-  source = "git::https://github.com/worklytics/psoxy//infra/modules/psoxy-package?ref=v0.3.0-beta.5"
-
-  implementation     = "aws"
-  path_to_psoxy_java = "${var.psoxy_base_dir}/java"
-}
-
->>>>>>> 2d1e5bba
 # BEGIN LONG ACCESS AUTH CONNECTORS
 
 locals {
@@ -92,16 +79,15 @@
   }
 }
 
+variable "proxy_base_dir" {
+  default = ""
+}
 module "aws-psoxy-long-auth-connectors" {
   for_each = local.enabled_oauth_long_access_connectors
 
-<<<<<<< HEAD
   source = "../../modules/aws-psoxy-rest"
   # source = "git::https://github.com/worklytics/psoxy//infra/modules/aws-psoxy-instance?ref=v0.3.0-beta.5"
 
-=======
-  source = "git::https://github.com/worklytics/psoxy//infra/modules/aws-psoxy-instance?ref=v0.3.0-beta.5"
->>>>>>> 2d1e5bba
 
   function_name        = "psoxy-${each.key}"
   path_to_function_zip = module.psoxy-aws.path_to_deployment_jar
@@ -109,14 +95,11 @@
   path_to_config       = "${local.base_config_path}/${each.value.source_kind}.yaml"
   aws_assume_role_arn  = var.aws_assume_role_arn
   aws_account_id       = var.aws_account_id
-<<<<<<< HEAD
   api_caller_role_arn  = module.psoxy-aws.api_caller_role_arn
-  api_caller_role_name = module.psoxy-aws.api_caller_role_name
   source_kind          = each.value.source_kind
-=======
   # from next version
-  #path_to_repo_root    = var.proxy_base_dir
->>>>>>> 2d1e5bba
+  path_to_repo_root    = var.proxy_base_dir
+
 
   parameters = [
     module.psoxy-aws.salt_secret,
@@ -129,7 +112,8 @@
 module "worklytics-psoxy-connection" {
   for_each = local.enabled_oauth_long_access_connectors
 
-  source = "git::https://github.com/worklytics/psoxy//infra/modules/worklytics-psoxy-connection-aws?ref=v0.3.0-beta.5"
+  source = "../../modules/worklytics-psoxy-connection-aws"
+  # source = "git::https://github.com/worklytics/psoxy//infra/modules/worklytics-psoxy-connection-aws?ref=v0.3.0-beta.5"
 
   psoxy_endpoint_url = module.aws-psoxy-long-auth-connectors[each.key].endpoint_url
   display_name       = "${each.value.display_name} via Psoxy${var.connector_display_name_suffix}"
