terraform {
  required_providers {
    # for the infra that will host Psoxy instances
    aws = {
      source  = "hashicorp/aws"
      version = "~> 4.12"
    }
  }

  # if you leave this as local, you should backup/commit your TF state files
  backend "local" {
  }
}

# NOTE: you need to provide credentials. usual way to do this is to set env vars:
#        AWS_ACCESS_KEY_ID and AWS_SECRET_ACCESS_KEY
# see https://registry.terraform.io/providers/hashicorp/aws/latest/docs#authentication for more
# information as well as alternative auth approaches
provider "aws" {
  region = var.aws_region

  assume_role {
    role_arn = var.aws_assume_role_arn
  }
  allowed_account_ids = [
    var.aws_account_id
  ]
}

module "psoxy-aws" {
<<<<<<< HEAD
  source = "../../modules/aws"
  #source = "git::https://github.com/worklytics/psoxy//infra/modules/aws?ref=v0.4.0-beta.1"
=======
  source = "git::https://github.com/worklytics/psoxy//infra/modules/aws?ref=v0.3.0-beta.4"
>>>>>>> d77a74d6

  caller_aws_account_id   = var.caller_aws_account_id
  caller_external_user_id = var.caller_external_user_id
  aws_account_id          = var.aws_account_id
  path_to_psoxy_java      = "../../../java"

  providers = {
    aws = aws
  }
}

<<<<<<< HEAD
=======
module "psoxy-package" {
  source = "git::https://github.com/worklytics/psoxy//infra/modules/psoxy-package?ref=v0.3.0-beta.4"

  implementation     = "aws"
  path_to_psoxy_java = "${var.psoxy_base_dir}/java"
}

>>>>>>> d77a74d6
# BEGIN LONG ACCESS AUTH CONNECTORS

locals {
  oauth_long_access_connectors = {
    slack-discovery-api = {
      enabled : true
      source_kind : "slack"
      display_name : "Slack Discovery API"
      example_api_calls : []
    },
    zoom = {
      enabled : true
      source_kind : "zoom"
      display_name : "Zoom"
      example_api_calls : ["/v2/users"]
    }
  }
  enabled_oauth_long_access_connectors = { for k, v in local.oauth_long_access_connectors : k => v if v.enabled }
  base_config_path                     = "${var.psoxy_base_dir}/configs/"
}

# Create secret (later filled by customer)
resource "aws_ssm_parameter" "long-access-token-secret" {
  for_each = local.enabled_oauth_long_access_connectors

  name        = "PSOXY_${upper(replace(each.key, "-", "_"))}_ACCESS_TOKEN"
  type        = "SecureString"
  description = "The long lived token for `psoxy-${each.key}`"
  value       = sensitive("TODO: fill me with a real token!! (via AWS console)")

  lifecycle {
    ignore_changes = [
      value # we expect this to be filled via Console, so don't want to overwrite it with the dummy value if changed
    ]
  }
}

module "aws-psoxy-long-auth-connectors" {
  for_each = local.enabled_oauth_long_access_connectors

<<<<<<< HEAD
  source = "git::https://github.com/worklytics/psoxy//infra/modules/aws-psoxy-instance?ref=v0.4.0-beta.1"
=======
  source = "git::https://github.com/worklytics/psoxy//infra/modules/aws-psoxy-instance?ref=v0.3.0-beta.4"
>>>>>>> d77a74d6

  function_name        = "psoxy-${each.key}"
  source_kind          = each.value.source_kind
  path_to_function_zip = module.psoxy-package.path_to_deployment_jar
  function_zip_hash    = module.psoxy-package.deployment_package_hash
  path_to_config       = "${local.base_config_path}/${each.value.source_kind}.yaml"
  aws_assume_role_arn  = var.aws_assume_role_arn
  aws_account_id       = var.aws_account_id

  parameters = [
    module.psoxy-aws.salt_secret,
    aws_ssm_parameter.long-access-token-secret[each.key]
  ]
  example_api_calls = each.value.example_api_calls
}

module "worklytics-psoxy-connection" {
  for_each = local.enabled_oauth_long_access_connectors

<<<<<<< HEAD
  source = "git::https://github.com/worklytics/psoxy//infra/modules/worklytics-psoxy-connection-aws?ref=v0.4.0-beta.1"
=======
  source = "git::https://github.com/worklytics/psoxy//infra/modules/worklytics-psoxy-connection-aws?ref=v0.3.0-beta.4"
>>>>>>> d77a74d6

  psoxy_endpoint_url = module.aws-psoxy-long-auth-connectors[each.key].endpoint_url
  display_name       = "${each.value.display_name} via Psoxy${var.connector_display_name_suffix}"
  aws_region         = var.aws_region
  aws_role_arn       = module.psoxy-aws.api_caller_role_arn
}

# END LONG ACCESS AUTH CONNECTORS<|MERGE_RESOLUTION|>--- conflicted
+++ resolved
@@ -28,33 +28,19 @@
 }
 
 module "psoxy-aws" {
-<<<<<<< HEAD
   source = "../../modules/aws"
-  #source = "git::https://github.com/worklytics/psoxy//infra/modules/aws?ref=v0.4.0-beta.1"
-=======
-  source = "git::https://github.com/worklytics/psoxy//infra/modules/aws?ref=v0.3.0-beta.4"
->>>>>>> d77a74d6
+  # source = "git::https://github.com/worklytics/psoxy//infra/modules/aws?ref=v0.3.0-beta.5"
 
   caller_aws_account_id   = var.caller_aws_account_id
   caller_external_user_id = var.caller_external_user_id
   aws_account_id          = var.aws_account_id
-  path_to_psoxy_java      = "../../../java"
+  psoxy_base_dir          = var.psoxy_base_dir
 
   providers = {
     aws = aws
   }
 }
 
-<<<<<<< HEAD
-=======
-module "psoxy-package" {
-  source = "git::https://github.com/worklytics/psoxy//infra/modules/psoxy-package?ref=v0.3.0-beta.4"
-
-  implementation     = "aws"
-  path_to_psoxy_java = "${var.psoxy_base_dir}/java"
-}
-
->>>>>>> d77a74d6
 # BEGIN LONG ACCESS AUTH CONNECTORS
 
 locals {
@@ -95,35 +81,32 @@
 module "aws-psoxy-long-auth-connectors" {
   for_each = local.enabled_oauth_long_access_connectors
 
-<<<<<<< HEAD
-  source = "git::https://github.com/worklytics/psoxy//infra/modules/aws-psoxy-instance?ref=v0.4.0-beta.1"
-=======
-  source = "git::https://github.com/worklytics/psoxy//infra/modules/aws-psoxy-instance?ref=v0.3.0-beta.4"
->>>>>>> d77a74d6
+  source = "../../modules/aws-psoxy-rest"
+  # source = "git::https://github.com/worklytics/psoxy//infra/modules/aws-psoxy-instance?ref=v0.3.0-beta.5"
+
 
   function_name        = "psoxy-${each.key}"
-  source_kind          = each.value.source_kind
-  path_to_function_zip = module.psoxy-package.path_to_deployment_jar
-  function_zip_hash    = module.psoxy-package.deployment_package_hash
+  path_to_function_zip = module.psoxy-aws.path_to_deployment_jar
+  function_zip_hash    = module.psoxy-aws.deployment_package_hash
   path_to_config       = "${local.base_config_path}/${each.value.source_kind}.yaml"
   aws_assume_role_arn  = var.aws_assume_role_arn
   aws_account_id       = var.aws_account_id
+  api_caller_role_arn  = module.psoxy-aws.api_caller_role_arn
+  api_caller_role_name = module.psoxy-aws.api_caller_role_name
+  source_kind          = each.value.source_kind
 
   parameters = [
     module.psoxy-aws.salt_secret,
     aws_ssm_parameter.long-access-token-secret[each.key]
   ]
   example_api_calls = each.value.example_api_calls
+
 }
 
 module "worklytics-psoxy-connection" {
   for_each = local.enabled_oauth_long_access_connectors
 
-<<<<<<< HEAD
-  source = "git::https://github.com/worklytics/psoxy//infra/modules/worklytics-psoxy-connection-aws?ref=v0.4.0-beta.1"
-=======
-  source = "git::https://github.com/worklytics/psoxy//infra/modules/worklytics-psoxy-connection-aws?ref=v0.3.0-beta.4"
->>>>>>> d77a74d6
+  source = "git::https://github.com/worklytics/psoxy//infra/modules/worklytics-psoxy-connection-aws?ref=v0.3.0-beta.5"
 
   psoxy_endpoint_url = module.aws-psoxy-long-auth-connectors[each.key].endpoint_url
   display_name       = "${each.value.display_name} via Psoxy${var.connector_display_name_suffix}"
