--- conflicted
+++ resolved
@@ -15,162 +15,32 @@
 #  `terraform import google_project.psoxy-project your-psoxy-project-id`
 # either way, we recommend the project be used exclusively to host psoxy instances corresponding to
 # a single worklytics account
-<<<<<<< HEAD
+
+# NOTE: if you don't have perms to provision a GCP project in your billing account, you can have
+# someone else create one and than import it:
+#  `terraform import google_project.psoxy-project your-psoxy-project-id`
+# either way, we recommend the project be used exclusively to host psoxy instances corresponding to
+# a single worklytics account
 resource "google_project" "psoxy-project" {
   name            = "Worklytics Psoxy${var.environment_name == null ? "" : concat(" - ", var.environment_name)}"
   project_id      = var.gcp_project_id
   billing_account = var.gcp_billing_account_id
-  # org_id          = var.gcp_org_id # if project is in a GCP folder, this value is implicit and this line should be commented out
+  # org_id          = var.org_id # if project is in a GCP folder, this value is implicit and this line should be commented out
   folder_id       = var.gcp_folder_id # if project is at top-level of your GCP organization, rather than in a folder, comment this line out
 }
 
-module "psoxy-gcp" {
-  source = "git::https://github.com/worklytics/psoxy//infra/modules/gcp?ref=v0.1.0-beta.1"
 
-  project_id        = google_project.psoxy-project.project_id
-  invoker_sa_emails = var.worklytics_sa_emails
-
-  depends_on = [
-    google_project.psoxy-project
-  ]
-}
-
-module "psoxy-package" {
-  source = "git::https://github.com/worklytics/psoxy//infra/modules/psoxy-package?ref=v0.1.0-beta.1"
-
-  implementation     = "gcp"
-  path_to_psoxy_java = "../../../java"
-}
-
-data "archive_file" "source" {
-  type        = "zip"
-  source_file = module.psoxy-package.path_to_deployment_jar
-  output_path = "/tmp/function.zip"
-}
-
-# Create bucket that will host the source code
-resource "google_storage_bucket" "deployment_bucket" {
-  name          = "${var.bucket_prefix}-function"
-  location      = var.bucket_location
-  force_destroy = true
-  project       = google_project.psoxy-project.project_id
-}
-
-# Add source code zip to bucket
-resource "google_storage_bucket_object" "function" {
-  # Append file MD5 to force bucket to be recreated
-  name         = format("${module.psoxy-package.filename}#%s", formatdate("mmss", timestamp()))
-  content_type = "application/zip"
-  bucket       = google_storage_bucket.deployment_bucket.name
-  source       = data.archive_file.source.output_path
-}
-
-# data input to function
-resource "google_storage_bucket" "input-bucket" {
-  project                     = google_project.psoxy-project.project_id
-  name                        = "${var.bucket_prefix}-input"
-  location                    = var.bucket_location
-  force_destroy               = true
-  uniform_bucket_level_access = true
-}
-
-# data output from function
-resource "google_storage_bucket" "output-bucket" {
-  project                     = google_project.psoxy-project.project_id
-  name                        = "${var.bucket_prefix}-output"
-  location                    = var.bucket_location
-  force_destroy               = true
-  uniform_bucket_level_access = true
-}
-
-resource "google_service_account" "service-account" {
-  account_id   = "psoxy-hris"
-  display_name = "Psoxy HRIS service account for cloud function"
-  description  = "Service account where the function is running and have permissions to read secrets"
-  project      = var.project_id
-}
-
-resource "google_secret_manager_secret_iam_member" "salt-secret-acces-for-service-account" {
-  member    = "serviceAccount:${google_service_account.service-account.email}"
-  role      = "roles/secretmanager.secretAccessor"
-  secret_id = module.psoxy-gcp.salt_secret_name
-}
-
-resource "google_storage_bucket_iam_member" "access_for_import_bucket" {
-  bucket = google_storage_bucket.input-bucket.name
-  role   = "roles/storage.objectViewer"
-  member = "serviceAccount:${google_service_account.service-account.email}"
-}
-
-resource "google_storage_bucket_iam_member" "grant_sa_read_on_processed_bucket" {
-  count = length(var.worklytics_sa_emails)
-
-  bucket = google_storage_bucket.output-bucket.name
-  member = "serviceAccount:${var.worklytics_sa_emails[count.index]}"
-  role   = "roles/storage.objectViewer"
-}
-
-resource "google_project_iam_custom_role" "bucket-write" {
-  role_id     = "writeAccess"
-  project     = google_project.psoxy-project.project_id
-  title       = "Access for writing and update objects in bucket"
-  description = "Write and update support, because storage.objectCreator role only support creation -not update"
-  permissions = ["storage.objects.create", "storage.objects.delete"]
-}
-
-resource "google_storage_bucket_iam_member" "access_for_processed_bucket" {
-  bucket = google_storage_bucket.output-bucket.name
-  role   = google_project_iam_custom_role.bucket-write.id
-  member = "serviceAccount:${google_service_account.service-account.email}"
-}
-
-resource "google_cloudfunctions_function" "function" {
-  name        = "psoxy-hris"
-  description = "Psoxy for HRIS files"
-  runtime     = "java11"
-  project     = google_project.psoxy-project.project_id
-  region      = var.region
-
-  available_memory_mb   = 1024
-  source_archive_bucket = google_storage_bucket.deployment_bucket.name
-  source_archive_object = google_storage_bucket_object.function.name
-  entry_point           = "co.worklytics.psoxy.GCSFileEvent"
-  service_account_email = google_service_account.service-account.email
-
-  environment_variables = merge(tomap({
-    INPUT_BUCKET  = google_storage_bucket.input-bucket.name,
-    OUTPUT_BUCKET = google_storage_bucket.output-bucket.name
-  }), yamldecode(file("../../../configs/hris.yaml")))
-
-  secret_environment_variables {
-    key     = "PSOXY_SALT"
-    secret  = "PSOXY_SALT"
-    version = module.psoxy-gcp.salt_secret_version_number
-  }
-
-  event_trigger {
-    event_type = "google.storage.object.finalize"
-    resource   = google_storage_bucket.input-bucket.name
-  }
-
-  depends_on = [
-    google_storage_bucket.input-bucket,
-    google_storage_bucket.output-bucket,
-    google_service_account.service-account,
-    google_secret_manager_secret_iam_member.salt-secret-acces-for-service-account
-  ]
-=======
 module "psoxy-gcp-bulk" {
   source = "../../modules/gcp-bulk"
 
-  project_id           = var.project_id
-  environment_name     = var.environment_name
-  folder_id            = var.folder_id
-  billing_account_id   = var.billing_account_id
+  project_id           = google_project.psoxy-project.project_id
   worklytics_sa_emails = var.worklytics_sa_emails
   region               = var.region
   bucket_prefix        = var.bucket_prefix
   bucket_location      = var.bucket_location
   source_kind          = var.source_kind
->>>>>>> 7da20e0e
+
+  depends_on = [
+    google_project.psoxy-project,
+  ]
 }