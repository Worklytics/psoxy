--- conflicted
+++ resolved
@@ -34,11 +34,7 @@
 
 module "worklytics_connector_specs" {
   # source = "../../modules/worklytics-connector-specs"
-<<<<<<< HEAD
-  source = "git::https://github.com/worklytics/psoxy//infra/modules/worklytics-connector-specs?ref=v0.4.22"
-=======
   source = "git::https://github.com/worklytics/psoxy//infra/modules/worklytics-connector-specs?ref=v0.4.24"
->>>>>>> 3d05d16b
 
   enabled_connectors = var.enabled_connectors
 
@@ -56,11 +52,7 @@
   for_each = module.worklytics_connector_specs.enabled_msft_365_connectors
 
   # source = "../../modules/azuread-connection"
-<<<<<<< HEAD
-  source = "git::https://github.com/worklytics/psoxy//infra/modules/azuread-connection?ref=v0.4.22"
-=======
   source = "git::https://github.com/worklytics/psoxy//infra/modules/azuread-connection?ref=v0.4.24"
->>>>>>> 3d05d16b
 
   display_name                      = "Psoxy Connector - ${each.value.display_name}${var.connector_display_name_suffix}"
   tenant_id                         = var.msft_tenant_id
@@ -73,11 +65,7 @@
   for_each = module.worklytics_connector_specs.enabled_msft_365_connectors
 
   # source = "../../modules/azuread-federated-credentials"
-<<<<<<< HEAD
-  source = "git::https://github.com/worklytics/psoxy//infra/modules/azuread-federated-credentials?ref=v0.4.22"
-=======
   source = "git::https://github.com/worklytics/psoxy//infra/modules/azuread-federated-credentials?ref=v0.4.24"
->>>>>>> 3d05d16b
 
   application_object_id = module.msft-connection[each.key].connector.id
   display_name          = "AccessFromAWS"
@@ -119,11 +107,7 @@
   for_each = module.worklytics_connector_specs.enabled_msft_365_connectors
 
   # source = "../../modules/azuread-grant-all-users"
-<<<<<<< HEAD
-  source = "git::https://github.com/worklytics/psoxy//infra/modules/azuread-grant-all-users?ref=v0.4.22"
-=======
   source = "git::https://github.com/worklytics/psoxy//infra/modules/azuread-grant-all-users?ref=v0.4.24"
->>>>>>> 3d05d16b
 
   psoxy_instance_id        = each.key
   application_id           = module.msft-connection[each.key].connector.application_id
