--- conflicted
+++ resolved
@@ -24,12 +24,8 @@
 }
 
 module "psoxy-gcp" {
-<<<<<<< HEAD
   source = "../../modules/gcp"
   # source = "git::https://github.com/worklytics/psoxy//infra/modules/gcp?ref=v0.3.0-beta.5"
-=======
-  source = "git::https://github.com/worklytics/psoxy//infra/modules/gcp?ref=v0.3.0-beta.5"
->>>>>>> 2d1e5bba
 
   project_id        = google_project.psoxy-project.project_id
   invoker_sa_emails = var.worklytics_sa_emails
@@ -128,13 +124,9 @@
 module "google-workspace-connection" {
   for_each = local.enabled_google_workspace_sources
 
-<<<<<<< HEAD
-  # source = "../../modules/google-workspace-dwd-connection"
-  source = "git::https://github.com/worklytics/psoxy//infra/modules/google-workspace-dwd-connection?ref=v0.3.0-beta.5"
+  source = "../../modules/google-workspace-dwd-connection"
+  # source = "git::https://github.com/worklytics/psoxy//infra/modules/google-workspace-dwd-connection?ref=v0.3.0-beta.5"
 
-=======
-  source = "git::https://github.com/worklytics/psoxy//infra/modules/google-workspace-dwd-connection?ref=v0.3.0-beta.5"
->>>>>>> 2d1e5bba
 
   project_id                   = google_project.psoxy-project.project_id
   connector_service_account_id = "psoxy-${each.key}-dwd"
@@ -150,7 +142,8 @@
 module "google-workspace-connection-auth" {
   for_each = local.enabled_google_workspace_sources
 
-  source = "git::https://github.com/worklytics/psoxy//infra/modules/gcp-sa-auth-key-secret-manager?ref=v0.3.0-beta.5"
+  source = "../../modules/gcp-sa-auth-key-secret-manager"
+  # source = "git::https://github.com/worklytics/psoxy//infra/modules/gcp-sa-auth-key-secret-manager?ref=v0.3.0-beta.5"
 
   secret_project     = google_project.psoxy-project.project_id
   service_account_id = module.google-workspace-connection[each.key].service_account_id
@@ -160,13 +153,8 @@
 module "psoxy-google-workspace-connector" {
   for_each = local.enabled_google_workspace_sources
 
-<<<<<<< HEAD
   source = "../../modules/gcp-psoxy-rest"
   # source = "git::https://github.com/worklytics/psoxy//infra/modules/gcp-psoxy-rest?ref=v0.3.0-beta.5"
-
-=======
-  source = "git::https://github.com/worklytics/psoxy//infra/modules/gcp-psoxy-cloud-function?ref=v0.3.0-beta.5"
->>>>>>> 2d1e5bba
 
   project_id                    = google_project.psoxy-project.project_id
   instance_id                   = "psoxy-${each.value.source_kind}"
@@ -189,13 +177,8 @@
 module "worklytics-psoxy-connection" {
   for_each = local.enabled_google_workspace_sources
 
-<<<<<<< HEAD
   source = "../../modules/worklytics-psoxy-connection"
   # source = "git::https://github.com/worklytics/psoxy//infra/modules/worklytics-psoxy-connection?ref=v0.3.0-beta.5"
-
-=======
-  source = "git::https://github.com/worklytics/psoxy//infra/modules/worklytics-psoxy-connection?ref=v0.3.0-beta.5"
->>>>>>> 2d1e5bba
 
   psoxy_endpoint_url = module.psoxy-google-workspace-connector[each.key].cloud_function_url
   display_name       = "${each.value.display_name} via Psoxy"
