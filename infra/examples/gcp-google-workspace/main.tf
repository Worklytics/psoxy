terraform {
  required_providers {
    google = {
      version = "~> 4.12"
    }
  }

  # we recommend you use a secure location for your Terraform state (such as GCS bucket), as it
  # may contain sensitive values (such as API keys) depending on which data sources you configure.
  #
  # local may be safe for production-use IFF you are executing Terraform from a secure location
  #
  # Please review and seek guidance from your Security team if in doubt.
  backend "local" {
  }

  # example remote backend (this GCS bucket must already be provisioned, and GCP user executing
  # terraform must be able to read/write to it)
  #  backend "gcs" {
  #    bucket  = "tf-state-prod"
  #    prefix  = "proxy/terraform-state"
  #  }
}

provider "google" {
  impersonate_service_account = var.gcp_terraform_sa_account_email
}


module "psoxy" {
  # source = "../../modular-examples/gcp-google-workspace"
<<<<<<< HEAD
  source = "git::https://github.com/worklytics/psoxy//infra/modular-examples/gcp-google-workspace?ref=v0.4.22"
=======
  source = "git::https://github.com/worklytics/psoxy//infra/modular-examples/gcp-google-workspace?ref=v0.4.24"
>>>>>>> 3d05d16b

  gcp_project_id                 = var.gcp_project_id
  environment_name               = var.environment_name
  worklytics_sa_emails           = var.worklytics_sa_emails
  connector_display_name_suffix  = var.connector_display_name_suffix
  psoxy_base_dir                 = var.psoxy_base_dir
  force_bundle                   = var.force_bundle
  gcp_region                     = var.gcp_region
  replica_regions                = var.replica_regions
  enabled_connectors             = var.enabled_connectors
  non_production_connectors      = var.non_production_connectors
  custom_bulk_connectors         = var.custom_bulk_connectors
  google_workspace_example_user  = var.google_workspace_example_user
  google_workspace_example_admin = var.google_workspace_example_admin
  general_environment_variables  = var.general_environment_variables
  pseudonymize_app_ids           = var.pseudonymize_app_ids
  salesforce_domain              = var.salesforce_domain
  bulk_input_expiration_days     = var.bulk_input_expiration_days
  bulk_sanitized_expiration_days = var.bulk_sanitized_expiration_days
}

moved {
  from = module.psoxy-gcp-google-workspace
  to   = module.psoxy
}


output "todos_1" {
  description = "List of todo steps to complete 1st, in markdown format."
  value       = join("\n", module.psoxy.todos_1)
}

output "todos_2" {
  description = "List of todo steps to complete 2nd, in markdown format."
  value       = join("\n", module.psoxy.todos_2)
}

output "todos_3" {
  description = "List of todo steps to complete 3rd, in markdown format."
  value       = join("\n", module.psoxy.todos_3)
}<|MERGE_RESOLUTION|>--- conflicted
+++ resolved
@@ -29,11 +29,7 @@
 
 module "psoxy" {
   # source = "../../modular-examples/gcp-google-workspace"
-<<<<<<< HEAD
-  source = "git::https://github.com/worklytics/psoxy//infra/modular-examples/gcp-google-workspace?ref=v0.4.22"
-=======
   source = "git::https://github.com/worklytics/psoxy//infra/modular-examples/gcp-google-workspace?ref=v0.4.24"
->>>>>>> 3d05d16b
 
   gcp_project_id                 = var.gcp_project_id
   environment_name               = var.environment_name
