--- conflicted
+++ resolved
@@ -24,15 +24,12 @@
 }
 
 module "psoxy-gcp" {
-<<<<<<< HEAD
   source = "../../modules/gcp"
-  #source = "git::https://github.com/worklytics/psoxy//infra/modules/gcp?ref=v0.3.0-beta.1"
-=======
-  source = "git::https://github.com/worklytics/psoxy//infra/modules/gcp?ref=v0.3.0-beta.4"
->>>>>>> d77a74d6
+  # source = "git::https://github.com/worklytics/psoxy//infra/modules/gcp?ref=v0.3.0-beta.5"
 
   project_id        = google_project.psoxy-project.project_id
   invoker_sa_emails = var.worklytics_sa_emails
+  psoxy_base_dir    = var.psoxy_base_dir
 
   depends_on = [
     google_project.psoxy-project
@@ -127,11 +124,9 @@
 module "google-workspace-connection" {
   for_each = local.enabled_google_workspace_sources
 
-<<<<<<< HEAD
-  source = "git::https://github.com/worklytics/psoxy//infra/modules/google-workspace-dwd-connection?ref=v0.4.0-beta.1"
-=======
-  source = "git::https://github.com/worklytics/psoxy//infra/modules/google-workspace-dwd-connection?ref=v0.3.0-beta.4"
->>>>>>> d77a74d6
+  # source = "../../modules/google-workspace-dwd-connection"
+  source = "git::https://github.com/worklytics/psoxy//infra/modules/google-workspace-dwd-connection?ref=v0.3.0-beta.5"
+
 
   project_id                   = google_project.psoxy-project.project_id
   connector_service_account_id = "psoxy-${each.key}-dwd"
@@ -157,19 +152,16 @@
 module "psoxy-google-workspace-connector" {
   for_each = local.enabled_google_workspace_sources
 
-<<<<<<< HEAD
-  #source = "../../modules/gcp-psoxy-rest"
-  source = "git::https://github.com/worklytics/psoxy//infra/modules/gcp-psoxy-rest?ref=v0.4.0-beta.1"
-=======
-  source = "git::https://github.com/worklytics/psoxy//infra/modules/gcp-psoxy-cloud-function?ref=v0.3.0-beta.4"
->>>>>>> d77a74d6
+  source = "../../modules/gcp-psoxy-rest"
+  # source = "git::https://github.com/worklytics/psoxy//infra/modules/gcp-psoxy-rest?ref=v0.3.0-beta.5"
+
 
   project_id                    = google_project.psoxy-project.project_id
-  instance_id                   = each.value.function_name
+  instance_id                   = "psoxy-${each.value.source_kind}"
   service_account_email         = module.google-workspace-connection[each.key].service_account_email
   artifacts_bucket_name         = module.psoxy-gcp.artifacts_bucket_name
   deployment_bundle_object_name = module.psoxy-gcp.deployment_bundle_object_name
-  path_to_config                = "../../config/${each.value.source_kind}.yaml"
+  path_to_config                = "${var.psoxy_base_dir}/config/${each.value.source_kind}.yaml"
   salt_secret_id                = module.psoxy-gcp.salt_secret_name
   salt_secret_version_number    = module.psoxy-gcp.salt_secret_version_number
 
@@ -185,11 +177,9 @@
 module "worklytics-psoxy-connection" {
   for_each = local.enabled_google_workspace_sources
 
-<<<<<<< HEAD
-  source = "git::https://github.com/worklytics/psoxy//infra/modules/worklytics-psoxy-connection?ref=v0.4.0-beta.1"
-=======
-  source = "git::https://github.com/worklytics/psoxy//infra/modules/worklytics-psoxy-connection?ref=v0.3.0-beta.4"
->>>>>>> d77a74d6
+  source = "../../modules/worklytics-psoxy-connection"
+  # source = "git::https://github.com/worklytics/psoxy//infra/modules/worklytics-psoxy-connection?ref=v0.3.0-beta.5"
+
 
   psoxy_endpoint_url = module.psoxy-google-workspace-connector[each.key].cloud_function_url
   display_name       = "${each.value.display_name} via Psoxy"
