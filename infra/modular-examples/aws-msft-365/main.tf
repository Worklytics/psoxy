terraform {
  required_providers {
    # for the infra that will host Psoxy instances
    aws = {
      source  = "hashicorp/aws"
      version = "~> 4.12"
    }

    # for API connections to Microsoft 365
    azuread = {
      version = "~> 2.0"
    }
  }
}

locals {
  base_config_path = "${var.psoxy_base_dir}configs/"
}

data "azuread_client_config" "current" {}

module "worklytics_connector_specs" {
  source = "../../modules/worklytics-connector-specs"
  # source = "git::https://github.com/worklytics/psoxy//infra/modules/worklytics-connector-specs?ref=v0.4.9"

  enabled_connectors = var.enabled_connectors
  msft_tenant_id     = var.msft_tenant_id
  # this IS the correct ID for the user terraform is running as, which we assume is a user who's OK
  # to use the subject of examples. You can change it to any string you want.
  example_msft_user_guid = data.azuread_client_config.current.object_id
}

module "psoxy-aws" {
  source = "../../modules/aws"
  # source = "git::https://github.com/worklytics/psoxy//infra/modules/aws?ref=v0.4.9"

  aws_account_id                 = var.aws_account_id
  psoxy_base_dir                 = var.psoxy_base_dir
  caller_aws_arns                = var.caller_aws_arns
  caller_gcp_service_account_ids = var.caller_gcp_service_account_ids
  force_bundle                   = var.force_bundle
}

module "global_secrets" {
  source = "../../modules/aws-ssm-secrets"
  # source = "git::https://github.com/worklytics/psoxy//infra/modules/aws-ssm-secrets?ref=v0.4.9"

  secrets = module.psoxy-aws.secrets
  path    = var.aws_ssm_param_root_path
}

moved {
  from = module.psoxy-aws.aws_ssm_parameter.salt
  to   = module.global_secrets.aws_ssm_parameter.secret["PSOXY_SALT"]
}

moved {
  from = module.psoxy-aws.aws_ssm_parameter.encryption_key
  to   = module.global_secrets.aws_ssm_parameter.secret["PSOXY_ENCRYPTION_KEY"]
}

module "msft-connection" {
  for_each = module.worklytics_connector_specs.enabled_msft_365_connectors

  source = "../../modules/azuread-connection"
  # source = "git::https://github.com/worklytics/psoxy//infra/modules/azuread-connection?ref=v0.4.9"

  display_name                      = "Psoxy Connector - ${each.value.display_name}${var.connector_display_name_suffix}"
  tenant_id                         = var.msft_tenant_id
  required_app_roles                = each.value.required_app_roles
  required_oauth2_permission_scopes = each.value.required_oauth2_permission_scopes
}

module "msft-connection-auth" {
  for_each = module.worklytics_connector_specs.enabled_msft_365_connectors

  source = "../../modules/azuread-local-cert"
  # source = "git::https://github.com/worklytics/psoxy//infra/modules/azuread-local-cert?ref=v0.4.9"

  application_object_id = module.msft-connection[each.key].connector.id
  rotation_days         = 60
  cert_expiration_days  = 180
  certificate_subject   = var.certificate_subject
}

module "msft-365-connector-key-secrets" {
  for_each = module.worklytics_connector_specs.enabled_msft_365_connectors

  source = "../../modules/private-key-aws-parameter"
  # source = "git::https://github.com/worklytics/psoxy//infra/modules/private-key-aws-parameter?ref=v0.4.9"

  instance_id = each.key

  private_key_id = module.msft-connection-auth[each.key].private_key_id
  private_key    = module.msft-connection-auth[each.key].private_key
  ssm_path       = var.aws_ssm_param_root_path
}

# grant required permissions to connectors via Azure AD
# (requires terraform configuration being applied by an Azure User with privelleges to do this; it
#  usually requires a 'Global Administrator' for your tenant)
module "msft_365_grants" {
  for_each = module.worklytics_connector_specs.enabled_msft_365_connectors

  source = "../../modules/azuread-grant-all-users"
  # source = "git::https://github.com/worklytics/psoxy//infra/modules/azuread-grant-all-users?ref=v0.4.9"

  psoxy_instance_id        = each.key
  application_id           = module.msft-connection[each.key].connector.application_id
  oauth2_permission_scopes = each.value.required_oauth2_permission_scopes
  app_roles                = each.value.required_app_roles
  application_name         = each.key
  todo_step                = 1
}

module "psoxy-msft-connector" {
  for_each = module.worklytics_connector_specs.enabled_msft_365_connectors

  source = "../../modules/aws-psoxy-rest"
  # source = "git::https://github.com/worklytics/psoxy//infra/modules/aws-psoxy-rest?ref=v0.4.9"

  function_name                   = "psoxy-${each.key}"
  source_kind                     = each.value.source_kind
  path_to_config                  = "${var.psoxy_base_dir}/configs/${each.value.source_kind}.yaml"
  path_to_function_zip            = module.psoxy-aws.path_to_deployment_jar
  function_zip_hash               = module.psoxy-aws.deployment_package_hash
  api_caller_role_arn             = module.psoxy-aws.api_caller_role_arn
  aws_assume_role_arn             = var.aws_assume_role_arn
  example_api_calls               = each.value.example_calls
  aws_account_id                  = var.aws_account_id
  path_to_repo_root               = var.psoxy_base_dir
  todo_step                       = module.msft_365_grants[each.key].next_todo_step
  global_parameter_arns           = module.global_secrets.secret_arns
  path_to_instance_ssm_parameters = "${var.aws_ssm_param_root_path}PSOXY_${upper(replace(each.key, "-", "_"))}_"

  environment_variables = merge(
    var.general_environment_variables,
    try(each.value.environment_variables, {}),
    {
      IS_DEVELOPMENT_MODE  = contains(var.non_production_connectors, each.key)
      CLIENT_ID            = module.msft-connection[each.key].connector.application_id
      REFRESH_ENDPOINT     = module.worklytics_connector_specs.msft_token_refresh_endpoint
      PSEUDONYMIZE_APP_IDS = tostring(var.pseudonymize_app_ids)
    }
  )
}

module "worklytics-psoxy-connection-msft-365" {
  for_each = module.worklytics_connector_specs.enabled_msft_365_connectors

  source = "../../modules/worklytics-psoxy-connection"
  # source = "git::https://github.com/worklytics/psoxy//infra/modules/worklytics-psoxy-connection-aws?ref=v0.4.9"

  psoxy_instance_id  = each.key
  psoxy_endpoint_url = module.psoxy-msft-connector[each.key].endpoint_url
  display_name       = "${each.value.display_name} via Psoxy${var.connector_display_name_suffix}"
  todo_step          = module.psoxy-msft-connector[each.key].next_todo_step

  settings_to_provide = {
    "AWS Psoxy Region"   = var.aws_region,
    "AWS Psoxy Role ARN" = module.psoxy-aws.api_caller_role_arn
  }
}

# BEGIN LONG ACCESS AUTH CONNECTORS
# Create secure parameters (later filled by customer)
# Can be later passed on to a module and store in other vault if needed
locals {
  long_access_parameters = { for entry in module.worklytics_connector_specs.enabled_oauth_secrets_to_create : "${entry.connector_name}.${entry.secret_name}" => entry }
  long_access_parameters_by_connector = { for k, spec in module.worklytics_connector_specs.enabled_oauth_long_access_connectors :
    k => [for secret in spec.secured_variables : "${k}.${secret.name}"]
  }
}

resource "aws_ssm_parameter" "long-access-secrets" {
  for_each = { for entry in module.worklytics_connector_specs.enabled_oauth_secrets_to_create : "${entry.connector_name}.${entry.secret_name}" => entry }

  name        = "${var.aws_ssm_param_root_path}PSOXY_${upper(replace(each.value.connector_name, "-", "_"))}_${upper(each.value.secret_name)}"
  type        = "SecureString"
  description = "Stores the value of ${upper(each.value.secret_name)} for `psoxy-${each.value.connector_name}`"
  value       = sensitive("TODO: fill me with the proper value for ${upper(each.value.secret_name)}!! (via AWS console)")

  lifecycle {
    ignore_changes = [
      value # we expect this to be filled via Console, so don't want to overwrite it with the dummy value if changed
    ]
  }
}

module "parameter-fill-instructions" {
  for_each = local.long_access_parameters

  source = "../../modules/aws-ssm-fill-md"
  # source = "git::https://github.com/worklytics/psoxy//infra/modules/gcp-secret-fill-md?ref=v0.4.9"

  region         = var.aws_region
  parameter_name = aws_ssm_parameter.long-access-secrets[each.key].name
}

module "source_token_external_todo" {
  for_each = module.worklytics_connector_specs.enabled_oauth_long_access_connectors_todos

  source = "../../modules/source-token-external-todo"
  # source = "git::https://github.com/worklytics/psoxy//infra/modules/source-token-external-todo?ref=v0.4.9"

  source_id                         = each.key
  connector_specific_external_steps = each.value.external_token_todo
  todo_step                         = 1

  additional_steps = [for parameter_ref in local.long_access_parameters_by_connector[each.key] : module.parameter-fill-instructions[parameter_ref].todo_markdown]
}

module "aws-psoxy-long-auth-connectors" {
  for_each = module.worklytics_connector_specs.enabled_oauth_long_access_connectors

  source = "../../modules/aws-psoxy-rest"
  # source = "git::https://github.com/worklytics/psoxy//infra/modules/aws-psoxy-rest?ref=v0.4.9"

  function_name                         = "psoxy-${each.key}"
  path_to_function_zip                  = module.psoxy-aws.path_to_deployment_jar
  function_zip_hash                     = module.psoxy-aws.deployment_package_hash
  path_to_config                        = "${local.base_config_path}${each.value.source_kind}.yaml"
  aws_assume_role_arn                   = var.aws_assume_role_arn
  aws_account_id                        = var.aws_account_id
  api_caller_role_arn                   = module.psoxy-aws.api_caller_role_arn
  source_kind                           = each.value.source_kind
  path_to_repo_root                     = var.psoxy_base_dir
  example_api_calls                     = each.value.example_api_calls
  example_api_calls_user_to_impersonate = each.value.example_api_calls_user_to_impersonate
  todo_step                             = module.source_token_external_todo[each.key].next_todo_step
  reserved_concurrent_executions        = each.value.reserved_concurrent_executions
  global_parameter_arns                 = module.global_secrets.secret_arns
  path_to_instance_ssm_parameters       = "${var.aws_ssm_param_root_path}PSOXY_${upper(replace(each.key, "-", "_"))}_"
  function_parameters                   = each.value.secured_variables

  environment_variables = merge(
    var.general_environment_variables,
    try(each.value.environment_variables, {}),
    {
      PSEUDONYMIZE_APP_IDS = tostring(var.pseudonymize_app_ids)
      IS_DEVELOPMENT_MODE  = contains(var.non_production_connectors, each.key)
    }
  )
}

module "worklytics-psoxy-connection-oauth-long-access" {
  for_each = module.worklytics_connector_specs.enabled_oauth_long_access_connectors

  source = "../../modules/worklytics-psoxy-connection"
  # source = "git::https://github.com/worklytics/psoxy//infra/modules/worklytics-psoxy-connection-aws?ref=v0.4.9"

  psoxy_instance_id  = each.key
  psoxy_endpoint_url = module.aws-psoxy-long-auth-connectors[each.key].endpoint_url
  display_name       = "${each.value.display_name} via Psoxy${var.connector_display_name_suffix}"
  todo_step          = module.aws-psoxy-long-auth-connectors[each.key].next_todo_step

  settings_to_provide = {
    "AWS Psoxy Region"   = var.aws_region,
    "AWS Psoxy Role ARN" = module.psoxy-aws.api_caller_role_arn
  }
}

# END LONG ACCESS AUTH CONNECTORS

module "psoxy-bulk" {
  for_each = merge(module.worklytics_connector_specs.enabled_bulk_connectors,
  var.custom_bulk_connectors)

  source = "../../modules/aws-psoxy-bulk"
  # source = "git::https://github.com/worklytics/psoxy//infra/modules/aws-psoxy-bulk?ref=v0.4.9"

  aws_account_id                  = var.aws_account_id
  aws_assume_role_arn             = var.aws_assume_role_arn
  instance_id                     = each.key
  source_kind                     = each.value.source_kind
  aws_region                      = var.aws_region
  path_to_function_zip            = module.psoxy-aws.path_to_deployment_jar
  function_zip_hash               = module.psoxy-aws.deployment_package_hash
  api_caller_role_arn             = module.psoxy-aws.api_caller_role_arn
  api_caller_role_name            = module.psoxy-aws.api_caller_role_name
  memory_size_mb                  = 1024
  psoxy_base_dir                  = var.psoxy_base_dir
  rules                           = each.value.rules
  global_parameter_arns           = module.global_secrets.secret_arns
  path_to_instance_ssm_parameters = "${var.aws_ssm_param_root_path}PSOXY_${upper(replace(each.key, "-", "_"))}_"

  sanitized_accessor_role_names = [
    module.psoxy-aws.api_caller_role_name
  ]

  environment_variables = merge(
    var.general_environment_variables,
    try(each.value.environment_variables, {}),
    {
      IS_DEVELOPMENT_MODE = contains(var.non_production_connectors, each.key)
    }
  )
}

module "psoxy-bulk-to-worklytics" {
  for_each = merge(module.worklytics_connector_specs.enabled_bulk_connectors,
  var.custom_bulk_connectors)

  source = "../../modules/worklytics-psoxy-connection-generic"

  psoxy_instance_id = each.key
  display_name      = try(each.value.worklytics_connector_name, "${each.value.source_kind} via Psoxy")
  todo_step         = module.psoxy-bulk[each.key].next_todo_step

  settings_to_provide = merge({
    "AWS Psoxy Region"   = var.aws_region,
    "AWS Psoxy Role ARN" = module.psoxy-aws.api_caller_role_arn
    "Bucket Name"        = module.psoxy-bulk[each.key].sanitized_bucket
  }, try(each.value.settings_to_provide, {}))
}

module "psoxy_lookup_tables_builders" {
  for_each = var.lookup_table_builders

  source = "../../modules/aws-psoxy-bulk-existing"
  # source = "git::https://github.com/worklytics/psoxy//infra/modules/aws-psoxy-existing?ref=v0.4.9"

  input_bucket                    = module.psoxy-bulk[each.value.input_connector_id].input_bucket
  aws_account_id                  = var.aws_account_id
  instance_id                     = each.key
  aws_region                      = var.aws_region
  path_to_function_zip            = module.psoxy-aws.path_to_deployment_jar
  function_zip_hash               = module.psoxy-aws.deployment_package_hash
  psoxy_base_dir                  = var.psoxy_base_dir
  rules                           = each.value.rules
  global_parameter_arns           = module.global_secrets.secret_arns
  sanitized_accessor_role_names   = each.value.sanitized_accessor_role_names
  path_to_instance_ssm_parameters = "${var.aws_ssm_param_root_path}PSOXY_${upper(replace(each.key, "-", "_"))}_"

  environment_variables = merge(
    var.general_environment_variables,
    try(each.value.environment_variables, {}),
    {
      IS_DEVELOPMENT_MODE = contains(var.non_production_connectors, each.key)
    }
  )
}

output "lookup_tables" {
  value = { for k, v in var.lookup_table_builders : k => module.psoxy_lookup_tables_builders[k].output_bucket }
}

locals {
  all_instances = merge(
    { for instance in module.psoxy-msft-connector : instance.instance_id => instance },
    { for instance in module.psoxy-bulk : instance.instance_id => instance },
<<<<<<< HEAD
    { for instance in module.aws-psoxy-long-auth-connectors : instance.instance_id => instance }
=======
    { for instance in module.aws-psoxy-long-auth-connectors : instance.instance_id => instance },
    { for instance in module.psoxy_lookup_tables_builders : instance.instance_id => instance }
>>>>>>> a71ebbfe
  )
}

output "instances" {
  value = local.all_instances
}<|MERGE_RESOLUTION|>--- conflicted
+++ resolved
@@ -349,12 +349,9 @@
   all_instances = merge(
     { for instance in module.psoxy-msft-connector : instance.instance_id => instance },
     { for instance in module.psoxy-bulk : instance.instance_id => instance },
-<<<<<<< HEAD
-    { for instance in module.aws-psoxy-long-auth-connectors : instance.instance_id => instance }
-=======
     { for instance in module.aws-psoxy-long-auth-connectors : instance.instance_id => instance },
     { for instance in module.psoxy_lookup_tables_builders : instance.instance_id => instance }
->>>>>>> a71ebbfe
+
   )
 }
 
