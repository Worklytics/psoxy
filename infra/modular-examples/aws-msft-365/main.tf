terraform {
  required_providers {
    # for the infra that will host Psoxy instances
    aws = {
      source  = "hashicorp/aws"
      version = ">= 4.12"
    }

    # for API connections to Microsoft 365
    azuread = {
      version = ">= 2.3, < 3.0"
    }
  }
}

locals {
  base_config_path = "${var.psoxy_base_dir}configs/"
  host_platform_id = "AWS"
  ssm_key_ids      = var.aws_ssm_key_id == null ? {} : { 0 : var.aws_ssm_key_id }
}

data "azuread_client_config" "current" {}

module "worklytics_connector_specs" {
  source = "../../modules/worklytics-connector-specs"
  # source = "git::https://github.com/worklytics/psoxy//infra/modules/worklytics-connector-specs?ref=v0.4.11"

  enabled_connectors = var.enabled_connectors
  msft_tenant_id     = var.msft_tenant_id
  # this IS the correct ID for the user terraform is running as, which we assume is a user who's OK
  # to use the subject of examples. You can change it to any string you want.
  example_msft_user_guid = data.azuread_client_config.current.object_id
}

module "psoxy-aws" {
  source = "../../modules/aws"
  # source = "git::https://github.com/worklytics/psoxy//infra/modules/aws?ref=v0.4.11"

  aws_account_id                 = var.aws_account_id
  psoxy_base_dir                 = var.psoxy_base_dir
  caller_aws_arns                = var.caller_aws_arns
  caller_gcp_service_account_ids = var.caller_gcp_service_account_ids
  force_bundle                   = var.force_bundle
}

module "global_secrets" {
  source = "../../modules/aws-ssm-secrets"
  # source = "git::https://github.com/worklytics/psoxy//infra/modules/aws-ssm-secrets?ref=v0.4.11"

  path       = var.aws_ssm_param_root_path
  kms_key_id = var.aws_ssm_key_id
  secrets    = module.psoxy-aws.secrets
}

moved {
  from = module.psoxy-aws.aws_ssm_parameter.salt
  to   = module.global_secrets.aws_ssm_parameter.secret["PSOXY_SALT"]
}

moved {
  from = module.psoxy-aws.aws_ssm_parameter.encryption_key
  to   = module.global_secrets.aws_ssm_parameter.secret["PSOXY_ENCRYPTION_KEY"]
}

module "cognito-identity-pool" {
  source = "../../modules/aws-cognito-pool"

  developer_provider_name = "azure-access"
  name                    = "azure-ad-federation"
}

data "azuread_users" "owners" {
  user_principal_names = var.msft_owners_email
}

module "msft-connection" {
  for_each = module.worklytics_connector_specs.enabled_msft_365_connectors

  source = "../../modules/azuread-connection"
  # source = "git::https://github.com/worklytics/psoxy//infra/modules/azuread-connection?ref=v0.4.11"

  display_name                      = "Psoxy Connector - ${each.value.display_name}${var.connector_display_name_suffix}"
  tenant_id                         = var.msft_tenant_id
  required_app_roles                = each.value.required_app_roles
  required_oauth2_permission_scopes = each.value.required_oauth2_permission_scopes
  owners                            = toset(concat(data.azuread_users.owners.object_ids, [data.azuread_client_config.current.object_id]))
}

module "cognito-identity" {
  source = "../../modules/aws-cognito-identity-cli"

  identity_pool_id = module.cognito-identity-pool.pool_id
  aws_region       = var.aws_region
  login_ids        = { for k in keys(module.msft-connection) : k => "${module.cognito-identity-pool.developer_provider_name}=${module.msft-connection[k].connector.application_id}" }
  aws_role         = var.aws_assume_role_arn
}

module "msft-connection-auth-federation" {
  for_each = module.worklytics_connector_specs.enabled_msft_365_connectors

  source = "../../modules/azuread-federated-credentials"
  # source = "git::https://github.com/worklytics/psoxy//infra/modules/azuread-federated-credentials?ref=v0.4.11"

  application_object_id = module.msft-connection[each.key].connector.id
  display_name          = "AccessFromAWS"
  description           = "AWS federation to be used for psoxy Connector - ${each.value.display_name}${var.connector_display_name_suffix}"
  issuer                = "https://cognito-identity.amazonaws.com"
  audience              = module.cognito-identity-pool.pool_id
  subject               = module.cognito-identity.identity_id[each.key]
}

# grant required permissions to connectors via Azure AD
# (requires terraform configuration being applied by an Azure User with privileges to do this; it
#  usually requires a 'Global Administrator' for your tenant)
module "msft_365_grants" {
  for_each = module.worklytics_connector_specs.enabled_msft_365_connectors

  source = "../../modules/azuread-grant-all-users"
  # source = "git::https://github.com/worklytics/psoxy//infra/modules/azuread-grant-all-users?ref=v0.4.11"

  psoxy_instance_id        = each.key
  application_id           = module.msft-connection[each.key].connector.application_id
  oauth2_permission_scopes = each.value.required_oauth2_permission_scopes
  app_roles                = each.value.required_app_roles
  application_name         = each.key
  todo_step                = 1
}

module "psoxy-msft-connector" {
  for_each = module.worklytics_connector_specs.enabled_msft_365_connectors

  source = "../../modules/aws-psoxy-rest"
  # source = "git::https://github.com/worklytics/psoxy//infra/modules/aws-psoxy-rest?ref=v0.4.11"

  function_name                   = "psoxy-${each.key}"
  source_kind                     = each.value.source_kind
  path_to_config                  = "${var.psoxy_base_dir}/configs/${each.value.source_kind}.yaml"
  path_to_function_zip            = module.psoxy-aws.path_to_deployment_jar
  function_zip_hash               = module.psoxy-aws.deployment_package_hash
  api_caller_role_arn             = module.psoxy-aws.api_caller_role_arn
  aws_assume_role_arn             = var.aws_assume_role_arn
  example_api_calls               = each.value.example_api_calls
  aws_account_id                  = var.aws_account_id
  path_to_repo_root               = var.psoxy_base_dir
  todo_step                       = module.msft_365_grants[each.key].next_todo_step
  global_parameter_arns           = module.global_secrets.secret_arns
  path_to_instance_ssm_parameters = "${var.aws_ssm_param_root_path}PSOXY_${upper(replace(each.key, "-", "_"))}_"
  ssm_kms_key_ids                 = local.ssm_key_ids

  environment_variables = merge(
    var.general_environment_variables,
    try(each.value.environment_variables, {}),
    {
      IS_DEVELOPMENT_MODE  = contains(var.non_production_connectors, each.key)
      CLIENT_ID            = module.msft-connection[each.key].connector.application_id
      REFRESH_ENDPOINT     = module.worklytics_connector_specs.msft_token_refresh_endpoint
      PSEUDONYMIZE_APP_IDS = tostring(var.pseudonymize_app_ids)
      IDENTITY_POOL_ID     = module.cognito-identity-pool.pool_id,
      IDENTITY_ID          = module.cognito-identity.identity_id[each.key]
      DEVELOPER_NAME_ID    = module.cognito-identity-pool.developer_provider_name
    }
  )
}

resource "aws_iam_role_policy_attachment" "cognito_lambda_policy" {
  for_each = module.worklytics_connector_specs.enabled_msft_365_connectors

  role       = module.psoxy-msft-connector[each.key].instance_role_name
  policy_arn = module.cognito-identity-pool.policy_arn
}

module "worklytics-psoxy-connection-msft-365" {
  for_each = module.worklytics_connector_specs.enabled_msft_365_connectors

  source = "../../modules/worklytics-psoxy-connection"
  # source = "git::https://github.com/worklytics/psoxy//infra/modules/worklytics-psoxy-connection?ref=v0.4.11"

  psoxy_host_platform_id = local.host_platform_id
  psoxy_instance_id      = each.key
  connector_id           = try(each.value.worklytics_connector_id, "")
  psoxy_endpoint_url     = module.psoxy-msft-connector[each.key].endpoint_url
  display_name           = "${each.value.display_name} via Psoxy${var.connector_display_name_suffix}"
  todo_step              = module.psoxy-msft-connector[each.key].next_todo_step

  settings_to_provide = {
    "AWS Psoxy Region"   = var.aws_region,
    "AWS Psoxy Role ARN" = module.psoxy-aws.api_caller_role_arn
  }
}

# BEGIN LONG ACCESS AUTH CONNECTORS
# Create secure parameters (later filled by customer)
# Can be later passed on to a module and store in other vault if needed
locals {
  long_access_parameters = { for entry in module.worklytics_connector_specs.enabled_oauth_secrets_to_create : "${entry.connector_name}.${entry.secret_name}" => entry }
  long_access_parameters_by_connector = { for k, spec in module.worklytics_connector_specs.enabled_oauth_long_access_connectors :
    k => [for secret in spec.secured_variables : "${k}.${secret.name}"]
  }
}

resource "aws_ssm_parameter" "long-access-secrets" {
  for_each = { for entry in module.worklytics_connector_specs.enabled_oauth_secrets_to_create : "${entry.connector_name}.${entry.secret_name}" => entry }

  name        = "${var.aws_ssm_param_root_path}PSOXY_${upper(replace(each.value.connector_name, "-", "_"))}_${upper(each.value.secret_name)}"
  type        = "SecureString"
  description = "Stores the value of ${upper(each.value.secret_name)} for `psoxy-${each.value.connector_name}`"
  value       = sensitive("TODO: fill me with the proper value for ${upper(each.value.secret_name)}!! (via AWS console)")
  key_id      = coalesce(var.aws_ssm_key_id, "alias/aws/ssm")

  lifecycle {
    ignore_changes = [
      value # we expect this to be filled via Console, so don't want to overwrite it with the dummy value if changed
    ]
  }
}

module "parameter-fill-instructions" {
  for_each = local.long_access_parameters

  source = "../../modules/aws-ssm-fill-md"
  # source = "git::https://github.com/worklytics/psoxy//infra/modules/aws-ssm-fill-md?ref=v0.4.11"

  region         = var.aws_region
  parameter_name = aws_ssm_parameter.long-access-secrets[each.key].name
}

module "source_token_external_todo" {
  for_each = module.worklytics_connector_specs.enabled_oauth_long_access_connectors_todos

  source = "../../modules/source-token-external-todo"
  # source = "git::https://github.com/worklytics/psoxy//infra/modules/source-token-external-todo?ref=v0.4.11"

  source_id                         = each.key
  connector_specific_external_steps = each.value.external_token_todo
  todo_step                         = 1

  additional_steps = [for parameter_ref in local.long_access_parameters_by_connector[each.key] : module.parameter-fill-instructions[parameter_ref].todo_markdown]
}

module "aws-psoxy-long-auth-connectors" {
  for_each = module.worklytics_connector_specs.enabled_oauth_long_access_connectors

  source = "../../modules/aws-psoxy-rest"
  # source = "git::https://github.com/worklytics/psoxy//infra/modules/aws-psoxy-rest?ref=v0.4.11"

  function_name                         = "psoxy-${each.key}"
  path_to_function_zip                  = module.psoxy-aws.path_to_deployment_jar
  function_zip_hash                     = module.psoxy-aws.deployment_package_hash
  path_to_config                        = "${local.base_config_path}${each.value.source_kind}.yaml"
  aws_assume_role_arn                   = var.aws_assume_role_arn
  aws_account_id                        = var.aws_account_id
  api_caller_role_arn                   = module.psoxy-aws.api_caller_role_arn
  source_kind                           = each.value.source_kind
  path_to_repo_root                     = var.psoxy_base_dir
  example_api_calls                     = each.value.example_api_calls
  example_api_calls_user_to_impersonate = each.value.example_api_calls_user_to_impersonate
  todo_step                             = module.source_token_external_todo[each.key].next_todo_step
  reserved_concurrent_executions        = each.value.reserved_concurrent_executions
  global_parameter_arns                 = module.global_secrets.secret_arns
  path_to_instance_ssm_parameters       = "${var.aws_ssm_param_root_path}PSOXY_${upper(replace(each.key, "-", "_"))}_"
  function_parameters                   = each.value.secured_variables
  ssm_kms_key_ids                       = local.ssm_key_ids

  environment_variables = merge(
    var.general_environment_variables,
    try(each.value.environment_variables, {}),
    {
      PSEUDONYMIZE_APP_IDS = tostring(var.pseudonymize_app_ids)
      IS_DEVELOPMENT_MODE  = contains(var.non_production_connectors, each.key)
    }
  )
}

module "worklytics-psoxy-connection-oauth-long-access" {
  for_each = module.worklytics_connector_specs.enabled_oauth_long_access_connectors

  source = "../../modules/worklytics-psoxy-connection"
  # source = "git::https://github.com/worklytics/psoxy//infra/modules/worklytics-psoxy-connection?ref=v0.4.11"

  psoxy_host_platform_id = local.host_platform_id
  psoxy_instance_id      = each.key
  connector_id           = try(each.value.worklytics_connector_id, "")
  psoxy_endpoint_url     = module.aws-psoxy-long-auth-connectors[each.key].endpoint_url
  display_name           = "${each.value.display_name} via Psoxy${var.connector_display_name_suffix}"
  todo_step              = module.aws-psoxy-long-auth-connectors[each.key].next_todo_step

  settings_to_provide = {
    "AWS Psoxy Region"   = var.aws_region,
    "AWS Psoxy Role ARN" = module.psoxy-aws.api_caller_role_arn
  }
}

# END LONG ACCESS AUTH CONNECTORS

module "psoxy-bulk" {
  for_each = merge(module.worklytics_connector_specs.enabled_bulk_connectors,
  var.custom_bulk_connectors)

  source = "../../modules/aws-psoxy-bulk"
  # source = "git::https://github.com/worklytics/psoxy//infra/modules/aws-psoxy-bulk?ref=v0.4.11"

  aws_account_id                  = var.aws_account_id
  aws_assume_role_arn             = var.aws_assume_role_arn
  instance_id                     = each.key
  source_kind                     = each.value.source_kind
  aws_region                      = var.aws_region
  path_to_function_zip            = module.psoxy-aws.path_to_deployment_jar
  function_zip_hash               = module.psoxy-aws.deployment_package_hash
  api_caller_role_arn             = module.psoxy-aws.api_caller_role_arn
  api_caller_role_name            = module.psoxy-aws.api_caller_role_name
  memory_size_mb                  = 1024
  psoxy_base_dir                  = var.psoxy_base_dir
  rules                           = each.value.rules
  global_parameter_arns           = module.global_secrets.secret_arns
  path_to_instance_ssm_parameters = "${var.aws_ssm_param_root_path}PSOXY_${upper(replace(each.key, "-", "_"))}_"
  ssm_kms_key_ids                 = local.ssm_key_ids

  sanitized_accessor_role_names = [
    module.psoxy-aws.api_caller_role_name
  ]

  environment_variables = merge(
    var.general_environment_variables,
    try(each.value.environment_variables, {}),
    {
      IS_DEVELOPMENT_MODE = contains(var.non_production_connectors, each.key)
    }
  )
}

module "psoxy-bulk-to-worklytics" {
  for_each = merge(module.worklytics_connector_specs.enabled_bulk_connectors,
  var.custom_bulk_connectors)

  source = "../../modules/worklytics-psoxy-connection-generic"
  # source = "git::https://github.com/worklytics/psoxy//infra/modules/worklytics-psoxy-connection-generic?ref=v0.4.11"

  psoxy_host_platform_id = local.host_platform_id
  psoxy_instance_id      = each.key
  connector_id           = try(each.value.worklytics_connector_id, "")
  display_name           = try(each.value.worklytics_connector_name, "${each.value.source_kind} via Psoxy")
  todo_step              = module.psoxy-bulk[each.key].next_todo_step

  settings_to_provide = merge({
    "AWS Psoxy Region"   = var.aws_region,
    "AWS Psoxy Role ARN" = module.psoxy-aws.api_caller_role_arn
    "Bucket Name"        = module.psoxy-bulk[each.key].sanitized_bucket
  }, try(each.value.settings_to_provide, {}))
}

module "psoxy_lookup_tables_builders" {
  for_each = var.lookup_table_builders

  source = "../../modules/aws-psoxy-bulk-existing"
  # source = "git::https://github.com/worklytics/psoxy//infra/modules/aws-psoxy-bulk-existing?ref=v0.4.11"

  input_bucket                    = module.psoxy-bulk[each.value.input_connector_id].input_bucket
  aws_account_id                  = var.aws_account_id
  instance_id                     = each.key
  aws_region                      = var.aws_region
  path_to_function_zip            = module.psoxy-aws.path_to_deployment_jar
  function_zip_hash               = module.psoxy-aws.deployment_package_hash
  psoxy_base_dir                  = var.psoxy_base_dir
  rules                           = each.value.rules
  global_parameter_arns           = module.global_secrets.secret_arns
  sanitized_accessor_role_names   = each.value.sanitized_accessor_role_names
  path_to_instance_ssm_parameters = "${var.aws_ssm_param_root_path}PSOXY_${upper(replace(each.key, "-", "_"))}_"
  ssm_kms_key_ids                 = local.ssm_key_ids

  environment_variables = merge(
    var.general_environment_variables,
    try(each.value.environment_variables, {}),
    {
      IS_DEVELOPMENT_MODE = contains(var.non_production_connectors, each.key)
    }
  )
}

output "lookup_tables" {
  value = { for k, v in var.lookup_table_builders : k => module.psoxy_lookup_tables_builders[k].output_bucket }
}

locals {
  all_instances = merge(
    { for instance in module.psoxy-msft-connector : instance.instance_id => instance },
    { for instance in module.psoxy-bulk : instance.instance_id => instance },
    { for instance in module.aws-psoxy-long-auth-connectors : instance.instance_id => instance },
    { for instance in module.psoxy_lookup_tables_builders : instance.instance_id => instance }

  )
}

output "instances" {
  value = local.all_instances
}

output "cognito_identities" {
  value = module.cognito-identity
}

<<<<<<< HEAD
output "caller_role_arn" {
  value = module.psoxy-aws.api_caller_role_arn
=======
output "cognito_identity_pool_id" {
  value = module.cognito-identity-pool.pool_id
>>>>>>> c4819017
}<|MERGE_RESOLUTION|>--- conflicted
+++ resolved
@@ -398,11 +398,11 @@
   value = module.cognito-identity
 }
 
-<<<<<<< HEAD
+output "cognito_identity_pool_id" {
+  value = module.cognito-identity-pool.pool_id
+}
+
 output "caller_role_arn" {
   value = module.psoxy-aws.api_caller_role_arn
-=======
-output "cognito_identity_pool_id" {
-  value = module.cognito-identity-pool.pool_id
->>>>>>> c4819017
-}+}
+
