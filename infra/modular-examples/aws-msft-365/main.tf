--- conflicted
+++ resolved
@@ -402,7 +402,6 @@
   value = module.cognito-identity-pool.pool_id
 }
 
-<<<<<<< HEAD
 //q: better to invert control, let calling modules write the files??
 output "todos_1" {
   description = "List of TODO steps to complete 1st."
@@ -428,9 +427,8 @@
     values(module.worklytics-psoxy-connection-oauth-long-access)[*].todo
   )
 }
-=======
+
 output "caller_role_arn" {
   value = module.psoxy-aws.api_caller_role_arn
 }
 
->>>>>>> 8c91f97d
