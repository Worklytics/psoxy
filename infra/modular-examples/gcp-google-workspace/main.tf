--- conflicted
+++ resolved
@@ -13,33 +13,22 @@
 
 module "worklytics_connector_specs" {
   source = "../../modules/worklytics-connector-specs"
-<<<<<<< HEAD
-  # source = "git::https://github.com/worklytics/psoxy//infra/modules/worklytics-connector-specs?ref=v0.4.22"
-=======
   # source = "git::https://github.com/worklytics/psoxy//infra/modules/worklytics-connector-specs?ref=v0.4.24"
 
->>>>>>> 3d05d16b
 
   enabled_connectors             = var.enabled_connectors
   google_workspace_example_user  = var.google_workspace_example_user
   google_workspace_example_admin = try(coalesce(var.google_workspace_example_admin, var.google_workspace_example_user), null)
   salesforce_domain              = var.salesforce_domain
-<<<<<<< HEAD
+  msft_tenant_id                 = var.msft_tenant_id
   jira_server_url                = var.jira_server_url
   jira_cloud_id                  = var.jira_cloud_id
   example_jira_issue_id          = var.example_jira_issue_id
-=======
-  msft_tenant_id                 = var.msft_tenant_id
->>>>>>> 3d05d16b
 }
 
 module "psoxy-gcp" {
   source = "../../modules/gcp"
-<<<<<<< HEAD
-  # source = "git::https://github.com/worklytics/psoxy//infra/modules/gcp?ref=v0.4.22"
-=======
   # source = "git::https://github.com/worklytics/psoxy//infra/modules/gcp?ref=v0.4.24"
->>>>>>> 3d05d16b
 
   project_id      = var.gcp_project_id
   psoxy_base_dir  = var.psoxy_base_dir
@@ -51,11 +40,7 @@
   for_each = module.worklytics_connector_specs.enabled_google_workspace_connectors
 
   source = "../../modules/google-workspace-dwd-connection"
-<<<<<<< HEAD
-  # source = "git::https://github.com/worklytics/psoxy//infra/modules/google-workspace-dwd-connection?ref=v0.4.22"
-=======
   # source = "git::https://github.com/worklytics/psoxy//infra/modules/google-workspace-dwd-connection?ref=v0.4.24"
->>>>>>> 3d05d16b
 
   project_id                   = var.gcp_project_id
   connector_service_account_id = "psoxy-${substr(each.key, 0, 24)}"
@@ -73,11 +58,7 @@
   for_each = module.worklytics_connector_specs.enabled_google_workspace_connectors
 
   source = "../../modules/gcp-sa-auth-key"
-<<<<<<< HEAD
-  # source = "git::https://github.com/worklytics/psoxy//infra/modules/gcp-sa-auth-key?ref=v0.4.22"
-=======
   # source = "git::https://github.com/worklytics/psoxy//infra/modules/gcp-sa-auth-key?ref=v0.4.24"
->>>>>>> 3d05d16b
 
   service_account_id = module.google-workspace-connection[each.key].service_account_id
 }
@@ -87,11 +68,7 @@
   for_each = module.worklytics_connector_specs.enabled_google_workspace_connectors
 
   source = "../../modules/gcp-secrets"
-<<<<<<< HEAD
-  # source = "git::https://github.com/worklytics/psoxy//infra/modules/gcp-secrets?ref=v0.4.22"
-=======
   # source = "git::https://github.com/worklytics/psoxy//infra/modules/gcp-secrets?ref=v0.4.24"
->>>>>>> 3d05d16b
 
   secret_project = var.gcp_project_id
   secrets = {
@@ -131,11 +108,7 @@
   for_each = module.worklytics_connector_specs.enabled_google_workspace_connectors
 
   source = "../../modules/gcp-psoxy-rest"
-<<<<<<< HEAD
-  # source = "git::https://github.com/worklytics/psoxy//infra/modules/gcp-psoxy-rest?ref=v0.4.22"
-=======
   # source = "git::https://github.com/worklytics/psoxy//infra/modules/gcp-psoxy-rest?ref=v0.4.24"
->>>>>>> 3d05d16b
 
   project_id                            = var.gcp_project_id
   source_kind                           = each.value.source_kind
@@ -176,11 +149,7 @@
   for_each = module.worklytics_connector_specs.enabled_google_workspace_connectors
 
   source = "../../modules/worklytics-psoxy-connection"
-<<<<<<< HEAD
-  # source = "git::https://github.com/worklytics/psoxy//infra/modules/worklytics-psoxy-connection?ref=v0.4.22"
-=======
   # source = "git::https://github.com/worklytics/psoxy//infra/modules/worklytics-psoxy-connection?ref=v0.4.24"
->>>>>>> 3d05d16b
 
   psoxy_host_platform_id = local.host_platform_id
   psoxy_instance_id      = each.key
@@ -217,11 +186,7 @@
   for_each = local.long_access_parameters
 
   source = "../../modules/gcp-oauth-secrets"
-<<<<<<< HEAD
-  # source = "git::https://github.com/worklytics/psoxy//infra/modules/gcp-oauth-secrets?ref=v0.4.22"
-=======
   # source = "git::https://github.com/worklytics/psoxy//infra/modules/gcp-oauth-secrets?ref=v0.4.24"
->>>>>>> 3d05d16b
 
   secret_name           = "PSOXY_${upper(replace(each.value.connector_name, "-", "_"))}_${upper(each.value.secret_name)}"
   project_id            = var.gcp_project_id
@@ -233,11 +198,7 @@
   for_each = local.long_access_parameters
 
   source = "../../modules/gcp-secret-fill-md"
-<<<<<<< HEAD
-  # source = "git::https://github.com/worklytics/psoxy//infra/modules/gcp-secret-fill-md?ref=v0.4.22"
-=======
   # source = "git::https://github.com/worklytics/psoxy//infra/modules/gcp-secret-fill-md?ref=v0.4.24"
->>>>>>> 3d05d16b
 
   project_id = var.gcp_project_id
   secret_id  = module.connector-oauth[each.key].secret_id
@@ -247,11 +208,7 @@
   for_each = module.worklytics_connector_specs.enabled_oauth_long_access_connectors_todos
 
   source = "../../modules/source-token-external-todo"
-<<<<<<< HEAD
-  # source = "git::https://github.com/worklytics/psoxy//infra/modules/source-token-external-todo?ref=v0.4.22"
-=======
   # source = "git::https://github.com/worklytics/psoxy//infra/modules/source-token-external-todo?ref=v0.4.24"
->>>>>>> 3d05d16b
 
   source_id                         = each.key
   connector_specific_external_steps = each.value.external_token_todo
@@ -264,11 +221,7 @@
   for_each = module.worklytics_connector_specs.enabled_oauth_long_access_connectors
 
   source = "../../modules/gcp-psoxy-rest"
-<<<<<<< HEAD
-  # source = "git::https://github.com/worklytics/psoxy//infra/modules/gcp-psoxy-rest?ref=v0.4.22"
-=======
   # source = "git::https://github.com/worklytics/psoxy//infra/modules/gcp-psoxy-rest?ref=v0.4.24"
->>>>>>> 3d05d16b
 
   project_id                    = var.gcp_project_id
   source_kind                   = each.value.source_kind
@@ -311,11 +264,7 @@
   for_each = module.worklytics_connector_specs.enabled_oauth_long_access_connectors
 
   source = "../../modules/worklytics-psoxy-connection"
-<<<<<<< HEAD
-  # source = "git::https://github.com/worklytics/psoxy//infra/modules/worklytics-psoxy-connection?ref=v0.4.22"
-=======
   # source = "git::https://github.com/worklytics/psoxy//infra/modules/worklytics-psoxy-connection?ref=v0.4.24"
->>>>>>> 3d05d16b
 
   psoxy_host_platform_id = "GCP"
   psoxy_instance_id      = each.key
@@ -332,11 +281,7 @@
   var.custom_bulk_connectors)
 
   source = "../../modules/gcp-psoxy-bulk"
-<<<<<<< HEAD
-  # source = "git::https://github.com/worklytics/psoxy//infra/modules/gcp-psoxy-bulk?ref=v0.4.22"
-=======
   # source = "git::https://github.com/worklytics/psoxy//infra/modules/gcp-psoxy-bulk?ref=v0.4.24"
->>>>>>> 3d05d16b
 
   project_id                    = var.gcp_project_id
   worklytics_sa_emails          = var.worklytics_sa_emails
@@ -368,11 +313,7 @@
   var.custom_bulk_connectors)
 
   source = "../../modules/worklytics-psoxy-connection-generic"
-<<<<<<< HEAD
-  # source = "git::https://github.com/worklytics/psoxy//infra/modules/worklytics-psoxy-connection-generic?ref=v0.4.22"
-=======
   # source = "git::https://github.com/worklytics/psoxy//infra/modules/worklytics-psoxy-connection-generic?ref=v0.4.24"
->>>>>>> 3d05d16b
 
   psoxy_host_platform_id = local.host_platform_id
   psoxy_instance_id      = each.key
