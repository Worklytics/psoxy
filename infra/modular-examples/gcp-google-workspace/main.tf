terraform {
  required_providers {
    google = {
      version = "~> 4.12"
    }
  }
}

locals {
  base_config_path = "${var.psoxy_base_dir}/configs/"
  host_platform_id = "GCP"
}

module "worklytics_connector_specs" {
  source = "../../modules/worklytics-connector-specs"
  # source = "git::https://github.com/worklytics/psoxy//infra/modules/worklytics-connector-specs?ref=v0.4.25"


  enabled_connectors             = var.enabled_connectors
  google_workspace_example_user  = var.google_workspace_example_user
  google_workspace_example_admin = try(coalesce(var.google_workspace_example_admin, var.google_workspace_example_user), null)
  salesforce_domain              = var.salesforce_domain
  msft_tenant_id                 = var.msft_tenant_id
  jira_server_url                = var.jira_server_url
  jira_cloud_id                  = var.jira_cloud_id
  example_jira_issue_id          = var.example_jira_issue_id
}

module "psoxy-gcp" {
  source = "../../modules/gcp"
  # source = "git::https://github.com/worklytics/psoxy//infra/modules/gcp?ref=v0.4.25"

<<<<<<< HEAD
  project_id      = var.gcp_project_id
  psoxy_base_dir  = var.psoxy_base_dir
  force_bundle    = var.force_bundle
  bucket_location = var.gcp_region
  default_labels  = var.default_labels
=======
  project_id        = var.gcp_project_id
  psoxy_base_dir    = var.psoxy_base_dir
  deployment_bundle = var.deployment_bundle
  force_bundle      = var.force_bundle
  bucket_location   = var.gcp_region
>>>>>>> 0a522a60
}

module "google-workspace-connection" {
  for_each = module.worklytics_connector_specs.enabled_google_workspace_connectors

  source = "../../modules/google-workspace-dwd-connection"
  # source = "git::https://github.com/worklytics/psoxy//infra/modules/google-workspace-dwd-connection?ref=v0.4.25"

  project_id                   = var.gcp_project_id
  connector_service_account_id = "psoxy-${substr(each.key, 0, 24)}"
  display_name                 = "Psoxy Connector - ${each.value.display_name}${var.connector_display_name_suffix}"
  apis_consumed                = each.value.apis_consumed
  oauth_scopes_needed          = each.value.oauth_scopes_needed
  todo_step                    = 1

  depends_on = [
    module.psoxy-gcp
  ]
}

module "google-workspace-connection-auth" {
  for_each = module.worklytics_connector_specs.enabled_google_workspace_connectors

  source = "../../modules/gcp-sa-auth-key"
  # source = "git::https://github.com/worklytics/psoxy//infra/modules/gcp-sa-auth-key?ref=v0.4.25"

  service_account_id = module.google-workspace-connection[each.key].service_account_id
}

module "google-workspace-key-secrets" {

  for_each = module.worklytics_connector_specs.enabled_google_workspace_connectors

  source = "../../modules/gcp-secrets"
  # source = "git::https://github.com/worklytics/psoxy//infra/modules/gcp-secrets?ref=v0.4.25"

  secret_project = var.gcp_project_id
  default_labels = var.default_labels
  secrets = {
    "PSOXY_${replace(upper(each.key), "-", "_")}_SERVICE_ACCOUNT_KEY" : {
      value       = module.google-workspace-connection-auth[each.key].key_value
      description = "Auth key for ${each.key} service account"
    }
  }
}

moved {
  from = module.google-workspace-connection-auth["gdirectory"].google_secret_manager_secret.service-account-key
  to   = module.google-workspace-key-secrets["gdirectory"].google_secret_manager_secret.secret["PSOXY_GDIRECTORY_SERVICE_ACCOUNT_KEY"]
}
moved {
  from = module.google-workspace-connection-auth["gcal"].google_secret_manager_secret.service-account-key
  to   = module.google-workspace-key-secrets["gcal"].google_secret_manager_secret.secret["PSOXY_GCAL_SERVICE_ACCOUNT_KEY"]
}
moved {
  from = module.google-workspace-connection-auth["gmail"].google_secret_manager_secret.service-account-key
  to   = module.google-workspace-key-secrets["gmail"].google_secret_manager_secret.secret["PSOXY_GMAIL_SERVICE_ACCOUNT_KEY"]
}
moved {
  from = module.google-workspace-connection-auth["gdrive"].google_secret_manager_secret.service-account-key
  to   = module.google-workspace-key-secrets["gdrive"].google_secret_manager_secret.secret["PSOXY_GDRIVE_SERVICE_ACCOUNT_KEY"]
}
moved {
  from = module.google-workspace-connection-auth["google-chat"].google_secret_manager_secret.service-account-key
  to   = module.google-workspace-key-secrets["google-chat"].google_secret_manager_secret.secret["PSOXY_GOOGLE_CHAT_SERVICE_ACCOUNT_KEY"]
}
moved {
  from = module.google-workspace-connection-auth["google-meet"].google_secret_manager_secret.service-account-key
  to   = module.google-workspace-key-secrets["google-meet"].google_secret_manager_secret.secret["PSOXY_GOOGLE_MEET_SERVICE_ACCOUNT_KEY"]
}

module "psoxy-google-workspace-connector" {
  for_each = module.worklytics_connector_specs.enabled_google_workspace_connectors

  source = "../../modules/gcp-psoxy-rest"
  # source = "git::https://github.com/worklytics/psoxy//infra/modules/gcp-psoxy-rest?ref=v0.4.25"

  project_id                            = var.gcp_project_id
  source_kind                           = each.value.source_kind
  instance_id                           = "psoxy-${each.key}"
  service_account_email                 = module.google-workspace-connection[each.key].service_account_email
  artifacts_bucket_name                 = module.psoxy-gcp.artifacts_bucket_name
  deployment_bundle_object_name         = module.psoxy-gcp.deployment_bundle_object_name
  path_to_config                        = null
  path_to_repo_root                     = var.psoxy_base_dir
  example_api_calls                     = each.value.example_api_calls
  example_api_calls_user_to_impersonate = each.value.example_api_calls_user_to_impersonate
  todo_step                             = module.google-workspace-connection[each.key].next_todo_step
  target_host                           = each.value.target_host
  source_auth_strategy                  = each.value.source_auth_strategy
  oauth_scopes                          = try(each.value.oauth_scopes_needed, [])
  invoker_sa_emails                     = var.worklytics_sa_emails
  default_labels                        = var.default_labels

  environment_variables = merge(
    var.general_environment_variables,
    try(each.value.environment_variables, {}),
    {
      BUNDLE_FILENAME      = module.psoxy-gcp.filename
      IS_DEVELOPMENT_MODE  = contains(var.non_production_connectors, each.key)
      PSEUDONYMIZE_APP_IDS = tostring(var.pseudonymize_app_ids)
    }
  )

  secret_bindings = merge({
    # as SERVICE_ACCOUNT_KEY rotated by Terraform, reasonable to bind as env variable
    SERVICE_ACCOUNT_KEY = {
      secret_id      = module.google-workspace-key-secrets[each.key].secret_ids_within_project["PSOXY_${replace(upper(each.key), "-", "_")}_SERVICE_ACCOUNT_KEY"]
      version_number = module.google-workspace-key-secrets[each.key].secret_version_numbers["PSOXY_${replace(upper(each.key), "-", "_")}_SERVICE_ACCOUNT_KEY"]
    }
  }, module.psoxy-gcp.secrets)
}

module "worklytics-psoxy-connection" {
  for_each = module.worklytics_connector_specs.enabled_google_workspace_connectors

  source = "../../modules/worklytics-psoxy-connection"
  # source = "git::https://github.com/worklytics/psoxy//infra/modules/worklytics-psoxy-connection?ref=v0.4.25"

  psoxy_host_platform_id = local.host_platform_id
  psoxy_instance_id      = each.key
  connector_id           = try(each.value.worklytics_connector_id, "")
  psoxy_endpoint_url     = module.psoxy-google-workspace-connector[each.key].cloud_function_url
  display_name           = "${title(each.key)}${var.connector_display_name_suffix} via Psoxy"
  todo_step              = module.psoxy-google-workspace-connector[each.key].next_todo_step
}

# BEGIN LONG ACCESS AUTH CONNECTORS
locals {
  long_access_parameters = { for entry in module.worklytics_connector_specs.enabled_oauth_secrets_to_create : "${entry.connector_name}.${entry.secret_name}" => entry }
  env_vars_for_locker_parameters = { for entry in module.worklytics_connector_specs.enabled_lockable_oauth_secrets_to_create :
  "${entry.connector_name}.${entry.secret_name}" => entry
  }
  long_access_parameters_by_connector = { for k, spec in module.worklytics_connector_specs.enabled_oauth_long_access_connectors :
  k => [for secret in spec.secured_variables : "${k}.${secret.name}"]
  }
}

resource "google_service_account" "long_auth_connector_sa" {
  for_each = module.worklytics_connector_specs.enabled_oauth_long_access_connectors

  project      = var.gcp_project_id
  account_id   = "psoxy-${substr(each.key, 0, 24)}"
  display_name = "${title(each.key)}${var.connector_display_name_suffix} via Psoxy"
}

module "connector-oauth" {
  for_each = local.long_access_parameters

  source = "../../modules/gcp-oauth-secrets"
  # source = "git::https://github.com/worklytics/psoxy//infra/modules/gcp-oauth-secrets?ref=v0.4.25"

  secret_name           = "PSOXY_${upper(replace(each.value.connector_name, "-", "_"))}_${upper(each.value.secret_name)}"
  project_id            = var.gcp_project_id
  service_account_email = google_service_account.long_auth_connector_sa[each.value.connector_name].email
  default_labels        = var.default_labels
}

resource "google_secret_manager_secret_iam_member" "grant_sa_updater_on_secret" {
  for_each = local.env_vars_for_locker_parameters

  member    = "serviceAccount:${google_service_account.long_auth_connector_sa[each.value.connector_name].email}"
  role      = module.psoxy-gcp.psoxy_instance_secret_locker_role_id
  project   = var.gcp_project_id
  secret_id = module.connector-oauth[each.key].secret_id
}

module "long-auth-token-secret-fill-instructions" {
  for_each = local.long_access_parameters

  source = "../../modules/gcp-secret-fill-md"
  # source = "git::https://github.com/worklytics/psoxy//infra/modules/gcp-secret-fill-md?ref=v0.4.25"

  project_id = var.gcp_project_id
  secret_id  = module.connector-oauth[each.key].secret_id
}

module "source_token_external_todo" {
    for_each = module.worklytics_connector_specs.enabled_oauth_long_access_connectors_todos

  source = "../../modules/source-token-external-todo"
  # source = "git::https://github.com/worklytics/psoxy//infra/modules/source-token-external-todo?ref=v0.4.25"

  source_id                         = each.key
  connector_specific_external_steps = each.value.external_token_todo
  todo_step                         = 1

  additional_steps = [for parameter_ref in local.long_access_parameters_by_connector[each.key] : module.long-auth-token-secret-fill-instructions[parameter_ref].todo_markdown]
}

module "connector-long-auth-function" {
  for_each = module.worklytics_connector_specs.enabled_oauth_long_access_connectors

  source = "../../modules/gcp-psoxy-rest"
  # source = "git::https://github.com/worklytics/psoxy//infra/modules/gcp-psoxy-rest?ref=v0.4.25"

  project_id                    = var.gcp_project_id
  source_kind                   = each.value.source_kind
  instance_id                   = each.key
  service_account_email         = google_service_account.long_auth_connector_sa[each.key].email
  artifacts_bucket_name         = module.psoxy-gcp.artifacts_bucket_name
  deployment_bundle_object_name = module.psoxy-gcp.deployment_bundle_object_name
  path_to_config                = null
  path_to_repo_root             = var.psoxy_base_dir
  example_api_calls             = each.value.example_api_calls
  todo_step                     = module.source_token_external_todo[each.key].next_todo_step
  secret_bindings               = module.psoxy-gcp.secrets
  target_host                   = each.value.target_host
  source_auth_strategy          = each.value.source_auth_strategy
  oauth_scopes                  = try(each.value.oauth_scopes_needed, [])
  invoker_sa_emails             = var.worklytics_sa_emails
  default_labels                = var.default_labels

  environment_variables = merge(
    var.general_environment_variables,
    try(each.value.environment_variables, {}),
    {
      BUNDLE_FILENAME      = module.psoxy-gcp.filename
      PSEUDONYMIZE_APP_IDS = tostring(var.pseudonymize_app_ids)
      IS_DEVELOPMENT_MODE  = contains(var.non_production_connectors, each.key)
    }
  )
}


# NOTE: ACCESS_TOKEN, ENCRYPTION_KEY not passed via secret_bindings (which would get bound as
# env vars at function start-up) because
#   - to be bound as env vars, secrets must already exist or function fails to start (w/o any
#     error visible to Terraform other than timeout); ACCESS_TOKEN may need to be created manually
#     so may not be defined at time of provisioning, and ENCRYPTION_KEY is optional
#   - both ACCESS_TOKEN, ENCRYPTION_KEY may be subject to rotation outside of terraform; no easy
#     way for users to force function restart, and env vars won't reload value of a secret until
#     function restarts. Better to let app-code load these values from Secret Manager, cache with
#     a TTL, and periodically refresh or refresh on auth errors.
module "worklytics-psoxy-connection-long-auth" {
  for_each = module.worklytics_connector_specs.enabled_oauth_long_access_connectors

  source = "../../modules/worklytics-psoxy-connection"
  # source = "git::https://github.com/worklytics/psoxy//infra/modules/worklytics-psoxy-connection?ref=v0.4.25"

  psoxy_host_platform_id = "GCP"
  psoxy_instance_id      = each.key
  connector_id           = try(each.value.worklytics_connector_id, "")
  psoxy_endpoint_url     = module.connector-long-auth-function[each.key].cloud_function_url
  display_name           = "${each.value.display_name} via Psoxy${var.connector_display_name_suffix}"
  todo_step              = module.connector-long-auth-function[each.key].next_todo_step
}
# END LONG ACCESS AUTH CONNECTORS

# BEGIN BULK CONNECTORS
module "psoxy-gcp-bulk" {
  for_each = merge(module.worklytics_connector_specs.enabled_bulk_connectors,
  var.custom_bulk_connectors)

  source = "../../modules/gcp-psoxy-bulk"
  # source = "git::https://github.com/worklytics/psoxy//infra/modules/gcp-psoxy-bulk?ref=v0.4.25"

  project_id                    = var.gcp_project_id
  worklytics_sa_emails          = var.worklytics_sa_emails
  region                        = var.gcp_region
  source_kind                   = each.value.source_kind
  artifacts_bucket_name         = module.psoxy-gcp.artifacts_bucket_name
  deployment_bundle_object_name = module.psoxy-gcp.deployment_bundle_object_name
  psoxy_base_dir                = var.psoxy_base_dir
  bucket_write_role_id          = module.psoxy-gcp.bucket_write_role_id
  secret_bindings               = module.psoxy-gcp.secrets
  example_file                  = try(each.value.example_file, null)
  input_expiration_days         = var.bulk_input_expiration_days
  sanitized_expiration_days     = var.bulk_sanitized_expiration_days
  default_labels                = var.default_labels

  environment_variables = merge(
    var.general_environment_variables,
    try(each.value.environment_variables, {}),
    {
      SOURCE              = each.value.source_kind
      RULES               = yamlencode(each.value.rules)
      BUNDLE_FILENAME     = module.psoxy-gcp.filename
      IS_DEVELOPMENT_MODE = contains(var.non_production_connectors, each.key)
    }
  )
}

module "psoxy-bulk-to-worklytics" {
  for_each = merge(module.worklytics_connector_specs.enabled_bulk_connectors,
  var.custom_bulk_connectors)

  source = "../../modules/worklytics-psoxy-connection-generic"
  # source = "git::https://github.com/worklytics/psoxy//infra/modules/worklytics-psoxy-connection-generic?ref=v0.4.25"

  psoxy_host_platform_id = local.host_platform_id
  psoxy_instance_id      = each.key
  connector_id           = try(each.value.worklytics_connector_id, "")
  display_name           = try(each.value.worklytics_connector_name, "${each.value.display_name} via Psoxy")
  todo_step              = module.psoxy-gcp-bulk[each.key].next_todo_step

  settings_to_provide = merge({
    "Bucket Name" = module.psoxy-gcp-bulk[each.key].sanitized_bucket
  }, try(each.value.settings_to_provide, {}))
}

locals {
  all_instances = merge(
    { for instance in module.psoxy-google-workspace-connector : instance.instance_id => instance },
    { for instance in module.psoxy-gcp-bulk : instance.instance_id => instance },
    { for instance in module.connector-long-auth-function : instance.instance_id => instance }
  )
}

output "instances" {
  description = "Instances of Psoxy connectors deployments as Cloud Functions."
  value       = local.all_instances
}

output "todos_1" {
  description = "List of todo steps to complete 1st, in markdown format."
  value = concat(
    values(module.google-workspace-connection)[*].todo,
    values(module.source_token_external_todo)[*].todo,
  )
}

output "todos_2" {
  description = "List of todo steps to complete 2nd, in markdown format."
  value = concat(
    values(module.psoxy-google-workspace-connector)[*].todo,
    values(module.connector-long-auth-function)[*].todo,
    values(module.psoxy-gcp-bulk)[*].todo,
  )
}

output "todos_3" {
  description = "List of todo steps to complete 3rd, in markdown format."
  value = concat(
    values(module.worklytics-psoxy-connection)[*].todo,
    values(module.worklytics-psoxy-connection)[*].todo,
    values(module.psoxy-bulk-to-worklytics)[*].todo,
  )
}


# use case: let someone consume this deploy another psoxy instance, reusing artifacts
output "artifacts_bucket_name" {
  description = "Name of GCS bucket with deployment artifacts."
  value       = module.psoxy-gcp.artifacts_bucket_name
}

output "deployment_bundle_object_name" {
  description = "Object name of deployment bundle within artifacts bucket."
  value       = module.psoxy-gcp.deployment_bundle_object_name
}<|MERGE_RESOLUTION|>--- conflicted
+++ resolved
@@ -30,19 +30,12 @@
   source = "../../modules/gcp"
   # source = "git::https://github.com/worklytics/psoxy//infra/modules/gcp?ref=v0.4.25"
 
-<<<<<<< HEAD
-  project_id      = var.gcp_project_id
-  psoxy_base_dir  = var.psoxy_base_dir
-  force_bundle    = var.force_bundle
-  bucket_location = var.gcp_region
-  default_labels  = var.default_labels
-=======
   project_id        = var.gcp_project_id
   psoxy_base_dir    = var.psoxy_base_dir
   deployment_bundle = var.deployment_bundle
   force_bundle      = var.force_bundle
   bucket_location   = var.gcp_region
->>>>>>> 0a522a60
+  default_labels    = var.default_labels
 }
 
 module "google-workspace-connection" {
