variable "aws_account_id" {
  type        = string
  description = "id of aws account in which to provision your AWS infra"
  validation {
    condition     = can(regex("^\\d{12}$", var.aws_account_id))
    error_message = "The aws_account_id value should be 12-digit numeric string."
  }
}

variable "aws_assume_role_arn" {
  type        = string
  description = "if provided, arn of role Terraform should assume for test commands"
  default     = ""
}

variable "aws_region" {
  type        = string
  default     = "us-east-1"
  description = "default region in which to provision your AWS infra"
}

variable "aws_ssm_param_root_path" {
  type        = string
  description = "root to path under which SSM parameters created by this module will be created"
  default     = ""

  validation {
    condition     = length(var.aws_ssm_param_root_path) == 0 || length(regexall("/", var.aws_ssm_param_root_path)) == 0 || startswith(var.aws_ssm_param_root_path, "/")
    error_message = "The aws_ssm_param_root_path value must be fully qualified (begin with `/`) if it contains any `/` characters."
  }
}

variable "aws_ssm_key_id" {
  type        = string
  description = "KMS key id to use for encrypting SSM SecureString parameters created by this module, in any. (by default, will encrypt with AWS-managed keys)"
  default     = null
}

variable "log_retention_days" {
  type        = number
  description = "number of days to retain psoxy lambda logs in CloudWatch"
  default     = 7
}

variable "caller_gcp_service_account_ids" {
  type        = list(string)
  description = "ids of GCP service accounts allowed to send requests to the proxy (eg, unique ID of the SA of your Worklytics instance)"
  default     = []

  validation {
    condition = alltrue([
      for i in var.caller_gcp_service_account_ids : (length(regexall("^\\d{21}$", i)) > 0)
    ])
    error_message = "The values of caller_gcp_service_account_ids should be 21-digit numeric strings."
  }
}

variable "caller_aws_arns" {
  type        = list(string)
  description = "ARNs of AWS accounts allowed to send requests to the proxy (eg, arn:aws:iam::914358739851:root)"
  default     = []

  validation {
    condition = alltrue([
      for i in var.caller_aws_arns : (length(regexall("^arn:aws:iam::\\d{12}:((role|user)\\/)?\\w+$", i)) > 0)
    ])
    error_message = "The values of caller_aws_arns should be AWS Resource Names, something like 'arn:aws:iam::914358739851:root'."
  }
}

variable "gcp_project_id" {
  type        = string
  description = "id of GCP project that will host psoxy instance"
}

variable "environment_name" {
  type        = string
  description = "qualifier to append to name of project that will host your psoxy instance"
  default     = ""
}

variable "connector_display_name_suffix" {
  type        = string
  description = "suffix to append to display_names of connector SAs; helpful to distinguish between various ones in testing/dev scenarios"
  default     = ""
}

variable "psoxy_base_dir" {
  type        = string
  description = "the path where your psoxy repo resides"
  default     = null # will use `"${path.root}/.terraform/"` if not provided

  validation {
    condition     = var.psoxy_base_dir == null || can(regex(".*\\/$", var.psoxy_base_dir))
    error_message = "The psoxy_base_dir value should end with a slash."
  }

  validation {
    condition     = var.psoxy_base_dir == null || can(regex("^[^~].*$", var.psoxy_base_dir))
    error_message = "The psoxy_base_dir value should be absolute path (not start with ~)."
  }
}

variable "force_bundle" {
  type        = bool
  description = "whether to force build of deployment bundle, even if it already exists"
  default     = false
}

variable "provision_testing_infra" {
  type        = bool
  description = "Whether to provision infra needed to support testing of deployment. If false, it's left to you to ensure the AWS principal you use when running test scripts has the correct permissions."
  default     = false
}

variable "general_environment_variables" {
  type        = map(string)
  description = "environment variables to add for all connectors"
  default     = {}
}

variable "pseudonymize_app_ids" {
  type        = string
  description = "if set, will set value of PSEUDONYMIZE_APP_IDS environment variable to this value for all sources"
  default     = false # TODO: true in v0.5
}


variable "enabled_connectors" {
  type        = list(string)
  description = "list of ids of connectors to enabled; see modules/worklytics-connector-specs"

  default = [
    "asana",
    "gdirectory",
    "gcal",
    "gmail",
    "gdrive",
    "google-chat",
    "google-meet",
    "hris",
    "slack-discovery-api",
    "zoom",
  ]
}

variable "non_production_connectors" {
  type        = list(string)
  description = "connector ids in this list will be in development mode (not for production use"
  default     = []
}

variable "bulk_input_expiration_days" {
  type        = number
  description = "**alpha** Number of days after which objects in the bucket will expire"
  default     = 30
}

variable "bulk_sanitized_expiration_days" {
  type        = number
  description = "**alpha** Number of days after which objects in the bucket will expire"
  default     = 720
}

variable "custom_rest_rules" {
  type        = map(string)
  description = "map of connector id --> YAML file with custom rules"
  default     = {}
}

variable "custom_bulk_connectors" {
  type = map(object({
    source_kind = string
    rules = object({
      pseudonymFormat       = optional(string)
      columnsToRedact       = optional(list(string), [])
      columnsToInclude      = optional(list(string), [])
      columnsToPseudonymize = optional(list(string), [])
      columnsToDuplicate    = optional(map(string), {})
      columnsToRename       = optional(map(string), {})
    })
    settings_to_provide = optional(map(string), {})
  }))
  description = "specs of custom bulk connectors to create"

  default = {
    #    "custom-survey" = {
    #      source_kind = "survey"
    #      rules       = {
    #        columnsToRedact       = []
    #        columnsToPseudonymize = [
    #          "employee_id", # primary key
    #          # "employee_email", # if exists
    #        ]
    #      }
    #    }
  }
}

variable "lookup_table_builders" {
  type = map(object({
    input_connector_id            = string
    sanitized_accessor_role_names = list(string)
    rules = object({
      pseudonymFormat       = optional(string)
      columnsToRedact       = optional(list(string))
      columnsToInclude      = optional(list(string))
      columnsToPseudonymize = optional(list(string))
      columnsToDuplicate    = optional(map(string))
      columnsToRename       = optional(map(string))
    })
  }))
  default = {
    #    "lookup-hris" = {
    #      input_connector_id = "hris",
    #      sanitized_accessor_role_names = [
    #        # ADD LIST OF NAMES OF YOUR AWS ROLES WHICH CAN READ LOOKUP TABLE
    #      ],
    #      rules       = {
    #        pseudonymFormat = "URL_SAFE_TOKEN"
    #        columnsToRedact       = [
    #          "employee_email",
    #          "manager_id",
    #          "manager_email",
    #        ]
    #        columnsToPseudonymize = [
    #          "employee_id", # primary key
    #        ]
    #        columnsToDuplicate   = {
    #          "employee_id" = "employee_id_orig"
    #        }
    #        columnsToRename      = {}
    #        columnsToInclude     = null
    #      }
    #
    #    }
  }
}

variable "google_workspace_example_user" {
  type        = string
  description = "user to impersonate for Google Workspace API calls (null for none)"
}

variable "google_workspace_example_admin" {
  type        = string
  description = "user to impersonate for Google Workspace API calls (null for value of `google_workspace_example_user`)"
  default     = null # will failover to user
}

variable "msft_tenant_id" {
  type        = string
  description = "ID of Microsoft tenant to connect to (req'd only if config includes MSFT connectors)"
  default     = ""
}

variable "msft_owners_email" {
  type        = set(string)
  default     = []
  description = "(Only if config includes MSFT connectors). Optionally, set of emails to apply as owners on AAD apps apart from current logged user"
}

variable "salesforce_domain" {
  type        = string
  description = "Domain of the Salesforce to connect to (only required if using Salesforce connector). To find your My Domain URL, from Setup, in the Quick Find box, enter My Domain, and then select My Domain"
<<<<<<< HEAD
}

variable "jira_server_url" {
  type        = string
  default     = ""
  description = "URL of the Jira server (only required if using Jira Server connector)."
}

variable "jira_cloud_id" {
  type        = string
  default     = ""
  description = "Cloud id of the Jira Cloud to connect to (only required if using Jira connector)."
}

variable "example_jira_issue_id" {
  type        = string
  default     = ""
  description = "Id of an issue for only to be used as part of example calls for Jira (only required if using Jira connector)."
=======
  default     = ""
>>>>>>> 3d05d16b
}<|MERGE_RESOLUTION|>--- conflicted
+++ resolved
@@ -263,7 +263,7 @@
 variable "salesforce_domain" {
   type        = string
   description = "Domain of the Salesforce to connect to (only required if using Salesforce connector). To find your My Domain URL, from Setup, in the Quick Find box, enter My Domain, and then select My Domain"
-<<<<<<< HEAD
+  default     = ""
 }
 
 variable "jira_server_url" {
@@ -282,7 +282,4 @@
   type        = string
   default     = ""
   description = "Id of an issue for only to be used as part of example calls for Jira (only required if using Jira connector)."
-=======
-  default     = ""
->>>>>>> 3d05d16b
 }