--- conflicted
+++ resolved
@@ -116,7 +116,6 @@
   global_parameter_arns                 = module.global_secrets.secret_arns
   todo_step                             = module.google-workspace-connection[each.key].next_todo_step
 
-<<<<<<< HEAD
   environment_variables = merge(
     var.general_environment_variables,
     try(each.value.environment_variables, {}),
@@ -124,12 +123,6 @@
       IS_DEVELOPMENT_MODE = contains(var.non_production_connectors, each.key)
     }
   )
-=======
-  environment_variables = merge(try(each.value.environment_variables, {}),
-    {
-      IS_DEVELOPMENT_MODE = contains(var.non_production_connectors, each.key)
-  })
->>>>>>> fc966f97
 }
 
 
@@ -220,7 +213,6 @@
   function_parameters            = each.value.secured_variables
   todo_step                      = module.source_token_external_todo[each.key].next_todo_step
 
-<<<<<<< HEAD
   environment_variables = merge(
     var.general_environment_variables,
     try(each.value.environment_variables, {}),
@@ -228,13 +220,8 @@
       IS_DEVELOPMENT_MODE = contains(var.non_production_connectors, each.key)
     }
   )
-=======
-  environment_variables = merge(try(each.value.environment_variables, {}),
-    {
-      IS_DEVELOPMENT_MODE = contains(var.non_production_connectors, each.key)
-  })
->>>>>>> fc966f97
-}
+}
+
 
 module "worklytics-psoxy-connection" {
   for_each = module.worklytics_connector_specs.enabled_oauth_long_access_connectors
