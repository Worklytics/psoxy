terraform {
  required_providers {
    # for the infra that will host Psoxy instances
    aws = {
      source  = "hashicorp/aws"
      version = "~> 4.12"
    }

    # for the API connections to Google Workspace
    google = {
      version = ">= 3.74, <= 5.0"
    }
  }
}

locals {
  base_config_path = "${var.psoxy_base_dir}/configs/"
}

module "worklytics_connector_specs" {
  source = "../../modules/worklytics-connector-specs"
  # source = "git::https://github.com/worklytics/psoxy//infra/modules/worklytics-connector-specs?ref=v0.4.9

  enabled_connectors             = var.enabled_connectors
  google_workspace_example_user  = var.google_workspace_example_user
  google_workspace_example_admin = coalesce(var.google_workspace_example_admin, var.google_workspace_example_user)
}

module "psoxy-aws" {
  source = "../../modules/aws"
  # source = "git::https://github.com/worklytics/psoxy//infra/modules/worklytics-connector-specs?ref=v0.4.9

  aws_account_id                 = var.aws_account_id
  psoxy_base_dir                 = var.psoxy_base_dir
  caller_aws_arns                = var.caller_aws_arns
  caller_gcp_service_account_ids = var.caller_gcp_service_account_ids
  force_bundle                   = var.force_bundle
}

# secrets shared across all instances
module "global_secrets" {
  source = "../../modules/aws-ssm-secrets"
  # source = "git::https://github.com/worklytics/psoxy//infra/modules/google-workspace-dwd-connection?ref=v0.4.9

  secrets = module.psoxy-aws.secrets
  path    = var.aws_ssm_param_root_path
}

moved {
  from = module.psoxy-aws.aws_ssm_parameter.salt
  to   = module.global_secrets.aws_ssm_parameter.secret["PSOXY_SALT"]
}

moved {
  from = module.psoxy-aws.aws_ssm_parameter.encryption_key
  to   = module.global_secrets.aws_ssm_parameter.secret["PSOXY_ENCRYPTION_KEY"]
}

module "google-workspace-connection" {
  for_each = module.worklytics_connector_specs.enabled_google_workspace_connectors

  source = "../../modules/google-workspace-dwd-connection"
  # source = "git::https://github.com/worklytics/psoxy//infra/modules/google-workspace-dwd-connection?ref=v0.4.9

  project_id                   = var.gcp_project_id
  connector_service_account_id = "psoxy-${each.key}"
  display_name                 = "Psoxy Connector - ${each.value.display_name}${var.connector_display_name_suffix}"
  apis_consumed                = each.value.apis_consumed
  oauth_scopes_needed          = each.value.oauth_scopes_needed
  todo_step                    = 1

  depends_on = [
    module.psoxy-aws
  ]
}

module "google-workspace-connection-auth" {
  for_each = module.worklytics_connector_specs.enabled_google_workspace_connectors

  source = "../../modules/gcp-sa-auth-key"
  # source = "git::https://github.com/worklytics/psoxy//infra/modules/gcp-sa-auth-key?ref=v0.4.9"

  service_account_id = module.google-workspace-connection[each.key].service_account_id
}

module "sa-key-secrets" {
  for_each = module.worklytics_connector_specs.enabled_google_workspace_connectors

  source = "../../modules/aws-ssm-secrets"
  # source = "git::https://github.com/worklytics/psoxy//infra/modules/aws-ssm-secrets?ref=v0.4.9"
  # other possibly implementations:
  # source = "../hashicorp-vault-secrets"

  path = var.aws_ssm_param_root_path

  secrets = {
    "PSOXY_${replace(upper(each.key), "-", "_")}_SERVICE_ACCOUNT_KEY" : {
      value       = module.google-workspace-connection-auth[each.key].key_value
      description = "GCP service account key for ${each.key} connector"
    }
  }
}

module "psoxy-google-workspace-connector" {
  for_each = module.worklytics_connector_specs.enabled_google_workspace_connectors

  source = "../../modules/aws-psoxy-rest"
  # source = "git::https://github.com/worklytics/psoxy//infra/modules/aws-psoxy-rest?ref=v0.4.9"

  function_name                         = "psoxy-${each.key}"
  source_kind                           = each.key
  path_to_function_zip                  = module.psoxy-aws.path_to_deployment_jar
  function_zip_hash                     = module.psoxy-aws.deployment_package_hash
  path_to_config                        = "${local.base_config_path}/${each.key}.yaml"
  api_caller_role_arn                   = module.psoxy-aws.api_caller_role_arn
  aws_assume_role_arn                   = var.aws_assume_role_arn
  aws_account_id                        = var.aws_account_id
  path_to_repo_root                     = var.psoxy_base_dir
  example_api_calls                     = each.value.example_api_calls
  example_api_calls_user_to_impersonate = each.value.example_api_calls_user_to_impersonate
  global_parameter_arns                 = module.global_secrets.secret_arns
  path_to_instance_ssm_parameters       = "${var.aws_ssm_param_root_path}PSOXY_${upper(replace(each.key, "-", "_"))}_"

  todo_step = module.google-workspace-connection[each.key].next_todo_step

  environment_variables = merge(
    var.general_environment_variables,
    try(each.value.environment_variables, {}),
    {
      IS_DEVELOPMENT_MODE = contains(var.non_production_connectors, each.key)
    }
  )
}


module "worklytics-psoxy-connection-google-workspace" {
  for_each = module.worklytics_connector_specs.enabled_google_workspace_connectors

  source = "../../modules/worklytics-psoxy-connection"
  # source = "git::https://github.com/worklytics/psoxy//infra/modules/worklytics-psoxy-connection-aws?ref=v0.4.9"

  psoxy_instance_id  = each.key
  psoxy_endpoint_url = module.psoxy-google-workspace-connector[each.key].endpoint_url
  display_name       = "${each.value.display_name} via Psoxy${var.connector_display_name_suffix}"
  todo_step          = module.psoxy-google-workspace-connector[each.key].next_todo_step

  settings_to_provide = {
    "AWS Psoxy Region"   = var.aws_region,
    "AWS Psoxy Role ARN" = module.psoxy-aws.api_caller_role_arn
  }
}


# BEGIN LONG ACCESS AUTH CONNECTORS
# Create secure parameters (later filled by customer)
# Can be later passed on to a module and store in other vault if needed
locals {
  long_access_parameters = { for entry in module.worklytics_connector_specs.enabled_oauth_secrets_to_create : "${entry.connector_name}.${entry.secret_name}" => entry }
  long_access_parameters_by_connector = { for k, spec in module.worklytics_connector_specs.enabled_oauth_long_access_connectors :
    k => [for secret in spec.secured_variables : "${k}.${secret.name}"]
  }
}

resource "aws_ssm_parameter" "long-access-secrets" {
  for_each = { for entry in module.worklytics_connector_specs.enabled_oauth_secrets_to_create : "${entry.connector_name}.${entry.secret_name}" => entry }

  name        = "${var.aws_ssm_param_root_path}PSOXY_${upper(replace(each.value.connector_name, "-", "_"))}_${upper(each.value.secret_name)}"
  type        = "SecureString"
  description = "Stores the value of ${upper(each.value.secret_name)} for `psoxy-${each.value.connector_name}`"
  value       = sensitive("TODO: fill me with the proper value for ${upper(each.value.secret_name)}!! (via AWS console)")

  lifecycle {
    ignore_changes = [
      value # we expect this to be filled via Console, so don't want to overwrite it with the dummy value if changed
    ]
  }
}

module "parameter-fill-instructions" {
  for_each = local.long_access_parameters

  source = "../../modules/aws-ssm-fill-md"
  # source = "git::https://github.com/worklytics/psoxy//infra/modules/aws-ssm-fill-md?ref=v0.4.9"

  region         = var.aws_region
  parameter_name = aws_ssm_parameter.long-access-secrets[each.key].name
}

module "source_token_external_todo" {
  for_each = module.worklytics_connector_specs.enabled_oauth_long_access_connectors_todos

  source = "../../modules/source-token-external-todo"
  # source = "git::https://github.com/worklytics/psoxy//infra/modules/source-token-external-todo?ref=v0.4.9"

  source_id                         = each.key
  connector_specific_external_steps = each.value.external_token_todo
  todo_step                         = 1

  additional_steps = [for parameter_ref in local.long_access_parameters_by_connector[each.key] : module.parameter-fill-instructions[parameter_ref].todo_markdown]
}

module "aws-psoxy-long-auth-connectors" {
  for_each = module.worklytics_connector_specs.enabled_oauth_long_access_connectors

  source = "../../modules/aws-psoxy-rest"
  # source = "git::https://github.com/worklytics/psoxy//infra/modules/aws-psoxy-rest?ref=v0.4.9"

  function_name                   = "psoxy-${each.key}"
  path_to_function_zip            = module.psoxy-aws.path_to_deployment_jar
  function_zip_hash               = module.psoxy-aws.deployment_package_hash
  path_to_config                  = "${local.base_config_path}/${each.value.source_kind}.yaml"
  aws_assume_role_arn             = var.aws_assume_role_arn
  aws_account_id                  = var.aws_account_id
  api_caller_role_arn             = module.psoxy-aws.api_caller_role_arn
  source_kind                     = each.value.source_kind
  path_to_repo_root               = var.psoxy_base_dir
  example_api_calls               = each.value.example_api_calls
  reserved_concurrent_executions  = each.value.reserved_concurrent_executions
  global_parameter_arns           = module.global_secrets.secret_arns
  function_parameters             = each.value.secured_variables
  path_to_instance_ssm_parameters = "${var.aws_ssm_param_root_path}PSOXY_${upper(replace(each.key, "-", "_"))}_"

  todo_step = module.source_token_external_todo[each.key].next_todo_step

  environment_variables = merge(
    var.general_environment_variables,
    try(each.value.environment_variables, {}),
    {
      IS_DEVELOPMENT_MODE = contains(var.non_production_connectors, each.key)
    }
  )
}


module "worklytics-psoxy-connection" {
  for_each = module.worklytics_connector_specs.enabled_oauth_long_access_connectors

  source = "../../modules/worklytics-psoxy-connection"
  # source = "git::https://github.com/worklytics/psoxy//infra/modules/worklytics-psoxy-connection-aws?ref=v0.4.9"

  psoxy_instance_id  = each.key
  psoxy_endpoint_url = module.aws-psoxy-long-auth-connectors[each.key].endpoint_url
  display_name       = try(each.value.worklytics_connector_name, "${each.value.display_name} via Psoxy")
  todo_step          = module.aws-psoxy-long-auth-connectors[each.key].next_todo_step

  settings_to_provide = {
    "AWS Psoxy Region"   = var.aws_region,
    "AWS Psoxy Role ARN" = module.psoxy-aws.api_caller_role_arn
  }
}



# END LONG ACCESS AUTH CONNECTORS

module "psoxy-bulk" {
  for_each = merge(module.worklytics_connector_specs.enabled_bulk_connectors,
  var.custom_bulk_connectors)

  source = "../../modules/aws-psoxy-bulk"
  # source = "git::https://github.com/worklytics/psoxy//infra/modules/aws-psoxy-bulk?ref=v0.4.9"

  aws_account_id                  = var.aws_account_id
  aws_assume_role_arn             = var.aws_assume_role_arn
  instance_id                     = each.key
  source_kind                     = each.value.source_kind
  aws_region                      = var.aws_region
  path_to_function_zip            = module.psoxy-aws.path_to_deployment_jar
  function_zip_hash               = module.psoxy-aws.deployment_package_hash
  psoxy_base_dir                  = var.psoxy_base_dir
  rules                           = each.value.rules
  global_parameter_arns           = module.global_secrets.secret_arns
  path_to_instance_ssm_parameters = "${var.aws_ssm_param_root_path}PSOXY_${upper(replace(each.key, "-", "_"))}_"
  environment_variables = merge(
    var.general_environment_variables,
    try(each.value.environment_variables, {}),
    {
      IS_DEVELOPMENT_MODE = contains(var.non_production_connectors, each.key)
    }
  )
  sanitized_accessor_role_names = [
    module.psoxy-aws.api_caller_role_name
  ]

  memory_size_mb = 1024
}

module "psoxy-bulk-to-worklytics" {
  for_each = merge(module.worklytics_connector_specs.enabled_bulk_connectors,
  var.custom_bulk_connectors)

  source = "../../modules/worklytics-psoxy-connection-generic"

  psoxy_instance_id = each.key
  display_name      = try(each.value.worklytics_connector_name, "${each.value.source_kind} via Psoxy")
  todo_step         = module.psoxy-bulk[each.key].next_todo_step

  settings_to_provide = merge({
    "AWS Psoxy Region"   = var.aws_region,
    "AWS Psoxy Role ARN" = module.psoxy-aws.api_caller_role_arn
    "Bucket Name"        = module.psoxy-bulk[each.key].sanitized_bucket
  }, try(each.value.settings_to_provide, {}))
}

module "psoxy_lookup_tables_builders" {
  for_each = var.lookup_table_builders

  source = "../../modules/aws-psoxy-bulk-existing"
  # source = "git::https://github.com/worklytics/psoxy//infra/modules/aws-psoxy-existing?ref=v0.4.9"

  input_bucket                    = module.psoxy-bulk[each.value.input_connector_id].input_bucket
  aws_account_id                  = var.aws_account_id
  instance_id                     = each.key
  aws_region                      = var.aws_region
  path_to_function_zip            = module.psoxy-aws.path_to_deployment_jar
  function_zip_hash               = module.psoxy-aws.deployment_package_hash
  psoxy_base_dir                  = var.psoxy_base_dir
  rules                           = each.value.rules
  global_parameter_arns           = module.global_secrets.secret_arns
  path_to_instance_ssm_parameters = "${var.aws_ssm_param_root_path}PSOXY_${upper(replace(each.key, "-", "_"))}_"

  sanitized_accessor_role_names = each.value.sanitized_accessor_role_names
  environment_variables = merge(
    var.general_environment_variables,
    try(each.value.environment_variables, {}),
    {
      IS_DEVELOPMENT_MODE = contains(var.non_production_connectors, each.key)
    }
  )
}

locals {
  all_instances = merge(
    { for instance in module.psoxy-google-workspace-connector : instance.instance_id => instance },
    { for instance in module.psoxy-bulk : instance.instance_id => instance },
<<<<<<< HEAD
    { for instance in module.aws-psoxy-long-auth-connectors : instance.instance_id => instance }
=======
    { for instance in module.aws-psoxy-long-auth-connectors : instance.instance_id => instance },
    { for instance in module.psoxy_lookup_tables_builders : instance.instance_id => instance }
>>>>>>> a71ebbfe
  )
}

output "instances" {
  value = local.all_instances
}

output "lookup_tables" {
  value = { for k, v in var.lookup_table_builders : k => module.psoxy_lookup_tables_builders[k].output_bucket }
}<|MERGE_RESOLUTION|>--- conflicted
+++ resolved
@@ -333,12 +333,8 @@
   all_instances = merge(
     { for instance in module.psoxy-google-workspace-connector : instance.instance_id => instance },
     { for instance in module.psoxy-bulk : instance.instance_id => instance },
-<<<<<<< HEAD
-    { for instance in module.aws-psoxy-long-auth-connectors : instance.instance_id => instance }
-=======
     { for instance in module.aws-psoxy-long-auth-connectors : instance.instance_id => instance },
     { for instance in module.psoxy_lookup_tables_builders : instance.instance_id => instance }
->>>>>>> a71ebbfe
   )
 }
 
