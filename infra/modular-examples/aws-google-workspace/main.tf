terraform {
  required_providers {
    # for the infra that will host Psoxy instances
    aws = {
      source  = "hashicorp/aws"
      version = ">= 4.12"
    }

    # for the API connections to Google Workspace
    google = {
      version = ">= 3.74, <= 5.0"
    }
  }
}

locals {
  base_config_path = "${var.psoxy_base_dir}/configs/"
  host_platform_id = "AWS"
  ssm_key_ids      = var.aws_ssm_key_id == null ? {} : { 0 : var.aws_ssm_key_id }
}

module "worklytics_connector_specs" {
  source = "../../modules/worklytics-connector-specs"
<<<<<<< HEAD
  # source = "git::https://github.com/worklytics/psoxy//infra/modules/worklytics-connector-specs?ref=v0.4.22
=======
  # source = "git::https://github.com/worklytics/psoxy//infra/modules/worklytics-connector-specs?ref=v0.4.24
>>>>>>> 3d05d16b

  enabled_connectors             = var.enabled_connectors
  google_workspace_example_user  = var.google_workspace_example_user
  google_workspace_example_admin = try(coalesce(var.google_workspace_example_admin, var.google_workspace_example_user), null)
  salesforce_domain              = var.salesforce_domain
<<<<<<< HEAD
  jira_server_url                = var.jira_server_url
  jira_cloud_id                  = var.jira_cloud_id
  example_jira_issue_id          = var.example_jira_issue_id
=======
  msft_tenant_id                 = var.msft_tenant_id
>>>>>>> 3d05d16b
}

module "psoxy-aws" {
  source = "../../modules/aws"
<<<<<<< HEAD
  # source = "git::https://github.com/worklytics/psoxy//infra/modules/aws?ref=v0.4.22
=======
  # source = "git::https://github.com/worklytics/psoxy//infra/modules/aws?ref=v0.4.24
>>>>>>> 3d05d16b

  aws_account_id                 = var.aws_account_id
  region                         = var.aws_region
  psoxy_base_dir                 = var.psoxy_base_dir
  force_bundle                   = var.force_bundle
  caller_aws_arns                = var.caller_aws_arns
  caller_gcp_service_account_ids = var.caller_gcp_service_account_ids
}

# secrets shared across all instances
module "global_secrets" {
  source = "../../modules/aws-ssm-secrets"
<<<<<<< HEAD
  # source = "git::https://github.com/worklytics/psoxy//infra/modules/aws-ssm-secrets?ref=v0.4.22
=======
  # source = "git::https://github.com/worklytics/psoxy//infra/modules/aws-ssm-secrets?ref=v0.4.24
>>>>>>> 3d05d16b

  path       = var.aws_ssm_param_root_path
  kms_key_id = var.aws_ssm_key_id
  secrets    = module.psoxy-aws.secrets
}

moved {
  from = module.psoxy-aws.aws_ssm_parameter.salt
  to   = module.global_secrets.aws_ssm_parameter.secret["PSOXY_SALT"]
}

moved {
  from = module.psoxy-aws.aws_ssm_parameter.encryption_key
  to   = module.global_secrets.aws_ssm_parameter.secret["PSOXY_ENCRYPTION_KEY"]
}

module "google-workspace-connection" {
  for_each = module.worklytics_connector_specs.enabled_google_workspace_connectors

  source = "../../modules/google-workspace-dwd-connection"
<<<<<<< HEAD
  # source = "git::https://github.com/worklytics/psoxy//infra/modules/google-workspace-dwd-connection?ref=v0.4.22
=======
  # source = "git::https://github.com/worklytics/psoxy//infra/modules/google-workspace-dwd-connection?ref=v0.4.24
>>>>>>> 3d05d16b

  project_id                   = var.gcp_project_id
  connector_service_account_id = "psoxy-${each.key}"
  display_name                 = "Psoxy Connector - ${each.value.display_name}${var.connector_display_name_suffix}"
  apis_consumed                = each.value.apis_consumed
  oauth_scopes_needed          = each.value.oauth_scopes_needed
  todo_step                    = 1

  depends_on = [
    module.psoxy-aws
  ]
}

module "google-workspace-connection-auth" {
  for_each = module.worklytics_connector_specs.enabled_google_workspace_connectors

  source = "../../modules/gcp-sa-auth-key"
<<<<<<< HEAD
  # source = "git::https://github.com/worklytics/psoxy//infra/modules/gcp-sa-auth-key?ref=v0.4.22"
=======
  # source = "git::https://github.com/worklytics/psoxy//infra/modules/gcp-sa-auth-key?ref=v0.4.24"
>>>>>>> 3d05d16b

  service_account_id = module.google-workspace-connection[each.key].service_account_id
}

module "sa-key-secrets" {
  for_each = module.worklytics_connector_specs.enabled_google_workspace_connectors

  source = "../../modules/aws-ssm-secrets"
<<<<<<< HEAD
  # source = "git::https://github.com/worklytics/psoxy//infra/modules/aws-ssm-secrets?ref=v0.4.22"
=======
  # source = "git::https://github.com/worklytics/psoxy//infra/modules/aws-ssm-secrets?ref=v0.4.24"
>>>>>>> 3d05d16b
  # other possibly implementations:
  # source = "../hashicorp-vault-secrets"

  path       = var.aws_ssm_param_root_path
  kms_key_id = var.aws_ssm_key_id

  secrets = {
    "PSOXY_${replace(upper(each.key), "-", "_")}_SERVICE_ACCOUNT_KEY" : {
      value       = module.google-workspace-connection-auth[each.key].key_value
      description = "GCP service account key for ${each.key} connector"
    }
  }
}

module "psoxy-google-workspace-connector" {
  for_each = module.worklytics_connector_specs.enabled_google_workspace_connectors

  source = "../../modules/aws-psoxy-rest"
<<<<<<< HEAD
  # source = "git::https://github.com/worklytics/psoxy//infra/modules/aws-psoxy-rest?ref=v0.4.22"
=======
  # source = "git::https://github.com/worklytics/psoxy//infra/modules/aws-psoxy-rest?ref=v0.4.24"
>>>>>>> 3d05d16b

  function_name                         = "psoxy-${each.key}"
  source_kind                           = each.key
  path_to_function_zip                  = module.psoxy-aws.path_to_deployment_jar
  function_zip_hash                     = module.psoxy-aws.deployment_package_hash
  path_to_config                        = null
  api_caller_role_arn                   = module.psoxy-aws.api_caller_role_arn
  aws_assume_role_arn                   = var.aws_assume_role_arn
  aws_account_id                        = var.aws_account_id
  region                                = var.aws_region
  path_to_repo_root                     = var.psoxy_base_dir
  example_api_calls                     = each.value.example_api_calls
  example_api_calls_user_to_impersonate = each.value.example_api_calls_user_to_impersonate
  global_parameter_arns                 = module.global_secrets.secret_arns
  path_to_instance_ssm_parameters       = "${var.aws_ssm_param_root_path}PSOXY_${upper(replace(each.key, "-", "_"))}_"
  ssm_kms_key_ids                       = local.ssm_key_ids
  target_host                           = each.value.target_host
  source_auth_strategy                  = each.value.source_auth_strategy
  oauth_scopes                          = try(each.value.oauth_scopes_needed, [])
  log_retention_days                    = var.log_retention_days

  todo_step = module.google-workspace-connection[each.key].next_todo_step

  environment_variables = merge(
    var.general_environment_variables,
    try(each.value.environment_variables, {}),
    {
      BUNDLE_FILENAME     = module.psoxy-aws.filename
      IS_DEVELOPMENT_MODE = contains(var.non_production_connectors, each.key)
      # trickery to force lambda restart so new rules seen
      CUSTOM_RULES_SHA = try(var.custom_rest_rules[each.key], null) != null ? filesha1(var.custom_rest_rules[each.key]) : null
    }
  )
}


module "worklytics-psoxy-connection-google-workspace" {
  for_each = module.worklytics_connector_specs.enabled_google_workspace_connectors

  source = "../../modules/worklytics-psoxy-connection"
<<<<<<< HEAD
  # source = "git::https://github.com/worklytics/psoxy//infra/modules/worklytics-psoxy-connection?ref=v0.4.22"
=======
  # source = "git::https://github.com/worklytics/psoxy//infra/modules/worklytics-psoxy-connection?ref=v0.4.24"
>>>>>>> 3d05d16b

  psoxy_instance_id      = each.key
  psoxy_host_platform_id = local.host_platform_id
  connector_id           = try(each.value.worklytics_connector_id, "")
  psoxy_endpoint_url     = module.psoxy-google-workspace-connector[each.key].endpoint_url
  display_name           = "${each.value.display_name} via Psoxy${var.connector_display_name_suffix}"
  todo_step              = module.psoxy-google-workspace-connector[each.key].next_todo_step

  settings_to_provide = {
    "AWS Psoxy Region"   = var.aws_region,
    "AWS Psoxy Role ARN" = module.psoxy-aws.api_caller_role_arn
  }
}


# BEGIN LONG ACCESS AUTH CONNECTORS
# Create secure parameters (later filled by customer)
# Can be later passed on to a module and store in other vault if needed
locals {
  long_access_parameters = { for entry in module.worklytics_connector_specs.enabled_oauth_secrets_to_create : "${entry.connector_name}.${entry.secret_name}" => entry }
  long_access_parameters_by_connector = { for k, spec in module.worklytics_connector_specs.enabled_oauth_long_access_connectors :
    k => [for secret in spec.secured_variables : "${k}.${secret.name}"]
  }
}

resource "aws_ssm_parameter" "long-access-secrets" {
  for_each = { for entry in module.worklytics_connector_specs.enabled_oauth_secrets_to_create : "${entry.connector_name}.${entry.secret_name}" => entry }

  name        = "${var.aws_ssm_param_root_path}PSOXY_${upper(replace(each.value.connector_name, "-", "_"))}_${upper(each.value.secret_name)}"
  type        = "SecureString"
  description = "Stores the value of ${upper(each.value.secret_name)} for `psoxy-${each.value.connector_name}`"
  value       = sensitive("TODO: fill me with the proper value for ${upper(each.value.secret_name)}!! (via AWS console)")
  key_id      = coalesce(var.aws_ssm_key_id, "alias/aws/ssm")

  lifecycle {
    ignore_changes = [
      value # we expect this to be filled via Console, so don't want to overwrite it with the dummy value if changed
    ]
  }
}

module "parameter-fill-instructions" {
  for_each = local.long_access_parameters

  source = "../../modules/aws-ssm-fill-md"
<<<<<<< HEAD
  # source = "git::https://github.com/worklytics/psoxy//infra/modules/aws-ssm-fill-md?ref=v0.4.22"
=======
  # source = "git::https://github.com/worklytics/psoxy//infra/modules/aws-ssm-fill-md?ref=v0.4.24"
>>>>>>> 3d05d16b

  region         = var.aws_region
  parameter_name = aws_ssm_parameter.long-access-secrets[each.key].name
}

module "source_token_external_todo" {
  for_each = module.worklytics_connector_specs.enabled_oauth_long_access_connectors_todos

  source = "../../modules/source-token-external-todo"
<<<<<<< HEAD
  # source = "git::https://github.com/worklytics/psoxy//infra/modules/source-token-external-todo?ref=v0.4.22"
=======
  # source = "git::https://github.com/worklytics/psoxy//infra/modules/source-token-external-todo?ref=v0.4.24"
>>>>>>> 3d05d16b

  source_id                         = each.key
  connector_specific_external_steps = each.value.external_token_todo
  todo_step                         = 1

  additional_steps = [for parameter_ref in local.long_access_parameters_by_connector[each.key] : module.parameter-fill-instructions[parameter_ref].todo_markdown]
}

module "aws-psoxy-long-auth-connectors" {
  for_each = module.worklytics_connector_specs.enabled_oauth_long_access_connectors

  source = "../../modules/aws-psoxy-rest"
<<<<<<< HEAD
  # source = "git::https://github.com/worklytics/psoxy//infra/modules/aws-psoxy-rest?ref=v0.4.22"
=======
  # source = "git::https://github.com/worklytics/psoxy//infra/modules/aws-psoxy-rest?ref=v0.4.24"
>>>>>>> 3d05d16b

  function_name                   = "psoxy-${each.key}"
  path_to_function_zip            = module.psoxy-aws.path_to_deployment_jar
  function_zip_hash               = module.psoxy-aws.deployment_package_hash
  path_to_config                  = null
  aws_assume_role_arn             = var.aws_assume_role_arn
  aws_account_id                  = var.aws_account_id
  region                          = var.aws_region
  api_caller_role_arn             = module.psoxy-aws.api_caller_role_arn
  source_kind                     = each.value.source_kind
  path_to_repo_root               = var.psoxy_base_dir
  example_api_calls               = each.value.example_api_calls
  reserved_concurrent_executions  = each.value.reserved_concurrent_executions
  global_parameter_arns           = module.global_secrets.secret_arns
  function_parameters             = each.value.secured_variables
  path_to_instance_ssm_parameters = "${var.aws_ssm_param_root_path}PSOXY_${upper(replace(each.key, "-", "_"))}_"
  ssm_kms_key_ids                 = local.ssm_key_ids
  target_host                     = each.value.target_host
  source_auth_strategy            = each.value.source_auth_strategy
  oauth_scopes                    = try(each.value.oauth_scopes_needed, [])
  log_retention_days              = var.log_retention_days


  todo_step = module.source_token_external_todo[each.key].next_todo_step

  environment_variables = merge(
    var.general_environment_variables,
    try(each.value.environment_variables, {}),
    {
      BUNDLE_FILENAME     = module.psoxy-aws.filename
      IS_DEVELOPMENT_MODE = contains(var.non_production_connectors, each.key)
      # trickery to force lambda restart so new rules seen
      CUSTOM_RULES_SHA     = try(var.custom_rest_rules[each.key], null) != null ? filesha1(var.custom_rest_rules[each.key]) : null
      PSEUDONYMIZE_APP_IDS = tostring(var.pseudonymize_app_ids)
    }
  )
}


module "worklytics-psoxy-connection" {
  for_each = module.worklytics_connector_specs.enabled_oauth_long_access_connectors

  source = "../../modules/worklytics-psoxy-connection"
<<<<<<< HEAD
  # source = "git::https://github.com/worklytics/psoxy//infra/modules/worklytics-psoxy-connection?ref=v0.4.22"
=======
  # source = "git::https://github.com/worklytics/psoxy//infra/modules/worklytics-psoxy-connection?ref=v0.4.24"
>>>>>>> 3d05d16b

  psoxy_instance_id  = each.key
  connector_id       = try(each.value.worklytics_connector_id, "")
  psoxy_endpoint_url = module.aws-psoxy-long-auth-connectors[each.key].endpoint_url
  display_name       = try(each.value.worklytics_connector_name, "${each.value.display_name} via Psoxy")
  todo_step          = module.aws-psoxy-long-auth-connectors[each.key].next_todo_step

  settings_to_provide = {
    "AWS Psoxy Region"   = var.aws_region,
    "AWS Psoxy Role ARN" = module.psoxy-aws.api_caller_role_arn
  }
}



# END LONG ACCESS AUTH CONNECTORS

module "custom_rest_rules" {
  source = "../../modules/aws-ssm-rules"

  for_each = var.custom_rest_rules

  prefix    = "${var.aws_ssm_param_root_path}PSOXY_${upper(replace(each.key, "-", "_"))}_"
  file_path = each.value
}

# BEGIN BULK CONNECTORS

module "psoxy-bulk" {
  for_each = merge(module.worklytics_connector_specs.enabled_bulk_connectors, var.custom_bulk_connectors)

  source = "../../modules/aws-psoxy-bulk"
<<<<<<< HEAD
  # source = "git::https://github.com/worklytics/psoxy//infra/modules/aws-psoxy-bulk?ref=v0.4.22"

  aws_account_id                  = var.aws_account_id
  aws_assume_role_arn             = var.aws_assume_role_arn
  instance_id                     = each.key
  source_kind                     = each.value.source_kind
  aws_region                      = var.aws_region
  path_to_function_zip            = module.psoxy-aws.path_to_deployment_jar
  function_zip_hash               = module.psoxy-aws.deployment_package_hash
  psoxy_base_dir                  = var.psoxy_base_dir
  rules                           = each.value.rules
  global_parameter_arns           = module.global_secrets.secret_arns
  path_to_instance_ssm_parameters = "${var.aws_ssm_param_root_path}PSOXY_${upper(replace(each.key, "-", "_"))}_"
  ssm_kms_key_ids                 = local.ssm_key_ids
  sanitized_accessor_role_names   = [module.psoxy-aws.api_caller_role_name]
  memory_size_mb                  = 1024
  log_retention_days              = var.log_retention_days
  sanitized_expiration_days       = var.bulk_sanitized_expiration_days
  input_expiration_days           = var.bulk_input_expiration_days
=======
  # source = "git::https://github.com/worklytics/psoxy//infra/modules/aws-psoxy-bulk?ref=v0.4.24"

  aws_account_id                   = var.aws_account_id
  aws_assume_role_arn              = var.aws_assume_role_arn
  aws_role_to_assume_when_testing  = var.provision_testing_infra ? module.psoxy-aws.api_caller_role_arn : null
  provision_iam_policy_for_testing = var.provision_testing_infra
  instance_id                      = each.key
  source_kind                      = each.value.source_kind
  aws_region                       = var.aws_region
  path_to_function_zip             = module.psoxy-aws.path_to_deployment_jar
  function_zip_hash                = module.psoxy-aws.deployment_package_hash
  psoxy_base_dir                   = var.psoxy_base_dir
  rules                            = each.value.rules
  global_parameter_arns            = module.global_secrets.secret_arns
  path_to_instance_ssm_parameters  = "${var.aws_ssm_param_root_path}PSOXY_${upper(replace(each.key, "-", "_"))}_"
  ssm_kms_key_ids                  = local.ssm_key_ids
  sanitized_accessor_role_names    = [module.psoxy-aws.api_caller_role_name]
  memory_size_mb                   = 1024
  log_retention_days               = var.log_retention_days
  sanitized_expiration_days        = var.bulk_sanitized_expiration_days
  input_expiration_days            = var.bulk_input_expiration_days
>>>>>>> 3d05d16b

  example_file = try(each.value.example_file, null)

  environment_variables = merge(
    var.general_environment_variables,
    try(each.value.environment_variables, {}),
    {
      BUNDLE_FILENAME     = module.psoxy-aws.filename
      IS_DEVELOPMENT_MODE = contains(var.non_production_connectors, each.key)
    },
  )
}

module "psoxy-bulk-to-worklytics" {
  for_each = merge(module.worklytics_connector_specs.enabled_bulk_connectors,
  var.custom_bulk_connectors)

  source = "../../modules/worklytics-psoxy-connection-generic"
<<<<<<< HEAD
  # source = "git::https://github.com/worklytics/psoxy//infra/modules/worklytics-psoxy-connection-generic?ref=v0.4.22"
=======
  # source = "git::https://github.com/worklytics/psoxy//infra/modules/worklytics-psoxy-connection-generic?ref=v0.4.24"
>>>>>>> 3d05d16b

  psoxy_host_platform_id = local.host_platform_id
  psoxy_instance_id      = each.key
  connector_id           = try(each.value.worklytics_connector_id, "")
  display_name           = try(each.value.worklytics_connector_name, "${each.value.source_kind} via Psoxy")
  todo_step              = module.psoxy-bulk[each.key].next_todo_step

  settings_to_provide = merge({
    "AWS Psoxy Region"   = var.aws_region,
    "AWS Psoxy Role ARN" = module.psoxy-aws.api_caller_role_arn
    "Bucket Name"        = module.psoxy-bulk[each.key].sanitized_bucket
  }, try(each.value.settings_to_provide, {}))
}

# BEGIN lookup builders
module "lookup_output" {
  for_each = var.lookup_table_builders

  source = "../../modules/aws-psoxy-output-bucket"
<<<<<<< HEAD
  # source = "git::https://github.com/worklytics/psoxy//infra/modules/aws-psoxy-output-bucket?ref=v0.4.22"
=======
  # source = "git::https://github.com/worklytics/psoxy//infra/modules/aws-psoxy-output-bucket?ref=v0.4.24"
>>>>>>> 3d05d16b

  instance_id                   = each.key
  iam_role_for_lambda_name      = module.psoxy-bulk[each.value.input_connector_id].instance_role_name
  sanitized_accessor_role_names = each.value.sanitized_accessor_role_names
}

locals {
  inputs_to_build_lookups_for = toset(distinct([for k, v in var.lookup_table_builders : v.input_connector_id]))
}

resource "aws_ssm_parameter" "additional_transforms" {
  for_each = local.inputs_to_build_lookups_for

  name = "${var.aws_ssm_param_root_path}PSOXY_${upper(replace(each.key, "-", "_"))}_ADDITIONAL_TRANSFORMS"
  type = "String"
  value = yamlencode([for k, v in var.lookup_table_builders : {
    destinationBucketName : module.lookup_output[k].output_bucket
    rules : v.rules
  } if v.input_connector_id == each.key])
}


locals {
  all_instances = merge(
    { for instance in module.psoxy-google-workspace-connector : instance.instance_id => instance },
    { for instance in module.psoxy-bulk : instance.instance_id => instance },
    { for instance in module.aws-psoxy-long-auth-connectors : instance.instance_id => instance }
  )
}

output "instances" {
  value = local.all_instances
}

output "lookup_tables" {
  value = { for k, v in var.lookup_table_builders : k => module.lookup_output[k].output_bucket }
}

output "todos_1" {
  description = "List of todo steps to complete 1st, in markdown format."
  value = concat(
    values(module.google-workspace-connection)[*].todo,
    values(module.source_token_external_todo)[*].todo,
  )
}

output "todos_2" {
  description = "List of todo steps to complete 2nd, in markdown format."
  value = concat(
    values(module.worklytics-psoxy-connection-google-workspace)[*].todo,
    values(module.aws-psoxy-long-auth-connectors)[*].todo,
    values(module.psoxy-bulk)[*].todo,
  )
}

output "todos_3" {
  description = "List of todo steps to complete 3rd, in markdown format."
  value = concat(
    values(module.worklytics-psoxy-connection-google-workspace)[*].todo,
    values(module.worklytics-psoxy-connection)[*].todo,
    values(module.psoxy-bulk-to-worklytics)[*].todo,
  )
}

output "caller_role_arn" {
  description = "ARN of the AWS IAM role that can be assumed to invoke the Lambdas."
  value       = module.psoxy-aws.api_caller_role_arn
}

output "path_to_deployment_jar" {
  description = "Path to the package to deploy (JAR) as lambda."
  value       = module.psoxy-aws.path_to_deployment_jar
}

output "deployment_package_hash" {
  description = "Hash of deployment package."
  value       = module.psoxy-aws.deployment_package_hash
}<|MERGE_RESOLUTION|>--- conflicted
+++ resolved
@@ -21,32 +21,21 @@
 
 module "worklytics_connector_specs" {
   source = "../../modules/worklytics-connector-specs"
-<<<<<<< HEAD
-  # source = "git::https://github.com/worklytics/psoxy//infra/modules/worklytics-connector-specs?ref=v0.4.22
-=======
   # source = "git::https://github.com/worklytics/psoxy//infra/modules/worklytics-connector-specs?ref=v0.4.24
->>>>>>> 3d05d16b
 
   enabled_connectors             = var.enabled_connectors
   google_workspace_example_user  = var.google_workspace_example_user
   google_workspace_example_admin = try(coalesce(var.google_workspace_example_admin, var.google_workspace_example_user), null)
   salesforce_domain              = var.salesforce_domain
-<<<<<<< HEAD
+  msft_tenant_id                 = var.msft_tenant_id
   jira_server_url                = var.jira_server_url
   jira_cloud_id                  = var.jira_cloud_id
   example_jira_issue_id          = var.example_jira_issue_id
-=======
-  msft_tenant_id                 = var.msft_tenant_id
->>>>>>> 3d05d16b
 }
 
 module "psoxy-aws" {
   source = "../../modules/aws"
-<<<<<<< HEAD
-  # source = "git::https://github.com/worklytics/psoxy//infra/modules/aws?ref=v0.4.22
-=======
   # source = "git::https://github.com/worklytics/psoxy//infra/modules/aws?ref=v0.4.24
->>>>>>> 3d05d16b
 
   aws_account_id                 = var.aws_account_id
   region                         = var.aws_region
@@ -59,11 +48,7 @@
 # secrets shared across all instances
 module "global_secrets" {
   source = "../../modules/aws-ssm-secrets"
-<<<<<<< HEAD
-  # source = "git::https://github.com/worklytics/psoxy//infra/modules/aws-ssm-secrets?ref=v0.4.22
-=======
   # source = "git::https://github.com/worklytics/psoxy//infra/modules/aws-ssm-secrets?ref=v0.4.24
->>>>>>> 3d05d16b
 
   path       = var.aws_ssm_param_root_path
   kms_key_id = var.aws_ssm_key_id
@@ -84,11 +69,7 @@
   for_each = module.worklytics_connector_specs.enabled_google_workspace_connectors
 
   source = "../../modules/google-workspace-dwd-connection"
-<<<<<<< HEAD
-  # source = "git::https://github.com/worklytics/psoxy//infra/modules/google-workspace-dwd-connection?ref=v0.4.22
-=======
   # source = "git::https://github.com/worklytics/psoxy//infra/modules/google-workspace-dwd-connection?ref=v0.4.24
->>>>>>> 3d05d16b
 
   project_id                   = var.gcp_project_id
   connector_service_account_id = "psoxy-${each.key}"
@@ -106,11 +87,7 @@
   for_each = module.worklytics_connector_specs.enabled_google_workspace_connectors
 
   source = "../../modules/gcp-sa-auth-key"
-<<<<<<< HEAD
-  # source = "git::https://github.com/worklytics/psoxy//infra/modules/gcp-sa-auth-key?ref=v0.4.22"
-=======
   # source = "git::https://github.com/worklytics/psoxy//infra/modules/gcp-sa-auth-key?ref=v0.4.24"
->>>>>>> 3d05d16b
 
   service_account_id = module.google-workspace-connection[each.key].service_account_id
 }
@@ -119,11 +96,7 @@
   for_each = module.worklytics_connector_specs.enabled_google_workspace_connectors
 
   source = "../../modules/aws-ssm-secrets"
-<<<<<<< HEAD
-  # source = "git::https://github.com/worklytics/psoxy//infra/modules/aws-ssm-secrets?ref=v0.4.22"
-=======
   # source = "git::https://github.com/worklytics/psoxy//infra/modules/aws-ssm-secrets?ref=v0.4.24"
->>>>>>> 3d05d16b
   # other possibly implementations:
   # source = "../hashicorp-vault-secrets"
 
@@ -142,11 +115,7 @@
   for_each = module.worklytics_connector_specs.enabled_google_workspace_connectors
 
   source = "../../modules/aws-psoxy-rest"
-<<<<<<< HEAD
-  # source = "git::https://github.com/worklytics/psoxy//infra/modules/aws-psoxy-rest?ref=v0.4.22"
-=======
   # source = "git::https://github.com/worklytics/psoxy//infra/modules/aws-psoxy-rest?ref=v0.4.24"
->>>>>>> 3d05d16b
 
   function_name                         = "psoxy-${each.key}"
   source_kind                           = each.key
@@ -187,11 +156,7 @@
   for_each = module.worklytics_connector_specs.enabled_google_workspace_connectors
 
   source = "../../modules/worklytics-psoxy-connection"
-<<<<<<< HEAD
-  # source = "git::https://github.com/worklytics/psoxy//infra/modules/worklytics-psoxy-connection?ref=v0.4.22"
-=======
   # source = "git::https://github.com/worklytics/psoxy//infra/modules/worklytics-psoxy-connection?ref=v0.4.24"
->>>>>>> 3d05d16b
 
   psoxy_instance_id      = each.key
   psoxy_host_platform_id = local.host_platform_id
@@ -237,11 +202,7 @@
   for_each = local.long_access_parameters
 
   source = "../../modules/aws-ssm-fill-md"
-<<<<<<< HEAD
-  # source = "git::https://github.com/worklytics/psoxy//infra/modules/aws-ssm-fill-md?ref=v0.4.22"
-=======
   # source = "git::https://github.com/worklytics/psoxy//infra/modules/aws-ssm-fill-md?ref=v0.4.24"
->>>>>>> 3d05d16b
 
   region         = var.aws_region
   parameter_name = aws_ssm_parameter.long-access-secrets[each.key].name
@@ -251,11 +212,7 @@
   for_each = module.worklytics_connector_specs.enabled_oauth_long_access_connectors_todos
 
   source = "../../modules/source-token-external-todo"
-<<<<<<< HEAD
-  # source = "git::https://github.com/worklytics/psoxy//infra/modules/source-token-external-todo?ref=v0.4.22"
-=======
   # source = "git::https://github.com/worklytics/psoxy//infra/modules/source-token-external-todo?ref=v0.4.24"
->>>>>>> 3d05d16b
 
   source_id                         = each.key
   connector_specific_external_steps = each.value.external_token_todo
@@ -268,11 +225,7 @@
   for_each = module.worklytics_connector_specs.enabled_oauth_long_access_connectors
 
   source = "../../modules/aws-psoxy-rest"
-<<<<<<< HEAD
-  # source = "git::https://github.com/worklytics/psoxy//infra/modules/aws-psoxy-rest?ref=v0.4.22"
-=======
   # source = "git::https://github.com/worklytics/psoxy//infra/modules/aws-psoxy-rest?ref=v0.4.24"
->>>>>>> 3d05d16b
 
   function_name                   = "psoxy-${each.key}"
   path_to_function_zip            = module.psoxy-aws.path_to_deployment_jar
@@ -316,11 +269,7 @@
   for_each = module.worklytics_connector_specs.enabled_oauth_long_access_connectors
 
   source = "../../modules/worklytics-psoxy-connection"
-<<<<<<< HEAD
-  # source = "git::https://github.com/worklytics/psoxy//infra/modules/worklytics-psoxy-connection?ref=v0.4.22"
-=======
   # source = "git::https://github.com/worklytics/psoxy//infra/modules/worklytics-psoxy-connection?ref=v0.4.24"
->>>>>>> 3d05d16b
 
   psoxy_instance_id  = each.key
   connector_id       = try(each.value.worklytics_connector_id, "")
@@ -353,27 +302,6 @@
   for_each = merge(module.worklytics_connector_specs.enabled_bulk_connectors, var.custom_bulk_connectors)
 
   source = "../../modules/aws-psoxy-bulk"
-<<<<<<< HEAD
-  # source = "git::https://github.com/worklytics/psoxy//infra/modules/aws-psoxy-bulk?ref=v0.4.22"
-
-  aws_account_id                  = var.aws_account_id
-  aws_assume_role_arn             = var.aws_assume_role_arn
-  instance_id                     = each.key
-  source_kind                     = each.value.source_kind
-  aws_region                      = var.aws_region
-  path_to_function_zip            = module.psoxy-aws.path_to_deployment_jar
-  function_zip_hash               = module.psoxy-aws.deployment_package_hash
-  psoxy_base_dir                  = var.psoxy_base_dir
-  rules                           = each.value.rules
-  global_parameter_arns           = module.global_secrets.secret_arns
-  path_to_instance_ssm_parameters = "${var.aws_ssm_param_root_path}PSOXY_${upper(replace(each.key, "-", "_"))}_"
-  ssm_kms_key_ids                 = local.ssm_key_ids
-  sanitized_accessor_role_names   = [module.psoxy-aws.api_caller_role_name]
-  memory_size_mb                  = 1024
-  log_retention_days              = var.log_retention_days
-  sanitized_expiration_days       = var.bulk_sanitized_expiration_days
-  input_expiration_days           = var.bulk_input_expiration_days
-=======
   # source = "git::https://github.com/worklytics/psoxy//infra/modules/aws-psoxy-bulk?ref=v0.4.24"
 
   aws_account_id                   = var.aws_account_id
@@ -395,7 +323,6 @@
   log_retention_days               = var.log_retention_days
   sanitized_expiration_days        = var.bulk_sanitized_expiration_days
   input_expiration_days            = var.bulk_input_expiration_days
->>>>>>> 3d05d16b
 
   example_file = try(each.value.example_file, null)
 
@@ -414,11 +341,7 @@
   var.custom_bulk_connectors)
 
   source = "../../modules/worklytics-psoxy-connection-generic"
-<<<<<<< HEAD
-  # source = "git::https://github.com/worklytics/psoxy//infra/modules/worklytics-psoxy-connection-generic?ref=v0.4.22"
-=======
   # source = "git::https://github.com/worklytics/psoxy//infra/modules/worklytics-psoxy-connection-generic?ref=v0.4.24"
->>>>>>> 3d05d16b
 
   psoxy_host_platform_id = local.host_platform_id
   psoxy_instance_id      = each.key
@@ -438,11 +361,7 @@
   for_each = var.lookup_table_builders
 
   source = "../../modules/aws-psoxy-output-bucket"
-<<<<<<< HEAD
-  # source = "git::https://github.com/worklytics/psoxy//infra/modules/aws-psoxy-output-bucket?ref=v0.4.22"
-=======
   # source = "git::https://github.com/worklytics/psoxy//infra/modules/aws-psoxy-output-bucket?ref=v0.4.24"
->>>>>>> 3d05d16b
 
   instance_id                   = each.key
   iam_role_for_lambda_name      = module.psoxy-bulk[each.value.input_connector_id].instance_role_name
