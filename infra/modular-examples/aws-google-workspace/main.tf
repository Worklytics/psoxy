terraform {
  required_providers {
    # for the infra that will host Psoxy instances
    aws = {
      source  = "hashicorp/aws"
      version = ">= 4.12"
    }

    # for the API connections to Google Workspace
    google = {
      version = ">= 3.74, <= 5.0"
    }
  }
}

locals {
  base_config_path = "${var.psoxy_base_dir}/configs/"
  host_platform_id = "AWS"
  ssm_key_ids      = var.aws_ssm_key_id == null ? {} : { 0 : var.aws_ssm_key_id }
}

module "worklytics_connector_specs" {
  source = "../../modules/worklytics-connector-specs"
  # source = "git::https://github.com/worklytics/psoxy//infra/modules/worklytics-connector-specs?ref=v0.4.14

  enabled_connectors             = var.enabled_connectors
  google_workspace_example_user  = var.google_workspace_example_user
  google_workspace_example_admin = coalesce(var.google_workspace_example_admin, var.google_workspace_example_user)
  salesforce_domain              = var.salesforce_domain
}

module "psoxy-aws" {
  source = "../../modules/aws"
  # source = "git::https://github.com/worklytics/psoxy//infra/modules/aws?ref=v0.4.14

  aws_account_id                 = var.aws_account_id
  psoxy_base_dir                 = var.psoxy_base_dir
  caller_aws_arns                = var.caller_aws_arns
  caller_gcp_service_account_ids = var.caller_gcp_service_account_ids
  force_bundle                   = var.force_bundle
}

# secrets shared across all instances
module "global_secrets" {
  source = "../../modules/aws-ssm-secrets"
  # source = "git::https://github.com/worklytics/psoxy//infra/modules/aws-ssm-secrets?ref=v0.4.14

  path       = var.aws_ssm_param_root_path
  kms_key_id = var.aws_ssm_key_id
  secrets    = module.psoxy-aws.secrets
}

moved {
  from = module.psoxy-aws.aws_ssm_parameter.salt
  to   = module.global_secrets.aws_ssm_parameter.secret["PSOXY_SALT"]
}

moved {
  from = module.psoxy-aws.aws_ssm_parameter.encryption_key
  to   = module.global_secrets.aws_ssm_parameter.secret["PSOXY_ENCRYPTION_KEY"]
}

module "google-workspace-connection" {
  for_each = module.worklytics_connector_specs.enabled_google_workspace_connectors

  source = "../../modules/google-workspace-dwd-connection"
  # source = "git::https://github.com/worklytics/psoxy//infra/modules/google-workspace-dwd-connection?ref=v0.4.14

  project_id                   = var.gcp_project_id
  connector_service_account_id = "psoxy-${each.key}"
  display_name                 = "Psoxy Connector - ${each.value.display_name}${var.connector_display_name_suffix}"
  apis_consumed                = each.value.apis_consumed
  oauth_scopes_needed          = each.value.oauth_scopes_needed
  todo_step                    = 1

  depends_on = [
    module.psoxy-aws
  ]
}

module "google-workspace-connection-auth" {
  for_each = module.worklytics_connector_specs.enabled_google_workspace_connectors

  source = "../../modules/gcp-sa-auth-key"
  # source = "git::https://github.com/worklytics/psoxy//infra/modules/gcp-sa-auth-key?ref=v0.4.14"

  service_account_id = module.google-workspace-connection[each.key].service_account_id
}

module "sa-key-secrets" {
  for_each = module.worklytics_connector_specs.enabled_google_workspace_connectors

  source = "../../modules/aws-ssm-secrets"
  # source = "git::https://github.com/worklytics/psoxy//infra/modules/aws-ssm-secrets?ref=v0.4.14"
  # other possibly implementations:
  # source = "../hashicorp-vault-secrets"

  path       = var.aws_ssm_param_root_path
  kms_key_id = var.aws_ssm_key_id

  secrets = {
    "PSOXY_${replace(upper(each.key), "-", "_")}_SERVICE_ACCOUNT_KEY" : {
      value       = module.google-workspace-connection-auth[each.key].key_value
      description = "GCP service account key for ${each.key} connector"
    }
  }
}

module "psoxy-google-workspace-connector" {
  for_each = module.worklytics_connector_specs.enabled_google_workspace_connectors

  source = "../../modules/aws-psoxy-rest"
  # source = "git::https://github.com/worklytics/psoxy//infra/modules/aws-psoxy-rest?ref=v0.4.14"

  function_name                         = "psoxy-${each.key}"
  source_kind                           = each.key
  path_to_function_zip                  = module.psoxy-aws.path_to_deployment_jar
  function_zip_hash                     = module.psoxy-aws.deployment_package_hash
  path_to_config                        = null
  api_caller_role_arn                   = module.psoxy-aws.api_caller_role_arn
  aws_assume_role_arn                   = var.aws_assume_role_arn
  aws_account_id                        = var.aws_account_id
  path_to_repo_root                     = var.psoxy_base_dir
  example_api_calls                     = each.value.example_api_calls
  example_api_calls_user_to_impersonate = each.value.example_api_calls_user_to_impersonate
  global_parameter_arns                 = module.global_secrets.secret_arns
  path_to_instance_ssm_parameters       = "${var.aws_ssm_param_root_path}PSOXY_${upper(replace(each.key, "-", "_"))}_"
  ssm_kms_key_ids                       = local.ssm_key_ids
  target_host                           = each.value.target_host
  source_auth_strategy                  = each.value.source_auth_strategy
  oauth_scopes                          = try(each.value.oauth_scopes_needed, [])

  todo_step = module.google-workspace-connection[each.key].next_todo_step

  environment_variables = merge(
    var.general_environment_variables,
    try(each.value.environment_variables, {}),
    {
      IS_DEVELOPMENT_MODE = contains(var.non_production_connectors, each.key)
    }
  )
}


module "worklytics-psoxy-connection-google-workspace" {
  for_each = module.worklytics_connector_specs.enabled_google_workspace_connectors

  source = "../../modules/worklytics-psoxy-connection"
  # source = "git::https://github.com/worklytics/psoxy//infra/modules/worklytics-psoxy-connection?ref=v0.4.14"

  psoxy_instance_id      = each.key
  psoxy_host_platform_id = local.host_platform_id
  connector_id           = try(each.value.worklytics_connector_id, "")
  psoxy_endpoint_url     = module.psoxy-google-workspace-connector[each.key].endpoint_url
  display_name           = "${each.value.display_name} via Psoxy${var.connector_display_name_suffix}"
  todo_step              = module.psoxy-google-workspace-connector[each.key].next_todo_step

  settings_to_provide = {
    "AWS Psoxy Region"   = var.aws_region,
    "AWS Psoxy Role ARN" = module.psoxy-aws.api_caller_role_arn
  }
}


# BEGIN LONG ACCESS AUTH CONNECTORS
# Create secure parameters (later filled by customer)
# Can be later passed on to a module and store in other vault if needed
locals {
  long_access_parameters = { for entry in module.worklytics_connector_specs.enabled_oauth_secrets_to_create : "${entry.connector_name}.${entry.secret_name}" => entry }
  long_access_parameters_by_connector = { for k, spec in module.worklytics_connector_specs.enabled_oauth_long_access_connectors :
    k => [for secret in spec.secured_variables : "${k}.${secret.name}"]
  }
}

resource "aws_ssm_parameter" "long-access-secrets" {
  for_each = { for entry in module.worklytics_connector_specs.enabled_oauth_secrets_to_create : "${entry.connector_name}.${entry.secret_name}" => entry }

  name        = "${var.aws_ssm_param_root_path}PSOXY_${upper(replace(each.value.connector_name, "-", "_"))}_${upper(each.value.secret_name)}"
  type        = "SecureString"
  description = "Stores the value of ${upper(each.value.secret_name)} for `psoxy-${each.value.connector_name}`"
  value       = sensitive("TODO: fill me with the proper value for ${upper(each.value.secret_name)}!! (via AWS console)")
  key_id      = coalesce(var.aws_ssm_key_id, "alias/aws/ssm")

  lifecycle {
    ignore_changes = [
      value # we expect this to be filled via Console, so don't want to overwrite it with the dummy value if changed
    ]
  }
}

module "parameter-fill-instructions" {
  for_each = local.long_access_parameters

  source = "../../modules/aws-ssm-fill-md"
  # source = "git::https://github.com/worklytics/psoxy//infra/modules/aws-ssm-fill-md?ref=v0.4.14"

  region         = var.aws_region
  parameter_name = aws_ssm_parameter.long-access-secrets[each.key].name
}

module "source_token_external_todo" {
  for_each = module.worklytics_connector_specs.enabled_oauth_long_access_connectors_todos

  source = "../../modules/source-token-external-todo"
  # source = "git::https://github.com/worklytics/psoxy//infra/modules/source-token-external-todo?ref=v0.4.14"

  source_id                         = each.key
  connector_specific_external_steps = each.value.external_token_todo
  todo_step                         = 1

  additional_steps = [for parameter_ref in local.long_access_parameters_by_connector[each.key] : module.parameter-fill-instructions[parameter_ref].todo_markdown]
}

module "aws-psoxy-long-auth-connectors" {
  for_each = module.worklytics_connector_specs.enabled_oauth_long_access_connectors

  source = "../../modules/aws-psoxy-rest"
  # source = "git::https://github.com/worklytics/psoxy//infra/modules/aws-psoxy-rest?ref=v0.4.14"

  function_name                   = "psoxy-${each.key}"
  path_to_function_zip            = module.psoxy-aws.path_to_deployment_jar
  function_zip_hash               = module.psoxy-aws.deployment_package_hash
  path_to_config                  = null
  aws_assume_role_arn             = var.aws_assume_role_arn
  aws_account_id                  = var.aws_account_id
  api_caller_role_arn             = module.psoxy-aws.api_caller_role_arn
  source_kind                     = each.value.source_kind
  path_to_repo_root               = var.psoxy_base_dir
  example_api_calls               = each.value.example_api_calls
  reserved_concurrent_executions  = each.value.reserved_concurrent_executions
  global_parameter_arns           = module.global_secrets.secret_arns
  function_parameters             = each.value.secured_variables
  path_to_instance_ssm_parameters = "${var.aws_ssm_param_root_path}PSOXY_${upper(replace(each.key, "-", "_"))}_"
  ssm_kms_key_ids                 = local.ssm_key_ids
  target_host                     = each.value.target_host
  source_auth_strategy            = each.value.source_auth_strategy
  oauth_scopes                    = try(each.value.oauth_scopes_needed, [])


  todo_step = module.source_token_external_todo[each.key].next_todo_step

  environment_variables = merge(
    var.general_environment_variables,
    try(each.value.environment_variables, {}),
    {
      IS_DEVELOPMENT_MODE = contains(var.non_production_connectors, each.key)
    }
  )
}


module "worklytics-psoxy-connection" {
  for_each = module.worklytics_connector_specs.enabled_oauth_long_access_connectors

  source = "../../modules/worklytics-psoxy-connection"
  # source = "git::https://github.com/worklytics/psoxy//infra/modules/worklytics-psoxy-connection?ref=v0.4.14"

  psoxy_instance_id  = each.key
  connector_id       = try(each.value.worklytics_connector_id, "")
  psoxy_endpoint_url = module.aws-psoxy-long-auth-connectors[each.key].endpoint_url
  display_name       = try(each.value.worklytics_connector_name, "${each.value.display_name} via Psoxy")
  todo_step          = module.aws-psoxy-long-auth-connectors[each.key].next_todo_step

  settings_to_provide = {
    "AWS Psoxy Region"   = var.aws_region,
    "AWS Psoxy Role ARN" = module.psoxy-aws.api_caller_role_arn
  }
}



# END LONG ACCESS AUTH CONNECTORS

# BEGIN BULK CONNECTORS

module "psoxy-bulk" {
  for_each = merge(module.worklytics_connector_specs.enabled_bulk_connectors, var.custom_bulk_connectors)

  source = "../../modules/aws-psoxy-bulk"
  # source = "git::https://github.com/worklytics/psoxy//infra/modules/aws-psoxy-bulk?ref=v0.4.14"

  aws_account_id                  = var.aws_account_id
  aws_assume_role_arn             = var.aws_assume_role_arn
  instance_id                     = each.key
  source_kind                     = each.value.source_kind
  aws_region                      = var.aws_region
  path_to_function_zip            = module.psoxy-aws.path_to_deployment_jar
  function_zip_hash               = module.psoxy-aws.deployment_package_hash
  psoxy_base_dir                  = var.psoxy_base_dir
  rules                           = each.value.rules
  global_parameter_arns           = module.global_secrets.secret_arns
  path_to_instance_ssm_parameters = "${var.aws_ssm_param_root_path}PSOXY_${upper(replace(each.key, "-", "_"))}_"
  ssm_kms_key_ids                 = local.ssm_key_ids
  sanitized_accessor_role_names   = [ module.psoxy-aws.api_caller_role_name ]
  memory_size_mb                  = 1024

  example_file                    = try(each.value.example_file, null)

  environment_variables = merge(
    var.general_environment_variables,
    try(each.value.environment_variables, {}),
    {
      IS_DEVELOPMENT_MODE = contains(var.non_production_connectors, each.key)
    },
  )
}

module "psoxy-bulk-to-worklytics" {
  for_each = merge(module.worklytics_connector_specs.enabled_bulk_connectors,
  var.custom_bulk_connectors)

  source = "../../modules/worklytics-psoxy-connection-generic"
  # source = "git::https://github.com/worklytics/psoxy//infra/modules/worklytics-psoxy-connection-generic?ref=v0.4.14"

  psoxy_host_platform_id = local.host_platform_id
  psoxy_instance_id      = each.key
  connector_id           = try(each.value.worklytics_connector_id, "")
  display_name           = try(each.value.worklytics_connector_name, "${each.value.source_kind} via Psoxy")
  todo_step              = module.psoxy-bulk[each.key].next_todo_step

  settings_to_provide = merge({
    "AWS Psoxy Region"   = var.aws_region,
    "AWS Psoxy Role ARN" = module.psoxy-aws.api_caller_role_arn
    "Bucket Name"        = module.psoxy-bulk[each.key].sanitized_bucket
  }, try(each.value.settings_to_provide, {}))
}

# BEGIN lookup builders
module "lookup_output" {
  for_each = var.lookup_table_builders

<<<<<<< HEAD
  source = "../../modules/aws-psoxy-output-bucket"
=======
  source = "../../modules/aws-psoxy-bulk-existing"
  # source = "git::https://github.com/worklytics/psoxy//infra/modules/aws-psoxy-bulk-existing?ref=v0.4.14"

  input_bucket                    = module.psoxy-bulk[each.value.input_connector_id].input_bucket
  aws_account_id                  = var.aws_account_id
  instance_id                     = each.key
  aws_region                      = var.aws_region
  path_to_function_zip            = module.psoxy-aws.path_to_deployment_jar
  function_zip_hash               = module.psoxy-aws.deployment_package_hash
  psoxy_base_dir                  = var.psoxy_base_dir
  rules                           = each.value.rules
  global_parameter_arns           = module.global_secrets.secret_arns
  path_to_instance_ssm_parameters = "${var.aws_ssm_param_root_path}PSOXY_${upper(replace(each.key, "-", "_"))}_"
  ssm_kms_key_ids                 = local.ssm_key_ids
>>>>>>> e285e015

  instance_id                   = each.key
  iam_role_for_lambda_name      = module.psoxy-bulk[each.value.input_connector_id].instance_role_name
  sanitized_accessor_role_names = each.value.sanitized_accessor_role_names
}

locals {
  inputs_to_build_lookups_for = toset(distinct([ for k, v in var.lookup_table_builders : v.input_connector_id ]))
}

resource "aws_ssm_parameter" "additional_transforms" {
  for_each = local.inputs_to_build_lookups_for

  name  = "${var.aws_ssm_param_root_path}PSOXY_${upper(replace(each.key, "-", "_"))}_ADDITIONAL_TRANSFORMS"
  type  = "String"
  value = yamlencode([ for k, v in var.lookup_table_builders : {
      destinationBucketName: module.lookup_output[k].output_bucket
      rules: v.rules
    } if v.input_connector_id == each.key ])
}


locals {
  all_instances = merge(
    { for instance in module.psoxy-google-workspace-connector : instance.instance_id => instance },
    { for instance in module.psoxy-bulk : instance.instance_id => instance },
    { for instance in module.aws-psoxy-long-auth-connectors : instance.instance_id => instance }
  )
}

output "instances" {
  value = local.all_instances
}

output "lookup_tables" {
  value = { for k, v in var.lookup_table_builders : k => module.lookup_output[k].output_bucket }
}

output "todos_1" {
  description = "List of todo steps to complete 1st, in markdown format."
  value = concat(
    values(module.google-workspace-connection)[*].todo,
    values(module.source_token_external_todo)[*].todo,
  )
}

output "todos_2" {
  description = "List of todo steps to complete 2nd, in markdown format."
  value = concat(
    values(module.worklytics-psoxy-connection-google-workspace)[*].todo,
    values(module.aws-psoxy-long-auth-connectors)[*].todo,
    values(module.psoxy-bulk)[*].todo,
  )
}

output "todos_3" {
  description = "List of todo steps to complete 3rd, in markdown format."
  value = concat(
    values(module.worklytics-psoxy-connection-google-workspace)[*].todo,
    values(module.worklytics-psoxy-connection)[*].todo,
    values(module.psoxy-bulk-to-worklytics)[*].todo,
  )
}

output "caller_role_arn" {
  description = "ARN of the AWS IAM role that can be assumed to invoke the Lambdas."
  value       = module.psoxy-aws.api_caller_role_arn
}

output "path_to_deployment_jar" {
  description = "Path to the package to deploy (JAR) as lambda."
  value       = module.psoxy-aws.path_to_deployment_jar
}

output "deployment_package_hash" {
  description = "Hash of deployment package."
  value       = module.psoxy-aws.deployment_package_hash
}<|MERGE_RESOLUTION|>--- conflicted
+++ resolved
@@ -329,24 +329,7 @@
 module "lookup_output" {
   for_each = var.lookup_table_builders
 
-<<<<<<< HEAD
   source = "../../modules/aws-psoxy-output-bucket"
-=======
-  source = "../../modules/aws-psoxy-bulk-existing"
-  # source = "git::https://github.com/worklytics/psoxy//infra/modules/aws-psoxy-bulk-existing?ref=v0.4.14"
-
-  input_bucket                    = module.psoxy-bulk[each.value.input_connector_id].input_bucket
-  aws_account_id                  = var.aws_account_id
-  instance_id                     = each.key
-  aws_region                      = var.aws_region
-  path_to_function_zip            = module.psoxy-aws.path_to_deployment_jar
-  function_zip_hash               = module.psoxy-aws.deployment_package_hash
-  psoxy_base_dir                  = var.psoxy_base_dir
-  rules                           = each.value.rules
-  global_parameter_arns           = module.global_secrets.secret_arns
-  path_to_instance_ssm_parameters = "${var.aws_ssm_param_root_path}PSOXY_${upper(replace(each.key, "-", "_"))}_"
-  ssm_kms_key_ids                 = local.ssm_key_ids
->>>>>>> e285e015
 
   instance_id                   = each.key
   iam_role_for_lambda_name      = module.psoxy-bulk[each.value.input_connector_id].instance_role_name
