--- conflicted
+++ resolved
@@ -33,11 +33,7 @@
 
 module "worklytics_connector_specs" {
   source = "../../modules/worklytics-connector-specs"
-<<<<<<< HEAD
-  # source = "git::https://github.com/worklytics/psoxy//infra/modules/worklytics-connector-specs?ref=rc-v0.4.42
-=======
   # source = "git::https://github.com/worklytics/psoxy//infra/modules/worklytics-connector-specs?ref=rc-v0.4.43
->>>>>>> 05d2b778
 
   enabled_connectors             = var.enabled_connectors
   google_workspace_example_user  = var.google_workspace_example_user
@@ -55,11 +51,7 @@
 
 module "psoxy_aws" {
   source = "../../modules/aws"
-<<<<<<< HEAD
-  # source = "git::https://github.com/worklytics/psoxy//infra/modules/aws?ref=rc-v0.4.42
-=======
   # source = "git::https://github.com/worklytics/psoxy//infra/modules/aws?ref=rc-v0.4.43
->>>>>>> 05d2b778
 
   aws_account_id                 = var.aws_account_id
   region                         = data.aws_region.current.id
@@ -82,11 +74,7 @@
 # secrets shared across all instances
 module "global_secrets" {
   source = "../../modules/aws-ssm-secrets"
-<<<<<<< HEAD
-  # source = "git::https://github.com/worklytics/psoxy//infra/modules/aws-ssm-secrets?ref=rc-v0.4.42
-=======
   # source = "git::https://github.com/worklytics/psoxy//infra/modules/aws-ssm-secrets?ref=rc-v0.4.43
->>>>>>> 05d2b778
 
   path       = var.aws_ssm_param_root_path
   kms_key_id = var.aws_ssm_key_id
@@ -103,11 +91,7 @@
   for_each = module.worklytics_connector_specs.enabled_google_workspace_connectors
 
   source = "../../modules/google-workspace-dwd-connection"
-<<<<<<< HEAD
-  # source = "git::https://github.com/worklytics/psoxy//infra/modules/google-workspace-dwd-connection?ref=rc-v0.4.42
-=======
   # source = "git::https://github.com/worklytics/psoxy//infra/modules/google-workspace-dwd-connection?ref=rc-v0.4.43
->>>>>>> 05d2b778
 
   project_id                   = var.gcp_project_id
   connector_service_account_id = "${local.function_name_prefix}${local.deployment_id_sa_id_part}${each.key}"
@@ -132,11 +116,7 @@
   for_each = module.worklytics_connector_specs.enabled_google_workspace_connectors
 
   source = "../../modules/gcp-sa-auth-key"
-<<<<<<< HEAD
-  # source = "git::https://github.com/worklytics/psoxy//infra/modules/gcp-sa-auth-key?ref=rc-v0.4.42"
-=======
   # source = "git::https://github.com/worklytics/psoxy//infra/modules/gcp-sa-auth-key?ref=rc-v0.4.43"
->>>>>>> 05d2b778
 
   service_account_id = module.google_workspace_connection[each.key].service_account_id
 }
@@ -152,11 +132,7 @@
   for_each = module.worklytics_connector_specs.enabled_google_workspace_connectors
 
   source = "../../modules/aws-ssm-secrets"
-<<<<<<< HEAD
-  # source = "git::https://github.com/worklytics/psoxy//infra/modules/aws-ssm-secrets?ref=rc-v0.4.42"
-=======
   # source = "git::https://github.com/worklytics/psoxy//infra/modules/aws-ssm-secrets?ref=rc-v0.4.43"
->>>>>>> 05d2b778
   # other possibly implementations:
   # source = "../hashicorp-vault-secrets"
 
@@ -182,11 +158,7 @@
   for_each = module.worklytics_connector_specs.enabled_google_workspace_connectors
 
   source = "../../modules/aws-psoxy-rest"
-<<<<<<< HEAD
-  # source = "git::https://github.com/worklytics/psoxy//infra/modules/aws-psoxy-rest?ref=rc-v0.4.42"
-=======
   # source = "git::https://github.com/worklytics/psoxy//infra/modules/aws-psoxy-rest?ref=rc-v0.4.43"
->>>>>>> 05d2b778
 
   environment_name                      = var.environment_name
   instance_id                           = each.key
@@ -230,11 +202,7 @@
   for_each = module.worklytics_connector_specs.enabled_google_workspace_connectors
 
   source = "../../modules/worklytics-psoxy-connection"
-<<<<<<< HEAD
-  # source = "git::https://github.com/worklytics/psoxy//infra/modules/worklytics-psoxy-connection?ref=rc-v0.4.42"
-=======
   # source = "git::https://github.com/worklytics/psoxy//infra/modules/worklytics-psoxy-connection?ref=rc-v0.4.43"
->>>>>>> 05d2b778
 
   psoxy_instance_id      = each.key
   psoxy_host_platform_id = local.host_platform_id
@@ -268,11 +236,7 @@
   count = local.msft_365_enabled ? 1 : 0 # only provision identity pool if MSFT-365 connectors are enabled
 
   source = "../../modules/aws-cognito-pool"
-<<<<<<< HEAD
-  # source = "git::https://github.com/worklytics/psoxy//infra/modules/aws-cognito-pool?ref=rc-v0.4.42"
-=======
   # source = "git::https://github.com/worklytics/psoxy//infra/modules/aws-cognito-pool?ref=rc-v0.4.43"
->>>>>>> 05d2b778
 
   developer_provider_name = "azure-access"
   name                    = "azure-ad-federation"
@@ -282,11 +246,7 @@
   count = local.msft_365_enabled ? 1 : 0 # only provision identity pool if MSFT-365 connectors are enabled
 
   source = "../../modules/aws-cognito-identity-cli"
-<<<<<<< HEAD
-  # source = "git::https://github.com/worklytics/psoxy//infra/modules/aws-cognito-identity-cli?ref=rc-v0.4.42"
-=======
   # source = "git::https://github.com/worklytics/psoxy//infra/modules/aws-cognito-identity-cli?ref=rc-v0.4.43"
->>>>>>> 05d2b778
 
   identity_pool_id = module.cognito_identity_pool[0].pool_id
   aws_region       = data.aws_region.current.id
@@ -308,11 +268,7 @@
   for_each = module.worklytics_connector_specs.enabled_msft_365_connectors
 
   source = "../../modules/azuread-connection"
-<<<<<<< HEAD
-  # source = "git::https://github.com/worklytics/psoxy//infra/modules/azuread-connection?ref=rc-v0.4.42"
-=======
   # source = "git::https://github.com/worklytics/psoxy//infra/modules/azuread-connection?ref=rc-v0.4.43"
->>>>>>> 05d2b778
 
   display_name                      = "Psoxy Connector - ${each.value.display_name}${var.connector_display_name_suffix}"
   tenant_id                         = var.msft_tenant_id
@@ -331,11 +287,7 @@
   for_each = module.worklytics_connector_specs.enabled_msft_365_connectors
 
   source = "../../modules/azuread-federated-credentials"
-<<<<<<< HEAD
-  # source = "git::https://github.com/worklytics/psoxy//infra/modules/azuread-federated-credentials?ref=rc-v0.4.42"
-=======
   # source = "git::https://github.com/worklytics/psoxy//infra/modules/azuread-federated-credentials?ref=rc-v0.4.43"
->>>>>>> 05d2b778
 
   application_object_id = module.msft_connection[each.key].connector.id
   display_name          = "AccessFromAWS"
@@ -359,11 +311,7 @@
   for_each = module.worklytics_connector_specs.enabled_msft_365_connectors
 
   source = "../../modules/azuread-grant-all-users"
-<<<<<<< HEAD
-  # source = "git::https://github.com/worklytics/psoxy//infra/modules/azuread-grant-all-users?ref=rc-v0.4.42"
-=======
   # source = "git::https://github.com/worklytics/psoxy//infra/modules/azuread-grant-all-users?ref=rc-v0.4.43"
->>>>>>> 05d2b778
 
   psoxy_instance_id        = each.key
   application_id           = module.msft_connection[each.key].connector.application_id
@@ -377,11 +325,7 @@
   for_each = module.worklytics_connector_specs.enabled_msft_365_connectors
 
   source = "../../modules/aws-psoxy-rest"
-<<<<<<< HEAD
-  # source = "git::https://github.com/worklytics/psoxy//infra/modules/aws-psoxy-rest?ref=rc-v0.4.42"
-=======
   # source = "git::https://github.com/worklytics/psoxy//infra/modules/aws-psoxy-rest?ref=rc-v0.4.43"
->>>>>>> 05d2b778
 
   environment_name                = var.environment_name
   instance_id                     = each.key
@@ -435,11 +379,7 @@
   for_each = module.worklytics_connector_specs.enabled_msft_365_connectors
 
   source = "../../modules/worklytics-psoxy-connection"
-<<<<<<< HEAD
-  # source = "git::https://github.com/worklytics/psoxy//infra/modules/worklytics-psoxy-connection?ref=rc-v0.4.42"
-=======
   # source = "git::https://github.com/worklytics/psoxy//infra/modules/worklytics-psoxy-connection?ref=rc-v0.4.43"
->>>>>>> 05d2b778
 
   psoxy_host_platform_id = local.host_platform_id
   psoxy_instance_id      = each.key
@@ -492,11 +432,7 @@
   for_each = local.long_access_parameters
 
   source = "../../modules/aws-ssm-fill-md"
-<<<<<<< HEAD
-  # source = "git::https://github.com/worklytics/psoxy//infra/modules/aws-ssm-fill-md?ref=rc-v0.4.42"
-=======
   # source = "git::https://github.com/worklytics/psoxy//infra/modules/aws-ssm-fill-md?ref=rc-v0.4.43"
->>>>>>> 05d2b778
 
   region         = data.aws_region.current.id
   parameter_name = aws_ssm_parameter.long-access-secrets[each.key].name
@@ -512,11 +448,7 @@
   for_each = module.worklytics_connector_specs.enabled_oauth_long_access_connectors_todos
 
   source = "../../modules/source-token-external-todo"
-<<<<<<< HEAD
-  # source = "git::https://github.com/worklytics/psoxy//infra/modules/source-token-external-todo?ref=rc-v0.4.42"
-=======
   # source = "git::https://github.com/worklytics/psoxy//infra/modules/source-token-external-todo?ref=rc-v0.4.43"
->>>>>>> 05d2b778
 
   source_id                         = each.key
   connector_specific_external_steps = each.value.external_token_todo
@@ -529,11 +461,7 @@
   for_each = module.worklytics_connector_specs.enabled_oauth_long_access_connectors
 
   source = "../../modules/aws-psoxy-rest"
-<<<<<<< HEAD
-  # source = "git::https://github.com/worklytics/psoxy//infra/modules/aws-psoxy-rest?ref=rc-v0.4.42"
-=======
   # source = "git::https://github.com/worklytics/psoxy//infra/modules/aws-psoxy-rest?ref=rc-v0.4.43"
->>>>>>> 05d2b778
 
   environment_name                = var.environment_name
   instance_id                     = each.key
@@ -581,11 +509,7 @@
   for_each = module.worklytics_connector_specs.enabled_oauth_long_access_connectors
 
   source = "../../modules/worklytics-psoxy-connection"
-<<<<<<< HEAD
-  # source = "git::https://github.com/worklytics/psoxy//infra/modules/worklytics-psoxy-connection?ref=rc-v0.4.42"
-=======
   # source = "git::https://github.com/worklytics/psoxy//infra/modules/worklytics-psoxy-connection?ref=rc-v0.4.43"
->>>>>>> 05d2b778
 
   psoxy_instance_id  = each.key
   connector_id       = try(each.value.worklytics_connector_id, "")
@@ -624,11 +548,7 @@
   for_each = merge(module.worklytics_connector_specs.enabled_bulk_connectors, var.custom_bulk_connectors)
 
   source = "../../modules/aws-psoxy-bulk"
-<<<<<<< HEAD
-  # source = "git::https://github.com/worklytics/psoxy//infra/modules/aws-psoxy-bulk?ref=rc-v0.4.42"
-=======
   # source = "git::https://github.com/worklytics/psoxy//infra/modules/aws-psoxy-bulk?ref=rc-v0.4.43"
->>>>>>> 05d2b778
 
   environment_name                 = var.environment_name
   instance_id                      = each.key
@@ -672,11 +592,7 @@
   var.custom_bulk_connectors)
 
   source = "../../modules/worklytics-psoxy-connection-generic"
-<<<<<<< HEAD
-  # source = "git::https://github.com/worklytics/psoxy//infra/modules/worklytics-psoxy-connection-generic?ref=rc-v0.4.42"
-=======
   # source = "git::https://github.com/worklytics/psoxy//infra/modules/worklytics-psoxy-connection-generic?ref=rc-v0.4.43"
->>>>>>> 05d2b778
 
   psoxy_host_platform_id = local.host_platform_id
   psoxy_instance_id      = each.key
@@ -703,11 +619,7 @@
   for_each = var.lookup_table_builders
 
   source = "../../modules/aws-psoxy-output-bucket"
-<<<<<<< HEAD
-  # source = "git::https://github.com/worklytics/psoxy//infra/modules/aws-psoxy-output-bucket?ref=rc-v0.4.42"
-=======
   # source = "git::https://github.com/worklytics/psoxy//infra/modules/aws-psoxy-output-bucket?ref=rc-v0.4.43"
->>>>>>> 05d2b778
 
   environment_name              = var.environment_name
   instance_id                   = each.key
