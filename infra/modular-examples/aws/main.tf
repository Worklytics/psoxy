--- conflicted
+++ resolved
@@ -280,8 +280,7 @@
       IDENTITY_POOL_ID     = module.cognito_identity_pool[0].pool_id,
       IDENTITY_ID          = module.cognito_identity[0].identity_id[each.key]
       DEVELOPER_NAME_ID    = module.cognito_identity_pool[0].developer_provider_name
-      # trickery to force lambda restart so new rules seen
-      CUSTOM_RULES_SHA = contains(var.custom_rest_rules, each.key) ? filesha1(var.custom_rest_rules[each.key]) : null
+      CUSTOM_RULES_SHA     = contains(var.custom_rest_rules, each.key) ? filesha1(var.custom_rest_rules[each.key]) : null
     }
   )
 }
@@ -394,14 +393,10 @@
     var.general_environment_variables,
     try(each.value.environment_variables, {}),
     {
-<<<<<<< HEAD
-      IS_DEVELOPMENT_MODE = contains(var.non_production_connectors, each.key)
-      # trickery to force lambda restart so new rules seen
-      CUSTOM_RULES_SHA = contains(var.custom_rest_rules, each.key) ? filesha1(var.custom_rest_rules[each.key]) : null
-=======
+      IS_DEVELOPMENT_MODE  = contains(var.non_production_connectors, each.key)
+      CUSTOM_RULES_SHA     = contains(var.custom_rest_rules, each.key) ? filesha1(var.custom_rest_rules[each.key]) : null
       PSEUDONYMIZE_APP_IDS = tostring(var.pseudonymize_app_ids)
-      IS_DEVELOPMENT_MODE  = contains(var.non_production_connectors, each.key)
->>>>>>> b425f87a
+
     }
   )
 }
