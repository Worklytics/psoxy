--- conflicted
+++ resolved
@@ -32,32 +32,21 @@
 
 module "worklytics_connector_specs" {
   source = "../../modules/worklytics-connector-specs"
-<<<<<<< HEAD
-  # source = "git::https://github.com/worklytics/psoxy//infra/modules/worklytics-connector-specs?ref=v0.4.22
-=======
   # source = "git::https://github.com/worklytics/psoxy//infra/modules/worklytics-connector-specs?ref=v0.4.24
->>>>>>> 3d05d16b
 
   enabled_connectors             = var.enabled_connectors
   google_workspace_example_user  = var.google_workspace_example_user
   google_workspace_example_admin = try(coalesce(var.google_workspace_example_admin, var.google_workspace_example_user), null)
   salesforce_domain              = var.salesforce_domain
-<<<<<<< HEAD
+  msft_tenant_id                 = var.msft_tenant_id
   jira_server_url                = var.jira_server_url
   jira_cloud_id                  = var.jira_cloud_id
   example_jira_issue_id          = var.example_jira_issue_id
-=======
-  msft_tenant_id                 = var.msft_tenant_id
->>>>>>> 3d05d16b
 }
 
 module "psoxy_aws" {
   source = "../../modules/aws"
-<<<<<<< HEAD
-  # source = "git::https://github.com/worklytics/psoxy//infra/modules/aws?ref=v0.4.22
-=======
   # source = "git::https://github.com/worklytics/psoxy//infra/modules/aws?ref=v0.4.24
->>>>>>> 3d05d16b
 
   aws_account_id                 = var.aws_account_id
   region                         = data.aws_region.current.id
@@ -78,11 +67,7 @@
 # secrets shared across all instances
 module "global_secrets" {
   source = "../../modules/aws-ssm-secrets"
-<<<<<<< HEAD
-  # source = "git::https://github.com/worklytics/psoxy//infra/modules/aws-ssm-secrets?ref=v0.4.22
-=======
   # source = "git::https://github.com/worklytics/psoxy//infra/modules/aws-ssm-secrets?ref=v0.4.24
->>>>>>> 3d05d16b
 
   path       = var.aws_ssm_param_root_path
   kms_key_id = var.aws_ssm_key_id
@@ -99,11 +84,7 @@
   for_each = module.worklytics_connector_specs.enabled_google_workspace_connectors
 
   source = "../../modules/google-workspace-dwd-connection"
-<<<<<<< HEAD
-  # source = "git::https://github.com/worklytics/psoxy//infra/modules/google-workspace-dwd-connection?ref=v0.4.22
-=======
   # source = "git::https://github.com/worklytics/psoxy//infra/modules/google-workspace-dwd-connection?ref=v0.4.24
->>>>>>> 3d05d16b
 
   project_id                   = var.gcp_project_id
   connector_service_account_id = "${local.proxy_brand}-${local.deployment_id_sa_id_part}${each.key}"
@@ -128,11 +109,7 @@
   for_each = module.worklytics_connector_specs.enabled_google_workspace_connectors
 
   source = "../../modules/gcp-sa-auth-key"
-<<<<<<< HEAD
-  # source = "git::https://github.com/worklytics/psoxy//infra/modules/gcp-sa-auth-key?ref=v0.4.22"
-=======
   # source = "git::https://github.com/worklytics/psoxy//infra/modules/gcp-sa-auth-key?ref=v0.4.24"
->>>>>>> 3d05d16b
 
   service_account_id = module.google_workspace_connection[each.key].service_account_id
 }
@@ -148,11 +125,7 @@
   for_each = module.worklytics_connector_specs.enabled_google_workspace_connectors
 
   source = "../../modules/aws-ssm-secrets"
-<<<<<<< HEAD
-  # source = "git::https://github.com/worklytics/psoxy//infra/modules/aws-ssm-secrets?ref=v0.4.22"
-=======
   # source = "git::https://github.com/worklytics/psoxy//infra/modules/aws-ssm-secrets?ref=v0.4.24"
->>>>>>> 3d05d16b
   # other possibly implementations:
   # source = "../hashicorp-vault-secrets"
 
@@ -178,11 +151,7 @@
   for_each = module.worklytics_connector_specs.enabled_google_workspace_connectors
 
   source = "../../modules/aws-psoxy-rest"
-<<<<<<< HEAD
-  # source = "git::https://github.com/worklytics/psoxy//infra/modules/aws-psoxy-rest?ref=v0.4.22"
-=======
   # source = "git::https://github.com/worklytics/psoxy//infra/modules/aws-psoxy-rest?ref=v0.4.24"
->>>>>>> 3d05d16b
 
   function_name                         = "psoxy-${each.key}"
   source_kind                           = each.key
@@ -225,11 +194,7 @@
   for_each = module.worklytics_connector_specs.enabled_google_workspace_connectors
 
   source = "../../modules/worklytics-psoxy-connection"
-<<<<<<< HEAD
-  # source = "git::https://github.com/worklytics/psoxy//infra/modules/worklytics-psoxy-connection?ref=v0.4.22"
-=======
   # source = "git::https://github.com/worklytics/psoxy//infra/modules/worklytics-psoxy-connection?ref=v0.4.24"
->>>>>>> 3d05d16b
 
   psoxy_instance_id      = each.key
   psoxy_host_platform_id = local.host_platform_id
@@ -293,11 +258,7 @@
   for_each = module.worklytics_connector_specs.enabled_msft_365_connectors
 
   source = "../../modules/azuread-connection"
-<<<<<<< HEAD
-  # source = "git::https://github.com/worklytics/psoxy//infra/modules/azuread-connection?ref=v0.4.22"
-=======
   # source = "git::https://github.com/worklytics/psoxy//infra/modules/azuread-connection?ref=v0.4.24"
->>>>>>> 3d05d16b
 
   display_name                      = "Psoxy Connector - ${each.value.display_name}${var.connector_display_name_suffix}"
   tenant_id                         = var.msft_tenant_id
@@ -316,11 +277,7 @@
   for_each = module.worklytics_connector_specs.enabled_msft_365_connectors
 
   source = "../../modules/azuread-federated-credentials"
-<<<<<<< HEAD
-  # source = "git::https://github.com/worklytics/psoxy//infra/modules/azuread-federated-credentials?ref=v0.4.22"
-=======
   # source = "git::https://github.com/worklytics/psoxy//infra/modules/azuread-federated-credentials?ref=v0.4.24"
->>>>>>> 3d05d16b
 
   application_object_id = module.msft_connection[each.key].connector.id
   display_name          = "AccessFromAWS"
@@ -344,11 +301,7 @@
   for_each = module.worklytics_connector_specs.enabled_msft_365_connectors
 
   source = "../../modules/azuread-grant-all-users"
-<<<<<<< HEAD
-  # source = "git::https://github.com/worklytics/psoxy//infra/modules/azuread-grant-all-users?ref=v0.4.22"
-=======
   # source = "git::https://github.com/worklytics/psoxy//infra/modules/azuread-grant-all-users?ref=v0.4.24"
->>>>>>> 3d05d16b
 
   psoxy_instance_id        = each.key
   application_id           = module.msft_connection[each.key].connector.application_id
@@ -362,11 +315,7 @@
   for_each = module.worklytics_connector_specs.enabled_msft_365_connectors
 
   source = "../../modules/aws-psoxy-rest"
-<<<<<<< HEAD
-  # source = "git::https://github.com/worklytics/psoxy//infra/modules/aws-psoxy-rest?ref=v0.4.22"
-=======
   # source = "git::https://github.com/worklytics/psoxy//infra/modules/aws-psoxy-rest?ref=v0.4.24"
->>>>>>> 3d05d16b
 
   function_name                   = "psoxy-${each.key}"
   source_kind                     = each.value.source_kind
@@ -418,11 +367,7 @@
   for_each = module.worklytics_connector_specs.enabled_msft_365_connectors
 
   source = "../../modules/worklytics-psoxy-connection"
-<<<<<<< HEAD
-  # source = "git::https://github.com/worklytics/psoxy//infra/modules/worklytics-psoxy-connection?ref=v0.4.22"
-=======
   # source = "git::https://github.com/worklytics/psoxy//infra/modules/worklytics-psoxy-connection?ref=v0.4.24"
->>>>>>> 3d05d16b
 
   psoxy_host_platform_id = local.host_platform_id
   psoxy_instance_id      = each.key
@@ -475,11 +420,7 @@
   for_each = local.long_access_parameters
 
   source = "../../modules/aws-ssm-fill-md"
-<<<<<<< HEAD
-  # source = "git::https://github.com/worklytics/psoxy//infra/modules/aws-ssm-fill-md?ref=v0.4.22"
-=======
   # source = "git::https://github.com/worklytics/psoxy//infra/modules/aws-ssm-fill-md?ref=v0.4.24"
->>>>>>> 3d05d16b
 
   region         = data.aws_region.current.id
   parameter_name = aws_ssm_parameter.long-access-secrets[each.key].name
@@ -495,11 +436,7 @@
   for_each = module.worklytics_connector_specs.enabled_oauth_long_access_connectors_todos
 
   source = "../../modules/source-token-external-todo"
-<<<<<<< HEAD
-  # source = "git::https://github.com/worklytics/psoxy//infra/modules/source-token-external-todo?ref=v0.4.22"
-=======
   # source = "git::https://github.com/worklytics/psoxy//infra/modules/source-token-external-todo?ref=v0.4.24"
->>>>>>> 3d05d16b
 
   source_id                         = each.key
   connector_specific_external_steps = each.value.external_token_todo
@@ -512,11 +449,7 @@
   for_each = module.worklytics_connector_specs.enabled_oauth_long_access_connectors
 
   source = "../../modules/aws-psoxy-rest"
-<<<<<<< HEAD
-  # source = "git::https://github.com/worklytics/psoxy//infra/modules/aws-psoxy-rest?ref=v0.4.22"
-=======
   # source = "git::https://github.com/worklytics/psoxy//infra/modules/aws-psoxy-rest?ref=v0.4.24"
->>>>>>> 3d05d16b
 
   function_name                   = "psoxy-${each.key}"
   path_to_function_zip            = module.psoxy_aws.path_to_deployment_jar
@@ -563,11 +496,7 @@
   for_each = module.worklytics_connector_specs.enabled_oauth_long_access_connectors
 
   source = "../../modules/worklytics-psoxy-connection"
-<<<<<<< HEAD
-  # source = "git::https://github.com/worklytics/psoxy//infra/modules/worklytics-psoxy-connection?ref=v0.4.22"
-=======
   # source = "git::https://github.com/worklytics/psoxy//infra/modules/worklytics-psoxy-connection?ref=v0.4.24"
->>>>>>> 3d05d16b
 
   psoxy_instance_id  = each.key
   connector_id       = try(each.value.worklytics_connector_id, "")
@@ -605,27 +534,6 @@
   for_each = merge(module.worklytics_connector_specs.enabled_bulk_connectors, var.custom_bulk_connectors)
 
   source = "../../modules/aws-psoxy-bulk"
-<<<<<<< HEAD
-  # source = "git::https://github.com/worklytics/psoxy//infra/modules/aws-psoxy-bulk?ref=v0.4.22"
-
-  aws_account_id                  = var.aws_account_id
-  aws_assume_role_arn             = var.aws_assume_role_arn
-  instance_id                     = each.key
-  source_kind                     = each.value.source_kind
-  aws_region                      = var.aws_region
-  path_to_function_zip            = module.psoxy_aws.path_to_deployment_jar
-  function_zip_hash               = module.psoxy_aws.deployment_package_hash
-  psoxy_base_dir                  = var.psoxy_base_dir
-  rules                           = each.value.rules
-  global_parameter_arns           = module.global_secrets.secret_arns
-  path_to_instance_ssm_parameters = "${var.aws_ssm_param_root_path}PSOXY_${upper(replace(each.key, "-", "_"))}_"
-  ssm_kms_key_ids                 = local.ssm_key_ids
-  sanitized_accessor_role_names   = [module.psoxy_aws.api_caller_role_name]
-  memory_size_mb                  = 1024
-  sanitized_expiration_days       = var.bulk_sanitized_expiration_days
-  input_expiration_days           = var.bulk_input_expiration_days
-  example_file                    = each.value.example_file
-=======
   # source = "git::https://github.com/worklytics/psoxy//infra/modules/aws-psoxy-bulk?ref=v0.4.24"
 
   aws_account_id                   = var.aws_account_id
@@ -647,7 +555,6 @@
   sanitized_expiration_days        = var.bulk_sanitized_expiration_days
   input_expiration_days            = var.bulk_input_expiration_days
   example_file                     = each.value.example_file
->>>>>>> 3d05d16b
 
   environment_variables = merge(
     var.general_environment_variables,
@@ -670,11 +577,7 @@
   var.custom_bulk_connectors)
 
   source = "../../modules/worklytics-psoxy-connection-generic"
-<<<<<<< HEAD
-  # source = "git::https://github.com/worklytics/psoxy//infra/modules/worklytics-psoxy-connection-generic?ref=v0.4.22"
-=======
   # source = "git::https://github.com/worklytics/psoxy//infra/modules/worklytics-psoxy-connection-generic?ref=v0.4.24"
->>>>>>> 3d05d16b
 
   psoxy_host_platform_id = local.host_platform_id
   psoxy_instance_id      = each.key
@@ -700,11 +603,7 @@
   for_each = var.lookup_table_builders
 
   source = "../../modules/aws-psoxy-output-bucket"
-<<<<<<< HEAD
-  # source = "git::https://github.com/worklytics/psoxy//infra/modules/aws-psoxy-output-bucket?ref=v0.4.22"
-=======
   # source = "git::https://github.com/worklytics/psoxy//infra/modules/aws-psoxy-output-bucket?ref=v0.4.24"
->>>>>>> 3d05d16b
 
   instance_id                   = each.key
   iam_role_for_lambda_name      = module.psoxy_bulk[each.value.input_connector_id].instance_role_name
