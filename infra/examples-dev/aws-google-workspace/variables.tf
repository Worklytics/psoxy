--- conflicted
+++ resolved
@@ -265,8 +265,6 @@
   type        = string
   description = "Domain of the Salesforce to connect to (only required if using Salesforce connector). To find your My Domain URL, from Setup, in the Quick Find box, enter My Domain, and then select My Domain"
   default     = ""
-<<<<<<< HEAD
-=======
 }
 
 variable "jira_server_url" {
@@ -285,23 +283,4 @@
   type        = string
   default     = null
   description = "(Only required if using Jira Server/Cloud connector) Id of an issue for only to be used as part of example calls for Jira (ex: ETV-12)"
-}
-
-variable "vpc_ip_block" {
-  type        = string
-  description = "IP block for VPC to create for psoxy instances, in CIDR notation"
-  default     = "10.0.0.0/18"
-}
-
-variable "vault_addr" {
-  type        = string
-  description = "address of your Vault instance"
-  default     = null # leave null if not using Vault
-}
-
-variable "aws_vault_role_arn" {
-  type        = string
-  description = "ARN of vault role; see https://developer.hashicorp.com/vault/docs/auth/aws"
-  default     = null # leave null if not using Vault
->>>>>>> 799db6c1
 }