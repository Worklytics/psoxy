terraform {
  required_providers {
    # for the infra that will host Psoxy instances
    aws = {
      source  = "hashicorp/aws"
      version = "~> 4.12"
    }

    # for the API connections to Google Workspace
    google = {
      version = ">= 3.74, <= 5.0"
    }
  }

  # if you leave this as local, you should backup/commit your TF state files
  backend "local" {
  }
}

# NOTE: you need to provide credentials. usual way to do this is to set env vars:
#        AWS_ACCESS_KEY_ID and AWS_SECRET_ACCESS_KEY
# see https://registry.terraform.io/providers/hashicorp/aws/latest/docs#authentication for more
# information as well as alternative auth approaches
provider "aws" {
  region = var.aws_region

  assume_role {
    role_arn = var.aws_assume_role_arn
  }
  allowed_account_ids = [
    var.aws_account_id
  ]
}


locals {
  base_config_path = "${var.psoxy_base_dir}/configs/"
  bulk_sources = {
    "hris" = {
      source_kind = "hris"
      rules = {
        columnsToRedact = []
        columnsToPseudonymize = [
          "email",
          "employee_id"
        ]
      }
    },
    "qualtrics" = {
      source_kind = "qualtrics"
      rules = {
        columnsToRedact = []
        columnsToPseudonymize = [
          "email",
          "employee_id"
        ]
      }
    }
  }
}

module "worklytics_connector_specs" {
  source = "../../modules/worklytics-connector-specs"
  # source = "git::https://github.com/worklytics/psoxy//infra/modules/worklytics-connector-specs?ref=v0.4.6"

  enabled_connectors = [
    "gdirectory",
    "gcal",
    "gmail",
    "gdrive",
    "google-chat",
    "google-meet",
    "asana",
    "slack-discovery-api",
    "zoom",
  ]
  google_workspace_example_user = var.google_workspace_example_user
}

module "psoxy-aws" {
  source = "../../modules/aws" # to bind with local
  # source = "git::https://github.com/worklytics/psoxy//infra/modules/aws?ref=v0.4.6"

  aws_account_id                 = var.aws_account_id
  psoxy_base_dir                 = var.psoxy_base_dir
  caller_aws_arns                = var.caller_aws_arns
  caller_gcp_service_account_ids = var.caller_gcp_service_account_ids
}

module "global-secrets" {
  source = "../../modules/aws-ssm-secrets"

  secrets = module.psoxy-aws.secrets
}

# holds SAs + keys needed to connect to Google Workspace APIs
resource "google_project" "psoxy-google-connectors" {
  name            = "Psoxy%{if var.environment_name != ""} - ${var.environment_name}%{endif}"
  project_id      = var.gcp_project_id
  billing_account = var.gcp_billing_account_id
  folder_id       = var.gcp_folder_id
  # if project is at top-level of your GCP organization, rather than in a folder, comment this line out
  # org_id          = var.gcp_org_id # if project is in a GCP folder, this value is implicit and this line should be commented out

  # NOTE: these are provide because OFTEN customers have pre-existing GCP project; if such, there's
  # usually no need to specify folder_id/org_id/billing_account and have changes applied
  lifecycle {
    ignore_changes = [
      org_id,
      folder_id,
      billing_account,
    ]
  }
}


module "google-workspace-connection" {
  for_each = module.worklytics_connector_specs.enabled_google_workspace_connectors

  source = "../../modules/google-workspace-dwd-connection"
  # source = "git::https://github.com/worklytics/psoxy//infra/modules/google-workspace-dwd-connection?ref=v0.4.6"

  project_id                   = google_project.psoxy-google-connectors.project_id
  connector_service_account_id = "psoxy-${each.key}"
  display_name                 = "Psoxy Connector - ${each.value.display_name}${var.connector_display_name_suffix}"
  apis_consumed                = each.value.apis_consumed
  oauth_scopes_needed          = each.value.oauth_scopes_needed
  todo_step                    = 1

  depends_on = [
    module.psoxy-aws,
    google_project.psoxy-google-connectors
  ]
}

module "google-workspace-connection-auth" {
  for_each = module.worklytics_connector_specs.enabled_google_workspace_connectors

<<<<<<< HEAD
  source = "../../modules/gcp-sa-auth-key"
  # source = "git::https://github.com/worklytics/psoxy//infra/modules/gcp-sa-auth-key?ref=v0.4.4"
=======
  source = "../../modules/gcp-sa-auth-key-aws-secret"
  # source = "git::https://github.com/worklytics/psoxy//infra/modules/gcp-sa-auth-key-aws-secret?ref=v0.4.6"
>>>>>>> a63a56ba

  service_account_id = module.google-workspace-connection[each.key].service_account_id
}

module "sa-key-secrets" {
  for_each = module.worklytics_connector_specs.enabled_google_workspace_connectors

  source = "../../modules/aws-ssm-secrets"
  # source = "git::https://github.com/worklytics/psoxy//infra/modules/aws-ssm-secrets?ref=v0.4.4"
  # other possibly implementations:
  # source = "../../modules/hashicorp-vault-secrets"
  # source = "git::https://github.com/worklytics/psoxy//infra/modules/hashicorp-vault-secrets?ref=v0.4.4"

  secrets = {
    "PSOXY_${replace(upper(each.key), "-", "_")}_SERVICE_ACCOUNT_KEY" : module.google-workspace-connection-auth[each.key].key_value
  }
}

module "psoxy-google-workspace-connector" {
  for_each = module.worklytics_connector_specs.enabled_google_workspace_connectors

  source = "../../modules/aws-psoxy-rest"
  # source = "git::https://github.com/worklytics/psoxy//infra/modules/aws-psoxy-rest?ref=v0.4.6"

  function_name                         = "psoxy-${each.key}"
  source_kind                           = each.value.source_kind
  path_to_function_zip                  = module.psoxy-aws.path_to_deployment_jar
  function_zip_hash                     = module.psoxy-aws.deployment_package_hash
  path_to_config                        = "${local.base_config_path}/${each.key}.yaml"
  api_caller_role_arn                   = module.psoxy-aws.api_caller_role_arn
  aws_assume_role_arn                   = var.aws_assume_role_arn
  aws_account_id                        = var.aws_account_id
  path_to_repo_root                     = var.psoxy_base_dir
  example_api_calls                     = each.value.example_api_calls
  example_api_calls_user_to_impersonate = each.value.example_api_calls_user_to_impersonate
<<<<<<< HEAD
  global_parameter_arns                 = module.global-secrets.secret_arns
  function_parameters                   = [
    {
      name     = module.sa-key-secrets[each.key].secret_ids["PSOXY_${replace(upper(each.key), "-", "_")}_SERVICE_ACCOUNT_KEY"]
      writable = false
    }
  ]
=======
  global_parameter_arns                 = module.psoxy-aws.global_parameters_arns
  todo_step                             = module.google-workspace-connection[each.key].next_todo_step
>>>>>>> a63a56ba
}


module "worklytics-psoxy-connection-google-workspace" {
  for_each = module.worklytics_connector_specs.enabled_google_workspace_connectors

  source = "../../modules/worklytics-psoxy-connection-aws"
  # source = "git::https://github.com/worklytics/psoxy//infra/modules/worklytics-psoxy-connection-aws?ref=v0.4.6"

  psoxy_instance_id  = each.key
  psoxy_endpoint_url = module.psoxy-google-workspace-connector[each.key].endpoint_url
  display_name       = "${each.value.display_name} via Psoxy${var.connector_display_name_suffix}"
  aws_region         = var.aws_region
  aws_role_arn       = module.psoxy-aws.api_caller_role_arn
  todo_step          = module.psoxy-google-workspace-connector[each.key].next_todo_step
}


# BEGIN AUTH CONNECTORS

# Create secure parameters (later filled by customer)
# Can be later passed on to a module and store in other vault if needed
resource "aws_ssm_parameter" "long-access-secrets" {
  for_each = { for entry in module.worklytics_connector_specs.enabled_oauth_secrets_to_create : "${entry.connector_name}.${entry.secret_name}" => entry }

  name        = "PSOXY_${upper(replace(each.value.connector_name, "-", "_"))}_${upper(each.value.secret_name)}"
  type        = "SecureString"
  description = "Stores the value of ${upper(each.value.secret_name)} for `psoxy-${each.value.connector_name}`"
  value       = sensitive("TODO: fill me with the proper value for ${upper(each.value.secret_name)}!! (via AWS console)")

  lifecycle {
    ignore_changes = [
      value # we expect this to be filled via Console, so don't want to overwrite it with the dummy value if changed
    ]
  }
}

module "source_token_external_todo" {
  for_each = module.worklytics_connector_specs.enabled_oauth_long_access_connectors_todos

  source = "../../modules/source-token-external-todo"
  # source = "git::https://github.com/worklytics/psoxy//infra/modules/source-token-external-todo?ref=v0.4.6"

  source_id                         = each.key
  host_cloud                        = "aws"
  connector_specific_external_steps = each.value.external_token_todo
  token_secret_id                   = aws_ssm_parameter.long-access-secrets["${each.key}.${each.value.secured_variables[0].name}"].name
  todo_step                         = 1
}

module "aws-psoxy-long-auth-connectors" {
  for_each = module.worklytics_connector_specs.enabled_oauth_long_access_connectors

  source = "../../modules/aws-psoxy-rest"
  # source = "git::https://github.com/worklytics/psoxy//infra/modules/aws-psoxy-rest?ref=v0.4.6"


  function_name                  = "psoxy-${each.key}"
  path_to_function_zip           = module.psoxy-aws.path_to_deployment_jar
  function_zip_hash              = module.psoxy-aws.deployment_package_hash
  path_to_config                 = "${local.base_config_path}/${each.value.source_kind}.yaml"
  aws_assume_role_arn            = var.aws_assume_role_arn
  aws_account_id                 = var.aws_account_id
  api_caller_role_arn            = module.psoxy-aws.api_caller_role_arn
  source_kind                    = each.value.source_kind
  path_to_repo_root              = var.psoxy_base_dir
  example_api_calls              = each.value.example_api_calls
  reserved_concurrent_executions = each.value.reserved_concurrent_executions
  global_parameter_arns          = module.global-secrets.secret_arns
  function_parameters            = each.value.secured_variables
  todo_step                      = module.source_token_external_todo[each.key].next_todo_step
}

module "worklytics-psoxy-connection" {
  for_each = module.worklytics_connector_specs.enabled_oauth_long_access_connectors

  source = "../../modules/worklytics-psoxy-connection-aws"
  # source = "git::https://github.com/worklytics/psoxy//infra/modules/worklytics-psoxy-connection-aws?ref=v0.4.6"

  psoxy_instance_id  = each.key
  psoxy_endpoint_url = module.aws-psoxy-long-auth-connectors[each.key].endpoint_url
  display_name       = "${each.value.display_name} via Psoxy${var.connector_display_name_suffix}"
  aws_region         = var.aws_region
  aws_role_arn       = module.psoxy-aws.api_caller_role_arn
  todo_step          = module.aws-psoxy-long-auth-connectors[each.key].next_todo_step
}

# END LONG ACCESS AUTH CONNECTORS


module "psoxy-bulk" {
  for_each = local.bulk_sources

<<<<<<< HEAD
  # source = "../../modules/aws-psoxy-bulk"
  source = "git::https://github.com/worklytics/psoxy//infra/modules/aws-psoxy-bulk?ref=v0.4.5"
=======
  source = "../../modules/aws-psoxy-bulk"
  # source = "git::https://github.com/worklytics/psoxy//infra/modules/aws-psoxy-bulk?ref=v0.4.6"
>>>>>>> a63a56ba

  aws_account_id        = var.aws_account_id
  aws_assume_role_arn   = var.aws_assume_role_arn
  instance_id           = each.key
  source_kind           = each.value.source_kind
  aws_region            = var.aws_region
  path_to_function_zip  = module.psoxy-aws.path_to_deployment_jar
  function_zip_hash     = module.psoxy-aws.deployment_package_hash
  api_caller_role_arn   = module.psoxy-aws.api_caller_role_arn
  api_caller_role_name  = module.psoxy-aws.api_caller_role_name
  psoxy_base_dir        = var.psoxy_base_dir
  rules                 = each.value.rules
  global_parameter_arns = module.global-secrets.secret_arns
}<|MERGE_RESOLUTION|>--- conflicted
+++ resolved
@@ -31,7 +31,6 @@
     var.aws_account_id
   ]
 }
-
 
 locals {
   base_config_path = "${var.psoxy_base_dir}/configs/"
@@ -136,13 +135,8 @@
 module "google-workspace-connection-auth" {
   for_each = module.worklytics_connector_specs.enabled_google_workspace_connectors
 
-<<<<<<< HEAD
   source = "../../modules/gcp-sa-auth-key"
-  # source = "git::https://github.com/worklytics/psoxy//infra/modules/gcp-sa-auth-key?ref=v0.4.4"
-=======
-  source = "../../modules/gcp-sa-auth-key-aws-secret"
-  # source = "git::https://github.com/worklytics/psoxy//infra/modules/gcp-sa-auth-key-aws-secret?ref=v0.4.6"
->>>>>>> a63a56ba
+  # source = "git::https://github.com/worklytics/psoxy//infra/modules/gcp-sa-auth-key?ref=v0.4.6"
 
   service_account_id = module.google-workspace-connection[each.key].service_account_id
 }
@@ -151,10 +145,7 @@
   for_each = module.worklytics_connector_specs.enabled_google_workspace_connectors
 
   source = "../../modules/aws-ssm-secrets"
-  # source = "git::https://github.com/worklytics/psoxy//infra/modules/aws-ssm-secrets?ref=v0.4.4"
-  # other possibly implementations:
-  # source = "../../modules/hashicorp-vault-secrets"
-  # source = "git::https://github.com/worklytics/psoxy//infra/modules/hashicorp-vault-secrets?ref=v0.4.4"
+  # source = "git::https://github.com/worklytics/psoxy//infra/modules/aws-ssm-secrets?ref=v0.4.6"
 
   secrets = {
     "PSOXY_${replace(upper(each.key), "-", "_")}_SERVICE_ACCOUNT_KEY" : module.google-workspace-connection-auth[each.key].key_value
@@ -178,18 +169,8 @@
   path_to_repo_root                     = var.psoxy_base_dir
   example_api_calls                     = each.value.example_api_calls
   example_api_calls_user_to_impersonate = each.value.example_api_calls_user_to_impersonate
-<<<<<<< HEAD
   global_parameter_arns                 = module.global-secrets.secret_arns
-  function_parameters                   = [
-    {
-      name     = module.sa-key-secrets[each.key].secret_ids["PSOXY_${replace(upper(each.key), "-", "_")}_SERVICE_ACCOUNT_KEY"]
-      writable = false
-    }
-  ]
-=======
-  global_parameter_arns                 = module.psoxy-aws.global_parameters_arns
   todo_step                             = module.google-workspace-connection[each.key].next_todo_step
->>>>>>> a63a56ba
 }
 
 
@@ -279,17 +260,11 @@
 
 # END LONG ACCESS AUTH CONNECTORS
 
-
 module "psoxy-bulk" {
   for_each = local.bulk_sources
 
-<<<<<<< HEAD
-  # source = "../../modules/aws-psoxy-bulk"
-  source = "git::https://github.com/worklytics/psoxy//infra/modules/aws-psoxy-bulk?ref=v0.4.5"
-=======
   source = "../../modules/aws-psoxy-bulk"
   # source = "git::https://github.com/worklytics/psoxy//infra/modules/aws-psoxy-bulk?ref=v0.4.6"
->>>>>>> a63a56ba
 
   aws_account_id        = var.aws_account_id
   aws_assume_role_arn   = var.aws_assume_role_arn
