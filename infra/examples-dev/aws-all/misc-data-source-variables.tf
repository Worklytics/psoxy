--- conflicted
+++ resolved
@@ -44,7 +44,12 @@
   description = "(Only required if using Github connector) Name for the repository to be used as part of example calls for Github (ex: psoxy)"
 }
 
-<<<<<<< HEAD
+variable "salesforce_example_account_id" {
+  type        = string
+  default     = null
+  description = "(Only required if using Salesforce connector) Id of the account id for usign as an example calls for Salesforce (ex: 0015Y00002c7g95QAA)"
+}
+
 locals {
   # tflint-ignore: terraform_unused_declarations
   validate_salesforce_domain         = (var.salesforce_domain == null || var.salesforce_domain == "" || can(regex(":|\\/", try(var.salesforce_domain, "")))) && contains(var.enabled_connectors, "salesforce")
@@ -54,10 +59,4 @@
     (!local.validate_salesforce_domain
     ? local.validate_salesforce_domain_message
     : ""))
-=======
-variable "salesforce_example_account_id" {
-  type        = string
-  default     = null
-  description = "(Only required if using Salesforce connector) Id of the account id for usign as an example calls for Salesforce (ex: 0015Y00002c7g95QAA)"
->>>>>>> 31b02211
 }