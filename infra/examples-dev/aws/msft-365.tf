--- conflicted
+++ resolved
@@ -2,11 +2,8 @@
 
 module "worklytics_connectors_msft_365" {
   source = "../../modules/worklytics-connectors-msft-365"
-<<<<<<< HEAD
-  # source = "git::https://github.com/worklytics/psoxy//infra/modules/worklytics-connectors-msft-365?ref=rc-v0.5.10"
-=======
   # source = "git::https://github.com/worklytics/psoxy//infra/modules/worklytics-connectors-msft-365?ref=v0.5.10"
->>>>>>> 704f905f
+
 
   enabled_connectors                         = var.enabled_connectors
   environment_id                             = var.environment_name
@@ -52,11 +49,7 @@
   count = local.msft_365_enabled ? 1 : 0 # only provision identity pool if MSFT-365 connectors are enabled
 
   source = "../../modules/aws-cognito-pool"
-<<<<<<< HEAD
-  # source = "git::https://github.com/worklytics/psoxy//infra/modules/aws-cognito-pool?ref=rc-v0.5.10"
-=======
   # source = "git::https://github.com/worklytics/psoxy//infra/modules/aws-cognito-pool?ref=v0.5.10"
->>>>>>> 704f905f
 
   developer_provider_name = local.developer_provider_name
   name                    = "${local.env_qualifier}-azure-ad-federation"
@@ -79,11 +72,8 @@
   count = local.msft_365_enabled ? 1 : 0 # only provision identity pool if MSFT-365 connectors are enabled
 
   source = "../../modules/aws-cognito-identity-cli"
-<<<<<<< HEAD
-  # source = "git::https://github.com/worklytics/psoxy//infra/modules/aws-cognito-identity-cli?ref=rc-v0.5.10"
-=======
   # source = "git::https://github.com/worklytics/psoxy//infra/modules/aws-cognito-identity-cli?ref=v0.5.10"
->>>>>>> 704f905f
+
 
   aws_region       = data.aws_region.current.id
   aws_role         = var.aws_assume_role_arn
@@ -120,11 +110,7 @@
   for_each = local.provision_entraid_apps ? local.enabled_to_entraid_object : local.shared_to_entraid_object
 
   source = "../../modules/azuread-federated-credentials"
-<<<<<<< HEAD
-  # source = "git::https://github.com/worklytics/psoxy//infra/modules/azuread-federated-credentials?ref=rc-v0.5.10"
-=======
   # source = "git::https://github.com/worklytics/psoxy//infra/modules/azuread-federated-credentials?ref=v0.5.10"
->>>>>>> 704f905f
 
   application_id = each.value.connector_id
   display_name   = "${local.env_qualifier}AccessFromAWS"
