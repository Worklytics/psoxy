terraform {
  required_version = ">= 1.3, < 2.0"

  required_providers {
    # for the infra that will host Psoxy instances
    aws = {
      source  = "hashicorp/aws"
      version = "~> 4.22"
    }
  }

  # NOTE: Terraform backend block is configured in a separate 'backend.tf' file, as expect everyone
  # to customize it for their own use; whereas `main.tf` should be largely consistent across
  # deployments
}


## Data Sources configuration
## (eg, sources you want to connect to Worklytics)

# general cases
module "worklytics_connectors" {
  source = "../../modules/worklytics-connectors"
  # source = "git::https://github.com/worklytics/psoxy//infra/modules/worklytics-connectors?ref=v0.5.11"

  enabled_connectors                       = var.enabled_connectors
  chat_gpt_enterprise_example_workspace_id = var.chat_gpt_enterprise_example_workspace_id
  confluence_example_cloud_id              = var.confluence_example_cloud_id
  confluence_example_group_id              = var.confluence_example_group_id
  jira_cloud_id                            = var.jira_cloud_id
  jira_server_url                          = var.jira_server_url
  jira_example_issue_id                    = var.jira_example_issue_id
  salesforce_domain                        = var.salesforce_domain
  github_api_host                          = var.github_api_host
  github_enterprise_server_host            = var.github_enterprise_server_host
  github_enterprise_server_version         = var.github_enterprise_server_version
  github_installation_id                   = var.github_installation_id
  github_copilot_installation_id           = var.github_copilot_installation_id
  github_organization                      = var.github_organization
  github_example_repository                = var.github_example_repository
  salesforce_example_account_id            = var.salesforce_example_account_id
  todos_as_local_files                     = var.todos_as_local_files
  todo_step                                = 1
}

# sources which require additional dependencies are split into distinct Terraform files, following
# the naming convention of `{source-identifier}.tf`, eg `msft-365.tf`
# lines below merge results of those files back into single maps of sources
locals {
  api_connectors = merge(
    module.worklytics_connectors.enabled_api_connectors,
    module.worklytics_connectors_google_workspace.enabled_api_connectors,
    local.msft_api_connectors_with_auth,
    var.custom_api_connectors,
    {}
  )

  source_authorization_todos = concat(
    module.worklytics_connectors.todos,
    module.worklytics_connectors_google_workspace.todos,
    module.worklytics_connectors_msft_365.todos,
    module.psoxy.setup_todos,
    []
  )

  max_auth_todo_step = max(
    module.worklytics_connectors.next_todo_step,
    module.worklytics_connectors_google_workspace.next_todo_step,
    module.worklytics_connectors_msft_365.next_todo_step,
    0
  )
}

locals {
  bulk_connectors = merge(
    module.worklytics_connectors.enabled_bulk_connectors,
    var.custom_bulk_connectors,
  )
}


## Host platform (AWS) configuration

# NOTE: you need to provide credentials. usual way to do this is to set env vars:
#        AWS_ACCESS_KEY_ID and AWS_SECRET_ACCESS_KEY
# see https://registry.terraform.io/providers/hashicorp/aws/latest/docs#authentication for more
# information as well as alternative auth approaches
provider "aws" {
  region = var.aws_region

  assume_role {
    role_arn = var.aws_assume_role_arn
  }

  default_tags {
    tags = var.default_tags
  }

  allowed_account_ids = [
    var.aws_account_id
  ]
}

locals {
  host_platform_id = "AWS"
}

module "psoxy" {
  source = "../../modules/aws-host"
  # source = "git::https://github.com/worklytics/psoxy//infra/modules/aws-host?ref=v0.5.11"

  environment_name                     = var.environment_name
  aws_account_id                       = var.aws_account_id
  aws_ssm_param_root_path              = var.aws_ssm_param_root_path
  psoxy_base_dir                       = var.psoxy_base_dir
  deployment_bundle                    = var.deployment_bundle
  install_test_tool                    = var.install_test_tool
  provision_testing_infra              = var.provision_testing_infra
  force_bundle                         = var.force_bundle
  caller_gcp_service_account_ids       = var.caller_gcp_service_account_ids
  caller_aws_arns                      = var.caller_aws_arns
  non_production_connectors            = var.non_production_connectors
  custom_api_connector_rules           = var.custom_api_connector_rules
  lookup_table_builders                = var.lookup_table_builders
  pseudonymize_app_ids                 = var.pseudonymize_app_ids
  email_canonicalization               = var.email_canonicalization
  general_environment_variables        = var.general_environment_variables
  function_env_kms_key_arn             = var.project_aws_kms_key_arn
  logs_kms_key_arn                     = var.project_aws_kms_key_arn
  log_retention_days                   = var.log_retention_days
  aws_ssm_key_id                       = var.project_aws_kms_key_arn
  use_api_gateway_v2                   = var.use_api_gateway_v2
  aws_lambda_execution_role_policy_arn = var.aws_lambda_execution_role_policy_arn
  iam_roles_permissions_boundary       = var.iam_roles_permissions_boundary
  secrets_store_implementation         = var.secrets_store_implementation
  bulk_sanitized_expiration_days       = var.bulk_sanitized_expiration_days
  bulk_input_expiration_days           = var.bulk_input_expiration_days
  api_connectors                       = local.api_connectors
  bulk_connectors                      = local.bulk_connectors
  webhook_collectors = { for k, v in var.webhook_collectors : k => merge(
    v,
    {
      example_payload = try(file(v.example_payload_file), null)
    }
  ) }
  provision_bucket_public_access_block = var.provision_bucket_public_access_block
  custom_bulk_connector_rules          = var.custom_bulk_connector_rules
  custom_bulk_connector_arguments      = var.custom_bulk_connector_arguments
  custom_side_outputs                  = var.custom_side_outputs
  todo_step                            = local.max_auth_todo_step
  todos_as_local_files                 = var.todos_as_local_files


  #  vpc_config = {
  #    vpc_id             = aws_default_vpc.default.id
  #    security_group_ids = [aws_security_group.default.id]
  #    subnet_ids         = [aws_default_subnet.default.id]
  #  }
}

## Worklytics connection configuration
#  as of June 2023, this just outputs TODO files, but would provision connections via future
#  Worklytics API / Terraform provider

locals {
  all_connectors = merge(local.api_connectors, local.bulk_connectors)
  all_instances  = merge(module.psoxy.bulk_connector_instances, module.psoxy.api_connector_instances)
}

module "connection_in_worklytics" {
  for_each = local.all_instances

  source = "../../modules/worklytics-psoxy-connection-aws"
<<<<<<< HEAD
  # source = "git::https://github.com/worklytics/psoxy//infra/modules/worklytics-psoxy-connection-aws?ref=v0.5.10"
  
=======
  # source = "git::https://github.com/worklytics/psoxy//infra/modules/worklytics-psoxy-connection-aws?ref=v0.5.11"

>>>>>>> b13078c1
  proxy_instance_id    = each.key
  worklytics_host      = var.worklytics_host
  aws_region           = var.aws_region
  aws_role_arn         = module.psoxy.caller_role_arn
  proxy_endpoint_url   = try(each.value.endpoint_url, null)
  bucket_name          = try(each.value.sanitized_bucket, null)
  connector_id         = try(local.all_connectors[each.key].worklytics_connector_id, "")
  display_name         = try(local.all_connectors[each.key].worklytics_connector_name, "${local.all_connectors[each.key].display_name} via Psoxy")
  todo_step            = module.psoxy.next_todo_step
  todos_as_local_files = var.todos_as_local_files

  connector_settings_to_provide = try(each.value.settings_to_provide, {})

}

output "path_to_deployment_jar" {
  description = "Path to the package to deploy (JAR)."
  value       = module.psoxy.path_to_deployment_jar
}

output "api_connector_instances" {
  value = { for k, v in module.psoxy.api_connector_instances : k => {
    endpoint_url     = v.endpoint_url
    sanitized_bucket = v.sanitized_bucket
  } }
}

output "bulk_connector_instances" {
  value = { for k, v in module.psoxy.bulk_connector_instances : k => {
    sanitized_bucket = v.sanitized_bucket
  } }
}

output "webhook_collector_instances" {
  value = { for k, v in module.psoxy.webhook_collector_instances : k => {
    sanitized_bucket = v.output_sanitized_bucket_id
  } }
}

output "todos_1" {
  description = "List of todo steps to complete 1st, in markdown format."
  value       = var.todos_as_outputs ? join("\n", local.source_authorization_todos) : null
}

output "todos_2" {
  description = "List of todo steps to complete 2nd, in markdown format."
  value       = var.todos_as_outputs ? join("\n", module.psoxy.todos) : null
}

output "todos_3" {
  description = "List of todo steps to complete 3rd, in markdown format."
  value       = var.todos_as_outputs ? join("\n", values(module.connection_in_worklytics)[*].todo) : null
}

# although should be sensitive such that Terraform won't echo it to command line or expose it, leave
# commented out in example until needed
# if you uncomment it, you will then be able to obtain the value through `terraform output --raw pseudonym_salt`
#output "pseudonym_salt" {
#  description = "Value used to salt pseudonyms (SHA-256) hashes. If migrate to new deployment, you should copy this value."
#  value       = module.psoxy.pseudonym_salt
#  sensitive   = true
#}<|MERGE_RESOLUTION|>--- conflicted
+++ resolved
@@ -171,13 +171,8 @@
   for_each = local.all_instances
 
   source = "../../modules/worklytics-psoxy-connection-aws"
-<<<<<<< HEAD
-  # source = "git::https://github.com/worklytics/psoxy//infra/modules/worklytics-psoxy-connection-aws?ref=v0.5.10"
-  
-=======
   # source = "git::https://github.com/worklytics/psoxy//infra/modules/worklytics-psoxy-connection-aws?ref=v0.5.11"
 
->>>>>>> b13078c1
   proxy_instance_id    = each.key
   worklytics_host      = var.worklytics_host
   aws_region           = var.aws_region
