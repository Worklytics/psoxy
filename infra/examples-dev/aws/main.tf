--- conflicted
+++ resolved
@@ -21,11 +21,7 @@
 # general cases
 module "worklytics_connectors" {
   source = "../../modules/worklytics-connectors"
-<<<<<<< HEAD
-  # source = "git::https://github.com/worklytics/psoxy//infra/modules/worklytics-connectors?ref=rc-v0.5.10"
-=======
   # source = "git::https://github.com/worklytics/psoxy//infra/modules/worklytics-connectors?ref=v0.5.10"
->>>>>>> 704f905f
 
   enabled_connectors                       = var.enabled_connectors
   chat_gpt_enterprise_example_workspace_id = var.chat_gpt_enterprise_example_workspace_id
@@ -111,11 +107,7 @@
 
 module "psoxy" {
   source = "../../modules/aws-host"
-<<<<<<< HEAD
-  # source = "git::https://github.com/worklytics/psoxy//infra/modules/aws-host?ref=rc-v0.5.10"
-=======
   # source = "git::https://github.com/worklytics/psoxy//infra/modules/aws-host?ref=v0.5.10"
->>>>>>> 704f905f
 
   environment_name                     = var.environment_name
   aws_account_id                       = var.aws_account_id
@@ -179,12 +171,8 @@
   for_each = local.all_instances
 
   source = "../../modules/worklytics-psoxy-connection-aws"
-<<<<<<< HEAD
-  # source = "git::https://github.com/worklytics/psoxy//infra/modules/worklytics-psoxy-connection-aws?ref=rc-v0.5.10"
-=======
   # source = "git::https://github.com/worklytics/psoxy//infra/modules/worklytics-psoxy-connection-aws?ref=v0.5.10"
->>>>>>> 704f905f
-
+  
   proxy_instance_id    = each.key
   worklytics_host      = var.worklytics_host
   aws_region           = var.aws_region
