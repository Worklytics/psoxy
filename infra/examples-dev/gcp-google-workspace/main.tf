terraform {
  required_providers {
    google = {
      version = "~> 4.12"
    }
  }

  # if you leave this as local, you should backup/commit your TF state files
  backend "local" {
  }
}

locals {
  base_config_path = "${var.psoxy_base_dir}/configs/"
  bulk_sources = {
    "hris" = {
      source_kind = "hris"
      rules = {
        columnsToRedact = []
        columnsToPseudonymize = [
          "employee_id",
          "employee_email",
          "manager_id",
          "manager_email",
        ]
      }
    },
    "qualtrics" = {
      source_kind = "qualtrics"
      rules = {
        columnsToRedact = []
        columnsToPseudonymize = [
          "employee_id",
          "employee_email", # if exists
        ]
      }
    }
  }
}

module "worklytics_connector_specs" {
  source = "../../modules/worklytics-connector-specs"
  # source = "git::https://github.com/worklytics/psoxy//infra/modules/worklytics-connector-specs?ref=v0.4.6"

  enabled_connectors = [
    "gdirectory",
    "gcal",
    "gdrive",
    "gmail",
    "google-meet",
    "google-chat",
    "asana",
    "slack-discovery-api",
    "zoom",
  ]
  google_workspace_example_user = var.google_workspace_example_user
}

# NOTE: if you don't have perms to provision a GCP project in your billing account, you can have
# someone else create one and than import it:
#  `terraform import google_project.psoxy-project your-psoxy-project-id`
# either way, we recommend the project be used exclusively to host psoxy instances corresponding to
# a single worklytics account
resource "google_project" "psoxy-project" {
  name            = "Psoxy%{if var.environment_name != ""} - ${var.environment_name}%{endif}"
  project_id      = var.gcp_project_id
  billing_account = var.gcp_billing_account_id
  folder_id       = var.gcp_folder_id # if project is at top-level of your GCP organization, rather than in a folder, comment this line out
  # org_id          = var.gcp_org_id # if project is in a GCP folder, this value is implicit and this line should be commented out
}

module "psoxy-gcp" {
  source = "../../modules/gcp"
  # source = "git::https://github.com/worklytics/psoxy//infra/modules/gcp?ref=v0.4.6"

  project_id        = google_project.psoxy-project.project_id
  invoker_sa_emails = var.worklytics_sa_emails
  psoxy_base_dir    = var.psoxy_base_dir
  bucket_location   = var.gcp_region

  depends_on = [
    google_project.psoxy-project
  ]
}

module "google-workspace-connection" {
  for_each = module.worklytics_connector_specs.enabled_google_workspace_connectors

  source = "../../modules/google-workspace-dwd-connection"
  # source = "git::https://github.com/worklytics/psoxy//infra/modules/google-workspace-dwd-connection?ref=v0.4.6"

  project_id                   = google_project.psoxy-project.project_id
  connector_service_account_id = "psoxy-${substr(each.key, 0, 24)}"
  display_name                 = "Psoxy Connector - ${each.value.display_name}${var.connector_display_name_suffix}"
  apis_consumed                = each.value.apis_consumed
  oauth_scopes_needed          = each.value.oauth_scopes_needed
  todo_step                    = 1

  depends_on = [
    module.psoxy-gcp
  ]
}

module "google-workspace-connection-auth" {
  for_each = module.worklytics_connector_specs.enabled_google_workspace_connectors

  source = "../../modules/gcp-sa-auth-key-secret-manager"
  # source = "git::https://github.com/worklytics/psoxy//infra/modules/gcp-sa-auth-key-secret-manager?ref=v0.4.6"

  secret_project     = google_project.psoxy-project.project_id
  service_account_id = module.google-workspace-connection[each.key].service_account_id
  secret_id          = "PSOXY_${replace(upper(each.key), "-", "_")}_SERVICE_ACCOUNT_KEY"
}

module "psoxy-google-workspace-connector" {
  for_each = module.worklytics_connector_specs.enabled_google_workspace_connectors

  source = "../../modules/gcp-psoxy-rest"
  # source = "git::https://github.com/worklytics/psoxy//infra/modules/gcp-psoxy-rest?ref=v0.4.6"

  project_id                            = google_project.psoxy-project.project_id
  source_kind                           = each.value.source_kind
  instance_id                           = "psoxy-${each.key}"
  service_account_email                 = module.google-workspace-connection[each.key].service_account_email
  artifacts_bucket_name                 = module.psoxy-gcp.artifacts_bucket_name
  deployment_bundle_object_name         = module.psoxy-gcp.deployment_bundle_object_name
  path_to_config                        = "${local.base_config_path}${each.value.source_kind}.yaml"
  path_to_repo_root                     = var.psoxy_base_dir
  salt_secret_id                        = module.psoxy-gcp.salt_secret_id
  salt_secret_version_number            = module.psoxy-gcp.salt_secret_version_number
  example_api_calls                     = each.value.example_api_calls
  example_api_calls_user_to_impersonate = each.value.example_api_calls_user_to_impersonate
  todo_step                             = module.google-workspace-connection[each.key].next_todo_step

  secret_bindings = {
    # as SERVICE_ACCOUNT_KEY rotated by Terraform, reasonable to bind as env variable
    SERVICE_ACCOUNT_KEY = {
      secret_id      = module.google-workspace-connection-auth[each.key].key_secret_id
      version_number = module.google-workspace-connection-auth[each.key].key_secret_version_number
    }
  }
}

module "worklytics-psoxy-connection" {
  for_each = module.worklytics_connector_specs.enabled_google_workspace_connectors

  source = "../../modules/worklytics-psoxy-connection"
  # source = "git::https://github.com/worklytics/psoxy//infra/modules/worklytics-psoxy-connection?ref=v0.4.6"

  psoxy_instance_id  = each.key
  psoxy_endpoint_url = module.psoxy-google-workspace-connector[each.key].cloud_function_url
  display_name       = "${title(each.key)}${var.connector_display_name_suffix} via Psoxy"
  todo_step          = module.psoxy-google-workspace-connector[each.key].next_todo_step
}

# BEGIN LONG ACCESS AUTH CONNECTORS

resource "google_service_account" "long_auth_connector_sa" {
  for_each = module.worklytics_connector_specs.enabled_oauth_long_access_connectors

  project      = google_project.psoxy-project.project_id
  account_id   = "psoxy-${substr(each.key, 0, 24)}"
  display_name = "${title(each.key)}{var.connector_display_name_suffix} via Psoxy"
}

# creates the secret, without versions.
module "connector-long-auth-block" {
  for_each = module.worklytics_connector_specs.enabled_oauth_long_access_connectors

  source = "../../modules/gcp-oauth-long-access-strategy"
  # source = "git::https://github.com/worklytics/psoxy//infra/modules/gcp-oauth-long-access-strategy?ref=v0.4.6"

  project_id              = google_project.psoxy-project.project_id
  function_name           = "psoxy-${each.key}"
  token_adder_user_emails = []
}

module "long-auth-token-secret-fill-instructions" {
  for_each = module.worklytics_connector_specs.enabled_oauth_long_access_connectors

  source = "../../modules/gcp-secret-fill-md"
  # source = "git::https://github.com/worklytics/psoxy//infra/modules/gcp-secret-fill-md?ref=v0.4.6"

  project_id = google_project.psoxy-project.project_id
  secret_id  = module.connector-long-auth-block[each.key].access_token_secret_id
}

module "source_token_external_todo" {
  for_each = module.worklytics_connector_specs.enabled_oauth_long_access_connectors_todos

  source = "../../modules/source-token-external-todo"
  # source = "git::https://github.com/worklytics/psoxy//infra/modules/source-token-external-todo?ref=v0.4.6"

  source_id                         = each.key
  connector_specific_external_steps = each.value.external_token_todo
  todo_step                         = 1

  additional_steps = [
    module.long-auth-token-secret-fill-instructions[each.key].todo_markdown
  ]
}

module "connector-long-auth-create-function" {
  for_each = module.worklytics_connector_specs.enabled_oauth_long_access_connectors

  source = "../../modules/gcp-psoxy-rest"
  # source = "git::https://github.com/worklytics/psoxy//infra/modules/gcp-psoxy-rest?ref=v0.4.6"

  project_id                    = google_project.psoxy-project.project_id
  source_kind                   = each.value.source_kind
  instance_id                   = "psoxy-${each.key}"
  service_account_email         = google_service_account.long_auth_connector_sa[each.key].email
  artifacts_bucket_name         = module.psoxy-gcp.artifacts_bucket_name
  deployment_bundle_object_name = module.psoxy-gcp.deployment_bundle_object_name
  path_to_config                = "${local.base_config_path}${each.value.source_kind}.yaml"
  path_to_repo_root             = var.psoxy_base_dir
  salt_secret_id                = module.psoxy-gcp.salt_secret_id
  salt_secret_version_number    = module.psoxy-gcp.salt_secret_version_number
<<<<<<< HEAD
  todo_step                     = module.source_token_external_todo[each.key].next_todo_step

  # NOTE: ACCESS_TOKEN, ENCRYPTION_KEY not passed via secret_bindings (which would get bound as
  # env vars at function start-up) because
  #   - to be bound as env vars, secrets must already exist or function fails to start (w/o any
  #     error visible to Terraform other than timeout); ACCESS_TOKEN may need to be created manually
  #     so may not be defined at time of provisioning, and ENCRYPTION_KEY is optional
  #   - both ACCESS_TOKEN, ENCRYPTION_KEY may be subject to rotation outside of terraform; no easy
  #     way for users to force function restart, and env vars won't reload value of a secret until
  #     function restarts. Better to let app-code load these values from Secret Manager, cache with
  #     a TTL, and periodically refresh or refresh on auth errors.
=======
  todo_step                     = 1

  secret_bindings = {
    ACCESS_TOKEN = {
      secret_id = module.connector-long-auth-block[each.key].access_token_secret_id
      # in case of long lived tokens we want latest version always
      version_number = "latest"
    }
  }
>>>>>>> 94d3c4b0
}

module "worklytics-psoxy-connection-long-auth" {
  for_each = module.worklytics_connector_specs.enabled_oauth_long_access_connectors

  source = "../../modules/worklytics-psoxy-connection"
  # source = "git::https://github.com/worklytics/psoxy//infra/modules/worklytics-psoxy-connection-aws?ref=v0.4.6"

  psoxy_instance_id  = each.key
  psoxy_endpoint_url = module.connector-long-auth-create-function[each.key].cloud_function_url
  display_name       = "${each.value.display_name} via Psoxy${var.connector_display_name_suffix}"
  todo_step          = module.connector-long-auth-create-function[each.key].next_todo_step
}
# END LONG ACCESS AUTH CONNECTORS

# BEGIN BULK CONNECTORS
module "psoxy-gcp-bulk" {
  for_each = local.bulk_sources

  source = "../../modules/gcp-psoxy-bulk"
  # source = "git::https://github.com/worklytics/psoxy//infra/modules/gcp-psoxy-bulk?ref=v0.4.6"

  project_id                    = google_project.psoxy-project.project_id
  worklytics_sa_emails          = var.worklytics_sa_emails
  region                        = var.gcp_region
  source_kind                   = each.value.source_kind
  salt_secret_id                = module.psoxy-gcp.salt_secret_id
  artifacts_bucket_name         = module.psoxy-gcp.artifacts_bucket_name
  deployment_bundle_object_name = module.psoxy-gcp.deployment_bundle_object_name
  salt_secret_version_number    = module.psoxy-gcp.salt_secret_version_number
  psoxy_base_dir                = var.psoxy_base_dir
  bucket_write_role_id          = module.psoxy-gcp.bucket_write_role_id

  environment_variables = {
    SOURCE = each.value.source_kind
    RULES  = yamlencode(each.value.rules)
  }

  depends_on = [
    google_project.psoxy-project,
  ]
}<|MERGE_RESOLUTION|>--- conflicted
+++ resolved
@@ -216,7 +216,6 @@
   path_to_repo_root             = var.psoxy_base_dir
   salt_secret_id                = module.psoxy-gcp.salt_secret_id
   salt_secret_version_number    = module.psoxy-gcp.salt_secret_version_number
-<<<<<<< HEAD
   todo_step                     = module.source_token_external_todo[each.key].next_todo_step
 
   # NOTE: ACCESS_TOKEN, ENCRYPTION_KEY not passed via secret_bindings (which would get bound as
@@ -228,17 +227,6 @@
   #     way for users to force function restart, and env vars won't reload value of a secret until
   #     function restarts. Better to let app-code load these values from Secret Manager, cache with
   #     a TTL, and periodically refresh or refresh on auth errors.
-=======
-  todo_step                     = 1
-
-  secret_bindings = {
-    ACCESS_TOKEN = {
-      secret_id = module.connector-long-auth-block[each.key].access_token_secret_id
-      # in case of long lived tokens we want latest version always
-      version_number = "latest"
-    }
-  }
->>>>>>> 94d3c4b0
 }
 
 module "worklytics-psoxy-connection-long-auth" {
