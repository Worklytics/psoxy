terraform {
  required_providers {
    google = {
      version = "~> 4.12"
    }
  }

  # we recommend you use a secure location for your Terraform state (such as GCS bucket), as it
  # may contain sensitive values (such as API keys) depending on which data sources you configure.
  #
  # local may be safe for production-use IFF you are executing Terraform from a secure location
  #
  # Please review and seek guidance from your Security team if in doubt.
  backend "local" {
  }

  # example remote backend (this GCS bucket must already be provisioned, and GCP user executing
  # terraform must be able to read/write to it)
  #  backend "gcs" {
  #    bucket  = "tf-state-prod"
  #    prefix  = "proxy/terraform-state"
  #  }
}

provider "google" {
  impersonate_service_account = var.gcp_terraform_sa_account_email
}

module "psoxy" {
  source = "../../modular-examples/gcp-google-workspace"
  # source = "git::https://github.com/worklytics/psoxy//infra/modular-examples/gcp-google-workspace?ref=rc-v0.4.30"

  gcp_project_id                 = var.gcp_project_id
  environment_name               = var.environment_name
  worklytics_sa_emails           = var.worklytics_sa_emails
  connector_display_name_suffix  = var.connector_display_name_suffix
  psoxy_base_dir                 = var.psoxy_base_dir
  force_bundle                   = var.force_bundle
  gcp_region                     = var.gcp_region
  replica_regions                = var.replica_regions
  enabled_connectors             = var.enabled_connectors
  non_production_connectors      = var.non_production_connectors
  custom_bulk_connectors         = var.custom_bulk_connectors
  google_workspace_example_user  = var.google_workspace_example_user
  google_workspace_example_admin = var.google_workspace_example_admin
  general_environment_variables  = var.general_environment_variables
  pseudonymize_app_ids           = var.pseudonymize_app_ids
  salesforce_domain              = var.salesforce_domain
  bulk_input_expiration_days     = var.bulk_input_expiration_days
  bulk_sanitized_expiration_days = var.bulk_sanitized_expiration_days
  jira_server_url                = var.jira_server_url
  jira_cloud_id                  = var.jira_cloud_id
  example_jira_issue_id          = var.example_jira_issue_id
<<<<<<< HEAD
  github_installation_id         = var.github_installation_id
=======
>>>>>>> 3c74734e
  github_organization            = var.github_organization
  github_example_repository      = var.github_example_repository
}

moved {
  from = module.psoxy-gcp-google-workspace
  to   = module.psoxy
}

output "todos_1" {
  description = "List of todo steps to complete 1st, in markdown format."
  value       = join("\n", module.psoxy.todos_1)
}

output "todos_2" {
  description = "List of todo steps to complete 2nd, in markdown format."
  value       = join("\n", module.psoxy.todos_2)
}

output "todos_3" {
  description = "List of todo steps to complete 3rd, in markdown format."
  value       = join("\n", module.psoxy.todos_3)
}<|MERGE_RESOLUTION|>--- conflicted
+++ resolved
@@ -51,10 +51,7 @@
   jira_server_url                = var.jira_server_url
   jira_cloud_id                  = var.jira_cloud_id
   example_jira_issue_id          = var.example_jira_issue_id
-<<<<<<< HEAD
   github_installation_id         = var.github_installation_id
-=======
->>>>>>> 3c74734e
   github_organization            = var.github_organization
   github_example_repository      = var.github_example_repository
 }
