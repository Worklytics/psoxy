terraform {
  required_providers {
    google = {
      version = "~> 4.12"
    }
  }

  # we recommend you use a secure location for your Terraform state (such as GCS bucket), as it
  # may contain sensitive values (such as API keys) depending on which data sources you configure.
  #
  # local may be safe for production-use IFF you are executing Terraform from a secure location
  #
  # Please review and seek guidance from your Security team if in doubt.
  backend "local" {
  }

  # example remote backend (this GCS bucket must already be provisioned, and GCP user executing
  # terraform must be able to read/write to it)
  #  backend "gcs" {
  #    bucket  = "tf-state-prod"
  #    prefix  = "proxy/terraform-state"
  #  }
}

provider "google" {
  impersonate_service_account = var.gcp_terraform_sa_account_email
}

module "psoxy" {
  source = "../../modular-examples/gcp-google-workspace"
  # source = "git::https://github.com/worklytics/psoxy//infra/modular-examples/gcp-google-workspace?ref=rc-v0.4.31"

  gcp_project_id                 = var.gcp_project_id
  environment_name               = var.environment_name
  worklytics_sa_emails           = var.worklytics_sa_emails
  connector_display_name_suffix  = var.connector_display_name_suffix
  psoxy_base_dir                 = var.psoxy_base_dir
  force_bundle                   = var.force_bundle
  gcp_region                     = var.gcp_region
  replica_regions                = var.replica_regions
  enabled_connectors             = var.enabled_connectors
  non_production_connectors      = var.non_production_connectors
  custom_bulk_connectors         = var.custom_bulk_connectors
  google_workspace_example_user  = var.google_workspace_example_user
  google_workspace_example_admin = var.google_workspace_example_admin
  general_environment_variables  = var.general_environment_variables
  pseudonymize_app_ids           = var.pseudonymize_app_ids
  salesforce_domain              = var.salesforce_domain
  bulk_input_expiration_days     = var.bulk_input_expiration_days
  bulk_sanitized_expiration_days = var.bulk_sanitized_expiration_days
  jira_server_url                = var.jira_server_url
  jira_cloud_id                  = var.jira_cloud_id
  example_jira_issue_id          = var.example_jira_issue_id
<<<<<<< HEAD
  deployment_bundle              = var.deployment_bundle
=======
  github_installation_id         = var.github_installation_id
  github_organization            = var.github_organization
  github_example_repository      = var.github_example_repository
>>>>>>> 67923ec8
}

moved {
  from = module.psoxy-gcp-google-workspace
  to   = module.psoxy
}

output "todos_1" {
  description = "List of todo steps to complete 1st, in markdown format."
  value       = join("\n", module.psoxy.todos_1)
}

output "todos_2" {
  description = "List of todo steps to complete 2nd, in markdown format."
  value       = join("\n", module.psoxy.todos_2)
}

output "todos_3" {
  description = "List of todo steps to complete 3rd, in markdown format."
  value       = join("\n", module.psoxy.todos_3)
}<|MERGE_RESOLUTION|>--- conflicted
+++ resolved
@@ -51,13 +51,10 @@
   jira_server_url                = var.jira_server_url
   jira_cloud_id                  = var.jira_cloud_id
   example_jira_issue_id          = var.example_jira_issue_id
-<<<<<<< HEAD
-  deployment_bundle              = var.deployment_bundle
-=======
   github_installation_id         = var.github_installation_id
   github_organization            = var.github_organization
   github_example_repository      = var.github_example_repository
->>>>>>> 67923ec8
+  deployment_bundle              = var.deployment_bundle
 }
 
 moved {
