--- conflicted
+++ resolved
@@ -60,11 +60,8 @@
     "azure-ad",
     "outlook-cal",
     "outlook-mail",
-<<<<<<< HEAD
+    "slack-discovery-api",
     "dropbox-business"
-=======
-    "slack-discovery-api",
->>>>>>> 4ad8958b
   ]
 }
 
