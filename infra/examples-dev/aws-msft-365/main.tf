terraform {
  required_providers {
    # for the infra that will host Psoxy instances
    aws = {
      source  = "hashicorp/aws"
      version = "~> 4.12"
    }

    # for API connections to Microsoft 365
    azuread = {
      version = "~> 2.0"
    }
  }

  # if you leave this as local, you should backup/commit your TF state files
  backend "local" {
  }
}

# NOTE: you need to provide credentials. usual way to do this is to set env vars:
#        AWS_ACCESS_KEY_ID and AWS_SECRET_ACCESS_KEY
# see https://registry.terraform.io/providers/hashicorp/aws/latest/docs#authentication for more
# information as well as alternative auth approaches
provider "aws" {
  region = var.aws_region

  assume_role {
    role_arn = var.aws_assume_role_arn
  }
  allowed_account_ids = [
    var.aws_account_id
  ]
}

provider "azuread" {
  tenant_id = var.msft_tenant_id
}

locals {
  base_config_path = "${var.psoxy_base_dir}configs/"
  bulk_sources = {
    "hris" = {
      source_kind = "hris"
      rules = {
        columnsToRedact = [
        ]
        columnsToPseudonymize = [
          "employee_email",
          "employee_id",
          "manager_id",
          "manager_email",
        ]
      }
    },
    "qualtrics" = {
      source_kind = "qualtrics"
      rules = {
        columnsToRedact = []
        columnsToPseudonymize = [
          "employee_id"
        ]
      }
    }
  }
}

data "azuread_client_config" "current" {}

module "worklytics_connector_specs" {
  source = "../../modules/worklytics-connector-specs"
  # source = "git::https://github.com/worklytics/psoxy//infra/modules/worklytics-connector-specs?ref=v0.4.5"

  enabled_connectors = [
    "azure-ad",
    "dropbox-business",
    "outlook-cal",
    "outlook-mail",
    "asana",
    "slack-discovery-api",
<<<<<<< HEAD
    "zoom",
=======
    "zoom"
>>>>>>> 0f80dbe8
  ]

  msft_tenant_id = var.msft_tenant_id

  # this IS the correct ID for the user terraform is running as, which we assume is a user who's OK
  # to use the subject of examples. You can change it to any string you want.
  example_msft_user_guid = data.azuread_client_config.current.object_id
}

module "psoxy-aws" {
  source = "../../modules/aws"
  # source = "git::https://github.com/worklytics/psoxy//infra/modules/aws?ref=v0.4.5"

  aws_account_id                 = var.aws_account_id
  psoxy_base_dir                 = var.psoxy_base_dir
  caller_aws_arns                = var.caller_aws_arns
  caller_gcp_service_account_ids = var.caller_gcp_service_account_ids

  providers = {
    aws = aws
  }
}

module "msft-connection" {
  for_each = module.worklytics_connector_specs.enabled_msft_365_connectors

  source = "../../modules/azuread-connection"
  #source = "git::https://github.com/worklytics/psoxy//infra/modules/azuread-connection?ref=v0.4.5"

  display_name                      = "Psoxy Connector - ${each.value.display_name}${var.connector_display_name_suffix}"
  tenant_id                         = var.msft_tenant_id
  required_app_roles                = each.value.required_app_roles
  required_oauth2_permission_scopes = each.value.required_oauth2_permission_scopes
}

module "msft-connection-auth" {
  for_each = module.worklytics_connector_specs.enabled_msft_365_connectors

  source = "../../modules/azuread-local-cert"
  # source = "git::https://github.com/worklytics/psoxy//infra/modules/azuread-local-cert?ref=v0.4.5"

  application_object_id = module.msft-connection[each.key].connector.id
  rotation_days         = 60
  cert_expiration_days  = 180
  certificate_subject   = var.certificate_subject
}

module "private-key-aws-parameters" {
  for_each = module.worklytics_connector_specs.enabled_msft_365_connectors

  source = "../../modules/private-key-aws-parameter"
  # source = "git::https://github.com/worklytics/psoxy//infra/modules/private-key-aws-parameter?ref=v0.4.5"

  instance_id = each.key

  private_key_id = module.msft-connection-auth[each.key].private_key_id
  private_key    = module.msft-connection-auth[each.key].private_key
}

# grant required permissions to connectors via Azure AD
# (requires terraform configuration being applied by an Azure User with privelleges to do this; it
#  usually requires a 'Global Administrator' for your tenant)
module "msft_365_grants" {
  for_each = module.worklytics_connector_specs.enabled_msft_365_connectors

  source = "../../modules/azuread-grant-all-users"

  psoxy_instance_id        = each.key
  application_id           = module.msft-connection[each.key].connector.application_id
  oauth2_permission_scopes = each.value.required_oauth2_permission_scopes
  app_roles                = each.value.required_app_roles
  application_name         = each.key
  todo_step                = 1
}

module "psoxy-msft-connector" {
  for_each = module.worklytics_connector_specs.enabled_msft_365_connectors

  source = "../../modules/aws-psoxy-rest"
  # source = "git::https://github.com/worklytics/psoxy//infra/modules/aws-psoxy-rest?ref=v0.4.5"

  function_name         = "psoxy-${each.key}"
  source_kind           = each.value.source_kind
  path_to_config        = "${var.psoxy_base_dir}/configs/${each.value.source_kind}.yaml"
  path_to_function_zip  = module.psoxy-aws.path_to_deployment_jar
  function_zip_hash     = module.psoxy-aws.deployment_package_hash
  api_caller_role_arn   = module.psoxy-aws.api_caller_role_arn
  aws_assume_role_arn   = var.aws_assume_role_arn
  example_api_calls     = each.value.example_calls
  aws_account_id        = var.aws_account_id
  path_to_repo_root     = var.psoxy_base_dir
  todo_step             = module.msft_365_grants[each.key].next_todo_step
  global_parameter_arns = module.psoxy-aws.global_parameters_arns

  environment_variables = {
    IS_DEVELOPMENT_MODE  = "true"
    CLIENT_ID            = module.msft-connection[each.key].connector.application_id
    REFRESH_ENDPOINT     = module.worklytics_connector_specs.msft_token_refresh_endpoint
    PSEUDONYMIZE_APP_IDS = tostring(var.pseudonymize_app_ids)
  }
}

module "worklytics-psoxy-connection-msft-365" {
  for_each = module.worklytics_connector_specs.enabled_msft_365_connectors

  source = "../../modules/worklytics-psoxy-connection-aws"
  # source = "git::https://github.com/worklytics/psoxy//infra/modules/worklytics-psoxy-connection-aws?ref=v0.4.5"

  psoxy_instance_id  = each.key
  psoxy_endpoint_url = module.psoxy-msft-connector[each.key].endpoint_url
  display_name       = "${each.value.display_name} via Psoxy${var.connector_display_name_suffix}"
  aws_region         = var.aws_region
  aws_role_arn       = module.psoxy-aws.api_caller_role_arn
  todo_step          = module.psoxy-msft-connector[each.key].next_todo_step
}

# BEGIN LONG ACCESS AUTH CONNECTORS
# Create secure parameters (later filled by customer)
# Can be later passed on to a module and store in other vault if needed
resource "aws_ssm_parameter" "long-access-secrets" {
  for_each = { for entry in module.worklytics_connector_specs.enabled_oauth_secrets_to_create : "${entry.connector_name}.${entry.secret_name}" => entry }

  name        = "PSOXY_${upper(replace(each.value.connector_name, "-", "_"))}_${upper(each.value.secret_name)}"
  type        = "SecureString"
  description = "Stores the value of ${upper(each.value.secret_name)} for `psoxy-${each.value.connector_name}`"
  value       = sensitive("TODO: fill me with the proper value for ${upper(each.value.secret_name)}!! (via AWS console)")

  lifecycle {
    ignore_changes = [
      value # we expect this to be filled via Console, so don't want to overwrite it with the dummy value if changed
    ]
  }
}

module "source_token_external_todo" {
  for_each = module.worklytics_connector_specs.enabled_oauth_long_access_connectors_todos

  source = "../../modules/source-token-external-todo"
  # source = "git::https://github.com/worklytics/psoxy//infra/modules/source-token-external-todo?ref=v0.4.5"

  source_id                         = each.key
  host_cloud                        = "aws"
  connector_specific_external_steps = each.value.external_token_todo
  token_secret_id                   = aws_ssm_parameter.long-access-secrets["${each.key}.${each.value.secured_variables[0].name}"].name
  todo_step                         = 1
}

module "aws-psoxy-long-auth-connectors" {
  for_each = module.worklytics_connector_specs.enabled_oauth_long_access_connectors

  source = "../../modules/aws-psoxy-rest"
  # source = "git::https://github.com/worklytics/psoxy//infra/modules/aws-psoxy-rest?ref=v0.4.1"

  function_name                         = "psoxy-${each.key}"
  path_to_function_zip                  = module.psoxy-aws.path_to_deployment_jar
  function_zip_hash                     = module.psoxy-aws.deployment_package_hash
  path_to_config                        = "${local.base_config_path}${each.value.source_kind}.yaml"
  aws_assume_role_arn                   = var.aws_assume_role_arn
  aws_account_id                        = var.aws_account_id
  api_caller_role_arn                   = module.psoxy-aws.api_caller_role_arn
  source_kind                           = each.value.source_kind
  path_to_repo_root                     = var.psoxy_base_dir
  example_api_calls                     = each.value.example_api_calls
  example_api_calls_user_to_impersonate = each.value.example_api_calls_user_to_impersonate
  todo_step                             = module.source_token_external_todo[each.key].next_todo_step
  reserved_concurrent_executions        = each.value.reserved_concurrent_executions
  global_parameter_arns                 = module.psoxy-aws.global_parameters_arns
  function_parameters                   = each.value.secured_variables

  environment_variables = {
    PSEUDONYMIZE_APP_IDS = tostring(var.pseudonymize_app_ids)
    IS_DEVELOPMENT_MODE  = "true"
  }
}

module "worklytics-psoxy-connection-oauth-long-access" {
  for_each = module.worklytics_connector_specs.enabled_oauth_long_access_connectors

  source = "../../modules/worklytics-psoxy-connection-aws"
  # source = "git::https://github.com/worklytics/psoxy//infra/modules/worklytics-psoxy-connection-aws?ref=v0.4.1"

  psoxy_instance_id  = each.key
  psoxy_endpoint_url = module.aws-psoxy-long-auth-connectors[each.key].endpoint_url
  display_name       = "${each.value.display_name} via Psoxy${var.connector_display_name_suffix}"
  aws_region         = var.aws_region
  aws_role_arn       = module.psoxy-aws.api_caller_role_arn
  todo_step          = module.aws-psoxy-long-auth-connectors[each.key].next_todo_step
}

# END LONG ACCESS AUTH CONNECTORS

module "psoxy-bulk" {
  for_each = local.bulk_sources

  source = "../../modules/aws-psoxy-bulk"
  # source = "git::https://github.com/worklytics/psoxy//infra/modules/aws-psoxy-bulk?ref=v0.4.5"

  aws_account_id        = var.aws_account_id
  aws_assume_role_arn   = var.aws_assume_role_arn
  instance_id           = each.key
  source_kind           = each.value.source_kind
  aws_region            = var.aws_region
  path_to_function_zip  = module.psoxy-aws.path_to_deployment_jar
  function_zip_hash     = module.psoxy-aws.deployment_package_hash
  api_caller_role_arn   = module.psoxy-aws.api_caller_role_arn
  api_caller_role_name  = module.psoxy-aws.api_caller_role_name
  psoxy_base_dir        = var.psoxy_base_dir
  rules                 = each.value.rules
  global_parameter_arns = module.psoxy-aws.global_parameters_arns
}<|MERGE_RESOLUTION|>--- conflicted
+++ resolved
@@ -77,11 +77,7 @@
     "outlook-mail",
     "asana",
     "slack-discovery-api",
-<<<<<<< HEAD
-    "zoom",
-=======
     "zoom"
->>>>>>> 0f80dbe8
   ]
 
   msft_tenant_id = var.msft_tenant_id
