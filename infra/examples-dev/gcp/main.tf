terraform {
  required_providers {
    # for the API connections to Google Workspace
    google = {
      version = ">= 3.74, <= 5.0"
    }
  }

  # we recommend you use a secure location for your Terraform state (such as S3 bucket), as it
  # may contain sensitive values (such as API keys) depending on which data sources you configure.
  #
  # local may be safe for production-use IFF you are executing Terraform from a secure location
  #
  # Please review and seek guidance from your Security team if in doubt.
  backend "local" {
  }

  # example remote backend (this GCS bucket must already be provisioned, and GCP user executing
  # terraform must be able to read/write to it)
  #  backend "gcs" {
  #    bucket  = "tf-state-prod"
  #    prefix  = "proxy/terraform-state"
  #  }
}

provider "google" {
  impersonate_service_account = var.gcp_terraform_sa_account_email
}

locals {
  host_platform_id = "GCP"
}

# TODO: this has 5 remote modules; combine some?
#  eg, worklytics-connectors + gcp-host + worklytics-psoxy-connection-generic into a single
#     gcp-host-for-worklytics? poor TF style, but simplifies root module?

# in effect, these are for sources for which authentication/authorization cannot (or need not)
# be provisioned via Terraform, so doesn't add any dependencies
# call this 'generic_source_connectors'?
module "worklytics_connectors" {
  source = "../../modules/worklytics-connectors"
  # source = "git::https://github.com/worklytics/psoxy//infra/modules/worklytics-connectors?ref=rc-v0.4.31"


<<<<<<< HEAD
  enabled_connectors             = var.enabled_connectors
  example_jira_issue_id          = var.example_jira_issue_id
  jira_cloud_id                  = var.jira_cloud_id
  jira_server_url                = var.jira_server_url
  salesforce_domain              = var.salesforce_domain
=======
  enabled_connectors        = var.enabled_connectors
  example_jira_issue_id     = var.example_jira_issue_id
  jira_cloud_id             = var.jira_cloud_id
  jira_server_url           = var.jira_server_url
  salesforce_domain         = var.salesforce_domain
  github_installation_id    = var.github_installation_id
  github_organization       = var.github_organization
  github_example_repository = var.github_example_repository
>>>>>>> 67923ec8
}

# sources which require additional dependencies are split into distinct Terraform files, following
# the naming convention of `{source-identifier}.tf`, eg `msft-365.tf`
# lines below merge results of those files back into single maps of sources
locals {
  api_connectors = merge(
    module.worklytics_connectors.enabled_api_connectors,
    module.worklytics_connectors_google_workspace.enabled_api_connectors,
    # local.msft_api_connectors_with_auth,
    {}
  )

  source_authorization_todos = concat(
    module.worklytics_connectors.todos,
    module.worklytics_connectors_google_workspace.todos,
    # module.worklytics_connectors_msft_365.todos,
    []
  )

  max_auth_todo_step = max(
    module.worklytics_connectors.next_todo_step,
    module.worklytics_connectors_google_workspace.next_todo_step,
    # module.worklytics_connectors_msft_365.next_todo_step,
    0
  )
}

locals {
  bulk_connectors = merge(
    module.worklytics_connectors.enabled_bulk_connectors,
    var.custom_bulk_connectors,
  )
}

module "psoxy" {
  source = "../../modules/gcp-host"
  # source = "git::https://github.com/worklytics/psoxy//infra/modules/gcp-host?ref=rc-v0.4.31"

  gcp_project_id                 = var.gcp_project_id
  environment_name               = var.environment_name
  config_parameter_prefix        = var.config_parameter_prefix
  default_labels                 = var.default_labels
  worklytics_sa_emails           = var.worklytics_sa_emails
  psoxy_base_dir                 = var.psoxy_base_dir
  deployment_bundle              = var.deployment_bundle
  force_bundle                   = var.force_bundle
  install_test_tool              = var.install_test_tool
  gcp_region                     = var.gcp_region
  replica_regions                = coalesce(var.replica_regions, var.gcp_secret_replica_locations)
  api_connectors                 = local.api_connectors
  bulk_connectors                = local.bulk_connectors
  non_production_connectors      = var.non_production_connectors
  custom_api_connector_rules     = var.custom_api_connector_rules
  general_environment_variables  = var.general_environment_variables
  pseudonymize_app_ids           = var.pseudonymize_app_ids
  bulk_input_expiration_days     = var.bulk_input_expiration_days
  bulk_sanitized_expiration_days = var.bulk_sanitized_expiration_days
  custom_bulk_connector_rules    = var.custom_bulk_connector_rules
  lookup_tables                  = var.lookup_tables
  custom_artifacts_bucket_name   = var.custom_artifacts_bucket_name
  todos_as_local_files           = var.todos_as_local_files
  todo_step                      = local.max_auth_todo_step
}

locals {
  all_connectors = merge(local.api_connectors, local.bulk_connectors)
  all_instances  = merge(module.psoxy.bulk_connector_instances, module.psoxy.api_connector_instances)
}

module "connection_in_worklytics" {
  for_each = local.all_instances

  source = "../../modules/worklytics-psoxy-connection-generic"
  # source = "git::https://github.com/worklytics/psoxy//infra/modules/worklytics-psoxy-connection-generic?ref=rc-v0.4.31"

  psoxy_host_platform_id = local.host_platform_id
  psoxy_instance_id      = each.key
  worklytics_host        = var.worklytics_host
  connector_id           = try(local.all_connectors[each.key].worklytics_connector_id, "")
  display_name           = try(local.all_connectors[each.key].worklytics_connector_name, "${local.all_connectors[each.key].display_name} via Psoxy")
  todo_step              = module.psoxy.next_todo_step

  settings_to_provide = merge(
    # Source API case
    try({
      "Psoxy Base URL" = each.value.endpoint_url
    }, {}),
    # Source Bucket (file) case
    try({
      "Bucket Name" = each.value.sanitized_bucket
    }, {}),
  try(each.value.settings_to_provide, {}))
}

output "path_to_deployment_jar" {
  description = "Path to the package to deploy (JAR)."
  value       = module.psoxy.path_to_deployment_jar
}

output "todos_1" {
  description = "List of todo steps to complete 1st, in markdown format."
  value = var.todos_as_outputs ? join("\n",
    concat(
      module.worklytics_connectors.todos,
      module.worklytics_connectors_google_workspace.todos
  )) : null
}

output "todos_2" {
  description = "List of todo steps to complete 2nd, in markdown format."
  value       = var.todos_as_outputs ? join("\n", module.psoxy.todos) : null
}

output "todos_3" {
  description = "List of todo steps to complete 3rd, in markdown format."
  value       = var.todos_as_outputs ? join("\n", values(module.connection_in_worklytics)[*].todo) : null
}

moved {
  from = module.psoxy.module.secrets["jira-cloud"].google_secret_manager_secret.secret["JIRA_CLOUD_REFRESH_TOKEN"]
  to   = module.psoxy.module.secrets["jira-cloud"].google_secret_manager_secret.secret["REFRESH_TOKEN"]
}
moved {
  from = module.psoxy.module.secrets["jira-cloud"].google_secret_manager_secret_version.version["JIRA_CLOUD_REFRESH_TOKEN"]
  to   = module.psoxy.module.secrets["jira-cloud"].google_secret_manager_secret_version.version["REFRESH_TOKEN"]
}
moved {
  from = module.psoxy.module.api_connector["jira-cloud"].google_secret_manager_secret_iam_member.grant_sa_accessor_on_secret["JIRA_CLOUD_REFRESH_TOKEN"]
  to   = module.psoxy.module.api_connector["jira-cloud"].google_secret_manager_secret_iam_member.grant_sa_accessor_on_secret["REFRESH_TOKEN"]
}<|MERGE_RESOLUTION|>--- conflicted
+++ resolved
@@ -43,13 +43,6 @@
   # source = "git::https://github.com/worklytics/psoxy//infra/modules/worklytics-connectors?ref=rc-v0.4.31"
 
 
-<<<<<<< HEAD
-  enabled_connectors             = var.enabled_connectors
-  example_jira_issue_id          = var.example_jira_issue_id
-  jira_cloud_id                  = var.jira_cloud_id
-  jira_server_url                = var.jira_server_url
-  salesforce_domain              = var.salesforce_domain
-=======
   enabled_connectors        = var.enabled_connectors
   example_jira_issue_id     = var.example_jira_issue_id
   jira_cloud_id             = var.jira_cloud_id
@@ -58,7 +51,6 @@
   github_installation_id    = var.github_installation_id
   github_organization       = var.github_organization
   github_example_repository = var.github_example_repository
->>>>>>> 67923ec8
 }
 
 # sources which require additional dependencies are split into distinct Terraform files, following
