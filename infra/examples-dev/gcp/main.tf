--- conflicted
+++ resolved
@@ -48,10 +48,7 @@
   jira_cloud_id             = var.jira_cloud_id
   jira_server_url           = var.jira_server_url
   salesforce_domain         = var.salesforce_domain
-<<<<<<< HEAD
   github_installation_id    = var.github_installation_id
-=======
->>>>>>> 3c74734e
   github_organization       = var.github_organization
   github_example_repository = var.github_example_repository
 }
