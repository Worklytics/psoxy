--- conflicted
+++ resolved
@@ -27,11 +27,7 @@
 # call this 'generic_source_connectors'?
 module "worklytics_connectors" {
   source = "../../modules/worklytics-connectors"
-<<<<<<< HEAD
-  # source = "git::https://github.com/worklytics/psoxy//infra/modules/worklytics-connectors?ref=rc-v0.4.42"
-=======
   # source = "git::https://github.com/worklytics/psoxy//infra/modules/worklytics-connectors?ref=rc-v0.4.43"
->>>>>>> 05d2b778
 
 
   enabled_connectors            = var.enabled_connectors
@@ -81,11 +77,7 @@
 
 module "psoxy" {
   source = "../../modules/gcp-host"
-<<<<<<< HEAD
-  # source = "git::https://github.com/worklytics/psoxy//infra/modules/gcp-host?ref=rc-v0.4.42"
-=======
   # source = "git::https://github.com/worklytics/psoxy//infra/modules/gcp-host?ref=rc-v0.4.43"
->>>>>>> 05d2b778
 
   gcp_project_id                    = var.gcp_project_id
   environment_name                  = var.environment_name
@@ -124,11 +116,7 @@
   for_each = local.all_instances
 
   source = "../../modules/worklytics-psoxy-connection-generic"
-<<<<<<< HEAD
-  # source = "git::https://github.com/worklytics/psoxy//infra/modules/worklytics-psoxy-connection-generic?ref=rc-v0.4.42"
-=======
   # source = "git::https://github.com/worklytics/psoxy//infra/modules/worklytics-psoxy-connection-generic?ref=rc-v0.4.43"
->>>>>>> 05d2b778
 
   psoxy_host_platform_id = local.host_platform_id
   psoxy_instance_id      = each.key
