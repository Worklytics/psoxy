--- conflicted
+++ resolved
@@ -4,16 +4,6 @@
   source = "../../modules/worklytics-connectors-msft-365"
   # source = "git::https://github.com/worklytics/psoxy//infra/modules/worklytics-connectors-msft-365?ref=rc-v0.4.43"
 
-
-<<<<<<< HEAD
-  enabled_connectors     = var.enabled_connectors
-  environment_id         = var.environment_name
-  msft_tenant_id         = var.msft_tenant_id
-  example_msft_user_guid = var.example_msft_user_guid
-  msft_owners_email      = var.msft_owners_email
-  todo_step              = 1
-  config_parameter_prefix = module.psoxy.config_parameter_prefix
-=======
   enabled_connectors                  = var.enabled_connectors
   environment_id                      = var.environment_name
   msft_tenant_id                      = var.msft_tenant_id
@@ -24,8 +14,8 @@
   msft_teams_example_chat_guid        = var.msft_teams_example_chat_guid
   msft_teams_example_call_guid        = var.msft_teams_example_call_guid
   msft_teams_example_call_record_guid = var.msft_teams_example_call_record_guid
+  config_parameter_prefix = module.psoxy.config_parameter_prefix
   todo_step                           = 1
->>>>>>> fb4431fe
 }
 
 provider "azuread" {
