--- conflicted
+++ resolved
@@ -170,12 +170,6 @@
   default     = []
 }
 
-<<<<<<< HEAD
-variable "todos_as_outputs" {
-  type        = bool
-  description = "whether to render TODOs as outputs or flat files (former useful if you're using Terraform Cloud/Enterprise, or somewhere else where the filesystem is not readily accessible to you)"
-  default     = false
-=======
 # build lookup tables to JOIN data you receive back from Worklytics with your original data.
 #   - `join_key_column` should be the column you expect to JOIN on, usually 'employee_id'
 #   - `columns_to_include` is an optional a list of columns to include in the lookup table,
@@ -204,5 +198,10 @@
     #      ],
     #  }
   }
->>>>>>> 06cd0a30
+}
+
+variable "todos_as_outputs" {
+  type        = bool
+  description = "whether to render TODOs as outputs or flat files (former useful if you're using Terraform Cloud/Enterprise, or somewhere else where the filesystem is not readily accessible to you)"
+  default     = false
 }