--- conflicted
+++ resolved
@@ -7,21 +7,15 @@
 module "worklytics_connector_specs" {
   source = "../../modules/worklytics-connector-specs"
 
-<<<<<<< HEAD
-  enabled_connectors     = var.enabled_connectors
-  msft_tenant_id         = var.msft_tenant_id
-  example_msft_user_guid = var.example_msft_user_guid
-  config_parameter_prefix = var.config_parameter_prefix
-=======
   enabled_connectors                  = var.enabled_connectors
   msft_tenant_id                      = var.msft_tenant_id
+  config_parameter_prefix             = var.config_parameter_prefix
   example_msft_user_guid              = var.example_msft_user_guid
   msft_teams_example_team_guid        = var.msft_teams_example_team_guid
   msft_teams_example_channel_guid     = var.msft_teams_example_channel_guid
   msft_teams_example_chat_guid        = var.msft_teams_example_chat_guid
   msft_teams_example_call_guid        = var.msft_teams_example_call_guid
   msft_teams_example_call_record_guid = var.msft_teams_example_call_record_guid
->>>>>>> fb4431fe
 }
 
 data "azuread_client_config" "current" {
