terraform {
  required_providers {
    google = {
      version = ">= 3.74, <= 5.0"
    }
  }
}

# constants
locals {
  SA_NAME_MIN_LENGTH             = 6
  SA_NAME_MAX_LENGTH             = 30
  CLOUD_FUNCTION_NAME_MAX_LENGTH = 63
}

# computed
locals {
  # legacy pre 0.5 may not pass instance_id
  instance_id         = coalesce(var.instance_id, substr(var.source_kind, 0, local.CLOUD_FUNCTION_NAME_MAX_LENGTH - length(var.environment_id_prefix)))
  default_sa_name     = coalesce("${var.environment_id_prefix}${local.instance_id}", substr("${var.environment_id_prefix}fn-${var.source_kind}", 0, local.SA_NAME_MAX_LENGTH - 3 - length(var.environment_id_prefix)))
  sa_name             = length(local.default_sa_name) < local.SA_NAME_MIN_LENGTH ? "psoxy-${local.default_sa_name}" : local.default_sa_name
  function_name       = "${var.environment_id_prefix}${local.instance_id}"
  command_npm_install = "npm --prefix ${var.psoxy_base_dir}tools/psoxy-test install"
}

data "google_project" "project" {
  project_id = var.project_id
}

# ensure Storage API is activated
resource "google_project_service" "gcp_infra_api" {
  for_each = toset([
    "storage.googleapis.com",
  ])

  service                    = each.key
  project                    = var.project_id
  disable_dependent_services = false
  disable_on_destroy         = false
}



resource "random_string" "bucket_id_part" {
  length  = 8
  special = false
  lower   = true
  upper   = false
  numeric = true
}

locals {
  bucket_prefix = "${local.function_name}-${random_string.bucket_id_part.id}"
}

# data input to function
resource "google_storage_bucket" "input_bucket" {
  project                     = var.project_id
  name                        = coalesce(var.input_bucket_name, "${local.bucket_prefix}-input")
  location                    = var.region
  force_destroy               = true
  uniform_bucket_level_access = true
  labels                      = var.default_labels

  lifecycle_rule {
    condition {
      age = var.input_expiration_days
    }

    action {
      type = "Delete"
    }
  }

  lifecycle {
    ignore_changes = [
      labels
    ]
  }

  depends_on = [
    google_project_service.gcp_infra_api
  ]
}

# data output from function
module "output_bucket" {
  source = "../gcp-output-bucket"

  project_id                     = var.project_id
  bucket_write_role_id           = var.bucket_write_role_id
  function_service_account_email = google_service_account.service_account.email
  bucket_name_prefix             = coalesce(var.sanitized_bucket_name, local.bucket_prefix)
  bucket_name_suffix             = var.sanitized_bucket_name == null ? "-output" : ""
  region                         = var.region
  expiration_days                = var.sanitized_expiration_days
  bucket_labels                  = var.default_labels

  depends_on = [
    google_project_service.gcp_infra_api
  ]
}

resource "google_service_account" "service_account" {
  project      = var.project_id
  account_id   = local.sa_name
  display_name = "Psoxy Connector - ${var.source_kind}"
  description  = "${local.function_name} runs as this service account"
}

resource "google_storage_bucket_iam_member" "access_for_import_bucket" {
  bucket = google_storage_bucket.input_bucket.name
  role   = "roles/storage.objectViewer"
  member = "serviceAccount:${google_service_account.service_account.email}"
}

resource "google_storage_bucket_iam_member" "grant_sa_read_on_processed_bucket" {
  count = length(var.worklytics_sa_emails)

  bucket = module.output_bucket.bucket_name
  member = "serviceAccount:${var.worklytics_sa_emails[count.index]}"
  role   = "roles/storage.objectViewer"
}

resource "google_storage_bucket_iam_member" "grant_testers_admin_on_import_bucket" {
  for_each = toset(var.gcp_principals_authorized_to_test)

  bucket = google_storage_bucket.input_bucket.name
  role   = "roles/storage.objectAdmin"
  member = each.value
}

resource "google_storage_bucket_iam_member" "grant_testers_admin_on_processed_bucket" {
  for_each = toset(var.gcp_principals_authorized_to_test)

  bucket = module.output_bucket.bucket_name
  role   = "roles/storage.objectAdmin"
  member = each.value
}



resource "google_secret_manager_secret_iam_member" "grant_sa_accessor_on_secret" {
  for_each = var.secret_bindings

  project   = var.project_id
  secret_id = each.value.secret_id
  member    = "serviceAccount:${google_service_account.service_account.email}"
  role      = "roles/secretmanager.secretAccessor"
}

module "tf_runner" {
  source = "../../modules/gcp-tf-runner"
}

# to provision Cloud Function, TF must be able to act as the service account that the function will
# run as
resource "google_service_account_iam_member" "act_as" {
  member             = module.tf_runner.iam_principal
  role               = "roles/iam.serviceAccountUser"
  service_account_id = google_service_account.service_account.id
}

resource "google_cloudfunctions_function" "function" {
<<<<<<< HEAD
  name                  = local.function_name
  description           = "Psoxy instance to process ${var.source_kind} files"
  runtime               = "java17"
  project               = var.project_id
  region                = var.region
=======
  name        = local.function_name
  description = "Psoxy instance to process ${var.source_kind} files"
  runtime     = "java17"
  project     = var.project_id
  region      = var.region

>>>>>>> e5fbdfda
  available_memory_mb   = coalesce(var.available_memory_mb, 1024)
  source_archive_bucket = var.artifacts_bucket_name
  source_archive_object = var.deployment_bundle_object_name
  entry_point           = "co.worklytics.psoxy.GCSFileEvent"
  service_account_email = google_service_account.service_account.email
  timeout               = 540 # 9 minutes, which is gen1 max allowed
  labels                = var.default_labels
  docker_registry       = "ARTIFACT_REGISTRY"
  docker_repository     = var.artifact_repository_id

  environment_variables = merge(tomap({
    INPUT_BUCKET  = google_storage_bucket.input_bucket.name,
    OUTPUT_BUCKET = module.output_bucket.bucket_name,
    }),
    var.path_to_config == null ? {} : yamldecode(file(var.path_to_config)),
    var.environment_variables,
    var.config_parameter_prefix == null ? {} : { PATH_TO_SHARED_CONFIG = var.config_parameter_prefix },
    var.config_parameter_prefix == null ? {} : { PATH_TO_INSTANCE_CONFIG = "${var.config_parameter_prefix}${replace(upper(var.instance_id), "-", "_")}_" },
  )

  dynamic "secret_environment_variables" {
    for_each = var.secret_bindings
    iterator = secret_environment_variable

    content {
      key        = secret_environment_variable.key
      project_id = data.google_project.project.number
      secret     = secret_environment_variable.value.secret_id
      version    = secret_environment_variable.value.version_number
    }
  }

  event_trigger {
    event_type = "google.storage.object.finalize"
    resource   = google_storage_bucket.input_bucket.name
  }

  lifecycle {
    ignore_changes = [
      labels
    ]
  }

  # can't provision function until grants that allow reading of secrets, acting as SA are complete
  depends_on = [
    google_secret_manager_secret_iam_member.grant_sa_accessor_on_secret,
    google_service_account_iam_member.act_as
  ]
}

locals {
  example_file = var.example_file == null ? "/path/to/example/file.csv" : "${var.psoxy_base_dir}${var.example_file}"
  todo_brief   = <<EOT
## Test ${local.function_name}
Check that the Psoxy works as expected and it transforms the files of your input bucket following
the rules you have defined:

```shell
node ${var.psoxy_base_dir}tools/psoxy-test/cli-file-upload.js -f ${local.example_file} -d GCP -i ${google_storage_bucket.input_bucket.name} -o ${module.output_bucket.bucket_name}
```
EOT
}

resource "local_file" "todo_test_gcp_psoxy_bulk" {
  count = var.todos_as_local_files ? 1 : 0

  filename = "TODO ${var.todo_step} - test ${local.function_name}.md"
  content  = <<EOT
# Testing Psoxy Bulk: ${local.function_name}

Review the deployed Cloud function in GCP console:

[Function in GCP Console](https://console.cloud.google.com/functions/details/${var.region}/${google_cloudfunctions_function.function.name}?project=${var.project_id})

We provide some Node.js scripts to easily validate the deployment. To be able
to run the test commands below, you need Node.js (>=16) and npm (v >=8)
installed. Ensure all dependencies are installed by running:

```shell
${local.command_npm_install}
```

${local.todo_brief}

Notice that the rest of the options should match your Psoxy configuration.

(*) Check supported formats in [Bulk Data Imports Docs](https://app.worklytics.co/docs/hris-import)

---

Please, check the documentation of our [Psoxy Testing tools](${var.psoxy_base_dir}tools/psoxy-test/README.md)
for a detailed description of all the different options.

EOT
}

resource "local_file" "test_script" {
  count = var.todos_as_local_files ? 1 : 0

  filename        = "test-${trimprefix(local.instance_id, var.environment_id_prefix)}.sh"
  file_permission = "755"
  content         = <<EOT
#!/bin/bash
FILE_PATH=$${1:-${try(local.example_file, "")}}
BLUE='\e[0;34m'
NC='\e[0m'

printf "Quick test of $${BLUE}${local.function_name}$${NC} ...\n"tf

node ${var.psoxy_base_dir}tools/psoxy-test/cli-file-upload.js -f $FILE_PATH -d GCP -i ${google_storage_bucket.input_bucket.name} -o ${module.output_bucket.bucket_name}

if gzip -t "$FILE_PATH"; then
  printf "test file was compressed, so not testing compression as a separate case\n"
else
  printf "testing with compressed input file ... \n"
  # extract the file name from the path
  TEST_FILE_NAME=./$(basename $FILE_PATH)

  gzip -c $FILE_PATH > $TEST_FILE_NAME
  node ${var.psoxy_base_dir}tools/psoxy-test/cli-file-upload.js -f $TEST_FILE_NAME -d GCP -i ${google_storage_bucket.input_bucket.name} -o ${module.output_bucket.bucket_name}
  rm $TEST_FILE_NAME
fi

EOT

}

output "instance_id" {
  value = local.instance_id
}

output "function_name" {
  value = local.function_name
}

output "instance_sa_email" {
  value = google_service_account.service_account.email
}

output "bucket_prefix" {
  value = local.bucket_prefix
}

output "input_bucket" {
  value = google_storage_bucket.input_bucket.name
}

output "sanitized_bucket" {
  value = module.output_bucket.bucket_name
}

output "proxy_kind" {
  value       = "bulk"
  description = "The kind of proxy instance this is."
}

output "test_script" {
  value = try(local_file.test_script[0].filename, null)
}

output "todo" {
  value = local.todo_brief
}

output "next_todo_step" {
  value = var.todo_step + 1
}<|MERGE_RESOLUTION|>--- conflicted
+++ resolved
@@ -162,20 +162,12 @@
 }
 
 resource "google_cloudfunctions_function" "function" {
-<<<<<<< HEAD
   name                  = local.function_name
   description           = "Psoxy instance to process ${var.source_kind} files"
   runtime               = "java17"
   project               = var.project_id
   region                = var.region
-=======
-  name        = local.function_name
-  description = "Psoxy instance to process ${var.source_kind} files"
-  runtime     = "java17"
-  project     = var.project_id
-  region      = var.region
-
->>>>>>> e5fbdfda
+
   available_memory_mb   = coalesce(var.available_memory_mb, 1024)
   source_archive_bucket = var.artifacts_bucket_name
   source_archive_object = var.deployment_bundle_object_name
