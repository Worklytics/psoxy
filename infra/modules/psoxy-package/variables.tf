
variable "path_to_psoxy_java" {
  type        = string
  description = "relative path from working directory (from which you call this module) to java/ folder within your checkout of the Psoxy repo"
}

variable "implementation" {
  type        = string
  description = "reference to implementation to build (subdirectory of java/impl/)"
  default     = "aws"
}

variable "psoxy_version" {
  type        = string
  description = "version of psoxy to deploy"
<<<<<<< HEAD
  default     = "0.4.8"
}

variable "force_bundle" {
  type        =  bool
  description = "whether to force build of deployment bundle, even if it already exists"
  default     = false
}
=======
  default     = "0.4.9"
}
>>>>>>> c0a1d6a8
<|MERGE_RESOLUTION|>--- conflicted
+++ resolved
@@ -13,16 +13,11 @@
 variable "psoxy_version" {
   type        = string
   description = "version of psoxy to deploy"
-<<<<<<< HEAD
-  default     = "0.4.8"
+  default     = "0.4.9"
 }
 
 variable "force_bundle" {
   type        =  bool
   description = "whether to force build of deployment bundle, even if it already exists"
   default     = false
-}
-=======
-  default     = "0.4.9"
-}
->>>>>>> c0a1d6a8
+}