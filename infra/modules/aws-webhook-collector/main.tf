# a webhook-collecting mode instance implemented in AWS

# provision a Psoxy instance into AWS account

terraform {
  required_providers {
    aws = {
      version = ">= 4.12, < 5.0"
    }
  }
}


# NOTE: region used to be passed in as a variable; put it MUST match the region in which the lambda
# is provisioned, and that's implicit in the provider - so we should just infer from the provider
data "aws_region" "current" {}

locals {
  # from v0.5, these will be required; for now, allow `null` but filter out so taken from config yaml
  required_env_vars = { for k, v in {
    # queue
    # output bucket
    }
    : k => v if v != null
  }

  http_methods = var.http_methods # Use http_methods directly without adding OPTIONS

  auth_issuer = "${var.api_gateway_v2.stage_invoke_url}/${module.gate_instance.function_name}"
}

module "env_id" {
  source = "../env-id"

  environment_name          = var.environment_name
  supported_word_delimiters = ["-"]
  preferred_word_delimiter  = "-"
}


module "sanitized_output" {
  source = "../aws-output-s3"

  environment_name = var.environment_name
  instance_id      = var.instance_id
  bucket_suffix    = "sanitized-webhooks"
}

resource "aws_sqs_queue" "sanitized_webhooks_to_batch" {
  name = "${var.instance_id}-sanitized-webhooks-to-batch"

  visibility_timeout_seconds = 90 # must be >= timeout of the lambda itself
}

module "rules_parameter" {
  source    = "../aws-ssm-rules"
  file_path = var.rules_file
  prefix    = var.path_to_instance_ssm_parameters
}

# q: better name for this module invocation ?
# it's an instance of a gate/gateway, implemented as a lambda function
# and in this particular case, it's inverted in a sense, as data goes INTO it, rather than OUT (via API requests)
module "gate_instance" {
  source = "../aws-psoxy-lambda"

  environment_name                     = var.environment_name
  instance_id                          = var.instance_id
  handler_class                        = var.handler_class
  path_to_function_zip                 = var.path_to_function_zip
  function_zip_hash                    = var.function_zip_hash
  function_env_kms_key_arn             = var.function_env_kms_key_arn
  logs_kms_key_arn                     = var.logs_kms_key_arn
  memory_size_mb                       = var.memory_size_mb
  timeout_seconds                      = 55
  reserved_concurrent_executions       = var.reserved_concurrent_executions
  path_to_instance_ssm_parameters      = var.path_to_instance_ssm_parameters
  path_to_shared_ssm_parameters        = var.path_to_shared_ssm_parameters
  global_parameter_arns                = var.global_parameter_arns
  global_secrets_manager_secret_arns   = var.global_secrets_manager_secret_arns
  ssm_kms_key_ids                      = var.ssm_kms_key_ids
  log_retention_in_days                = var.log_retention_days
  vpc_config                           = var.vpc_config
  secrets_store_implementation         = var.secrets_store_implementation
  aws_lambda_execution_role_policy_arn = var.aws_lambda_execution_role_policy_arn
  iam_roles_permissions_boundary       = var.iam_roles_permissions_boundary
  sqs_trigger_queue_arns = [
    aws_sqs_queue.sanitized_webhooks_to_batch.arn
  ]
  sqs_send_queue_arns = [
    aws_sqs_queue.sanitized_webhooks_to_batch.arn
  ]
  s3_outputs = [
    "s3://${module.sanitized_output.bucket_id}/"
  ]
  aws_kms_public_keys = concat([
    for k in var.webhook_auth_public_keys : k if startswith(k, "aws-kms:")
    ],
    aws_kms_key.auth_key[*].arn
  )

  environment_variables = merge(
    var.environment_variables,
    local.required_env_vars,
    {
      WEBHOOK_OUTPUT               = aws_sqs_queue.sanitized_webhooks_to_batch.url
      WEBHOOK_BATCH_OUTPUT         = "s3://${module.sanitized_output.bucket_id}"
<<<<<<< HEAD
      REQUIRE_AUTHORIZATION_HEADER = length(var.webhook_auth_public_keys) > 0
      ALLOW_ORIGINS                = join(",", var.allow_origins)
=======
      REQUIRE_AUTHORIZATION_HEADER = length(local.accepted_auth_keys) > 0
      CUSTOM_RULES_SHA             = module.rules_parameter.rules_hash
>>>>>>> 2a1635bb
    },
    length(local.accepted_auth_keys) > 0 ? {
      AUTH_ISSUER        = local.auth_issuer
      ACCEPTED_AUTH_KEYS = join(",", local.accepted_auth_keys)
    } : {}
  )
}


resource "aws_apigatewayv2_integration" "map" {
  api_id                 = var.api_gateway_v2.id
  integration_type       = "AWS_PROXY"
  connection_type        = "INTERNET"
  integration_method     = "POST"
  integration_uri        = module.gate_instance.function_arn
  payload_format_version = "2.0"
  timeout_milliseconds   = 30000 # ideally would be 55 or 60, but docs say limit is 30s
}

resource "aws_apigatewayv2_authorizer" "jwt" {
  name             = "jwt-authorizer"
  api_id           = var.api_gateway_v2.id
  authorizer_type  = "JWT"
  identity_sources = ["$request.header.Authorization"]

  jwt_configuration {
    issuer = local.auth_issuer
    audience = [
      var.api_gateway_v2.stage_invoke_url
    ]
  }

  depends_on = [
    aws_apigatewayv2_integration.map,
    aws_apigatewayv2_route.well_known # potential circular dependency here? seems that in order to provision the authorizer, AWS checks that issuer responds at .well-known
  ]
}

# serve JWKS from /{instance-id}/.well-known/jwks.json
# q: will this work? circular, as the API is serving the JWKS that will be used to authenticate requests to other routes
# this MUST be stood-up before the other route, which rely on it as the issuer for the JWT authorizer
resource "aws_apigatewayv2_route" "well_known" {
  api_id             = var.api_gateway_v2.id
  route_key          = "GET /${module.gate_instance.function_name}/.well-known/{proxy+}"
  target             = "integrations/${aws_apigatewayv2_integration.map.id}"
  authorization_type = "NONE"
}


resource "aws_apigatewayv2_route" "methods" {
  for_each = toset(local.http_methods) # q: should we just limit this to POST??

  api_id             = var.api_gateway_v2.id
  route_key          = "${each.key} /${module.gate_instance.function_name}/{proxy+}" # q: does this need to be a {proxy+} route?? why??
  target             = "integrations/${aws_apigatewayv2_integration.map.id}"
  authorizer_id      = aws_apigatewayv2_authorizer.jwt.id
  authorization_type = "JWT"
}

resource "aws_lambda_permission" "api_gateway" {
  statement_id  = "Allow${module.gate_instance.function_name}Invoke"
  action        = "lambda:InvokeFunction"
  function_name = module.gate_instance.function_name
  principal     = "apigateway.amazonaws.com"

  # The /*/*/ part allows invocation from any stage, method and resource path
  # within API Gateway REST API.
  # TODO: limit by http method here too?  for webhooks, would need POST, OPTIONS at min
  source_arn = "${var.api_gateway_v2.execution_arn}/*/*/${module.gate_instance.function_name}/*"
}


resource "aws_lambda_event_source_mapping" "sqs_trigger" {
  event_source_arn                   = aws_sqs_queue.sanitized_webhooks_to_batch.arn
  function_name                      = module.gate_instance.function_name
  enabled                            = true
  batch_size                         = 100 # eg, merge up to 100 webhooks into a single batch (object in the S3 output)
  maximum_batching_window_in_seconds = 60  # max time to wait before combining whatever we have; could be up to 300s, but for testing let's start with 60s

  depends_on = [
    module.gate_instance
  ]
}

resource "aws_iam_policy" "sanitized_bucket_read" {
  name        = "${module.env_id.id}_BucketRead_${module.sanitized_output.bucket_id}"
  description = "Allow to read content from bucket: ${module.sanitized_output.bucket_id}"

  policy = jsonencode(
    {
      "Version" : "2012-10-17",
      "Statement" : [
        {
          "Action" : [
            "s3:GetObject",
            "s3:ListBucket"
          ],
          "Effect" : "Allow",
          "Resource" : [
            "${module.sanitized_output.bucket_arn}",
            "${module.sanitized_output.bucket_arn}/*"
          ]
        }
      ]
  })

  lifecycle {
    ignore_changes = [
      tags
    ]
  }
}

resource "aws_iam_role_policy_attachment" "reader_policy_to_accessor_role" {
  for_each = toset([for r in var.sanitized_accessor_role_names : r if r != null])

  role       = each.key
  policy_arn = aws_iam_policy.sanitized_bucket_read.arn
}

## Authentication Key Pair Provisioning, if any

# if rotation_days set, then we'll provision TWO keys, rotating one after N/2 days, and the other after N days
# set BOTH keys into list that the lambda considers valid

locals {
  keys_to_provision = var.provision_auth_key == null ? 0 : (var.provision_auth_key.rotation_days == null ? 1 : 2)
}

resource "time_rotating" "auth_key_rotation" {
  count = local.keys_to_provision > 1 ? local.keys_to_provision : 0

  rotation_days = (count.index + 1) * floor(var.provision_auth_key.rotation_days / local.keys_to_provision)
}

# provision two keys always, and rotate after N/2, and N days
resource "aws_kms_key" "auth_key" {
  count = local.keys_to_provision

  description              = "${var.instance_id} authentication key pair ${try(time_rotating.auth_key_rotation[count.index].rotation_rfc3339, "")}"
  key_usage                = "SIGN_VERIFY"
  customer_master_key_spec = var.provision_auth_key.key_spec
  multi_region             = false

  tags = local.keys_to_provision == 1 ? {} : {
    rotation_time = time_rotating.auth_key_rotation[count.index].rotation_rfc3339
  }
}



locals {
  accepted_auth_keys = concat(
    var.webhook_auth_public_keys,
    var.provision_auth_key == null ? [] : [for arn in aws_kms_key.auth_key[*].arn : "aws-kms:${arn}"]
  )
  auth_key_arns_sorted = values({
    for k in aws_kms_key.auth_key[*] : try(k.tags.rotation_time, k.arn) => k.arn
  })
  auth_key_ids_sorted = values({
    for k in aws_kms_key.auth_key[*] : try(k.tags.rotation_time, k.arn) => k.key_id
  })
  allow_test_role_to_sign = var.test_caller_role_arn != null && local.keys_to_provision > 0
}

resource "aws_kms_alias" "auth_key_alias" {
  count = local.keys_to_provision > 0 ? 1 : 0

  name = "alias/${module.env_id.path_prefix}${var.instance_id}_signing-key"

  # TODO: from terraform v1.11, can simply pass -1 to `element` to get the last element
  target_key_id = element(local.auth_key_ids_sorted, length(local.auth_key_arns_sorted) - 1) # should be latest, bc sorted by rotation_time
}

## if testing, we need test caller to be able to use the signing-key role
resource "aws_iam_policy" "kms_signing_policy" {
  count = local.allow_test_role_to_sign ? 1 : 0

  name        = "${module.env_id.id}_${var.instance_id}_testCallerPolicy"
  description = "Allows test caller role to sign webhook requests with the key to allow for testing webhook collection. Only for testing; can be detached once production ready."

  policy = jsonencode({
    Version = "2012-10-17"
    Statement = [
      {
        Effect = "Allow"
        Action = [
          "kms:Sign",
          "kms:GetPublicKey",
          "kms:DescribeKey"
        ]
        Resource = aws_kms_key.auth_key[*].arn
      }
    ]
  })
}

resource "aws_iam_role_policy_attachment" "auth_key_to_test_caller_role" {
  count = local.allow_test_role_to_sign ? 1 : 0

  role       = regex("arn:aws:iam::[0-9]+:role/(.+)", var.test_caller_role_arn)[0]
  policy_arn = aws_iam_policy.kms_signing_policy[0].arn
}

## end Authentication Key Pair Provisioning


locals {
  proxy_endpoint_url = "${var.api_gateway_v2.stage_invoke_url}/${module.gate_instance.function_name}"

  # don't want to *require* assumption of a role for testing; while we expect it in usual case
  # (a provisioner must assume PsoxyCaller role for the test), customer could be using a single
  # admin user for everything such that it's not required
  role_param = var.test_caller_role_arn == null ? "" : " -r \"${var.test_caller_role_arn}\""

  command_npm_install = "npm --prefix ${var.path_to_repo_root}tools/psoxy-test install"
  command_cli_call    = "node ${var.path_to_repo_root}tools/psoxy-test/cli-call.js ${local.role_param} -re \"${data.aws_region.current.id}\""
  command_test_logs   = "node ${var.path_to_repo_root}tools/psoxy-test/cli-logs.js ${local.role_param} -re \"${data.aws_region.current.id}\" -l \"${module.gate_instance.log_group}\""

  todo_content = <<EOT

## Testing ${var.instance_id}

Review the deployed function in AWS console:

- https://console.aws.amazon.com/lambda/home?region=${data.aws_region.current.id}#/functions/${module.gate_instance.function_name}?tab=monitoring

We provide some Node.js scripts to simplify testing your proxy deployment. To be able run test
commands below, you will need
   - Node.js (>=20) and npm (v >=8) installed.
   - install the tool itself (in the location from which you plan to run the test commands, if it's
     not the same location where you originally ran the Terraform apply)

```shell
${local.command_npm_install}
```

### Make "test calls"
First, run an initial "Health Check" call to make sure the Psoxy instance is up and running:

```shell
${local.command_cli_call} -u ${local.proxy_endpoint_url}/ --health-check
```

Then, based on your configuration, these are some example test calls you can try (YMMV):

```shell
${local.command_cli_call} -u ${local.proxy_endpoint_url} --body '{"test": "body"}'
```
### Check logs (AWS CloudWatch)

Based on your configuration, the following command allows you to inspect the
logs of your Psoxy deployment:

```shell
${local.command_test_logs}
```

---

Please, check the documentation of our [Psoxy Testing tools](${var.path_to_repo_root}tools/psoxy-test/README.md)
for a detailed description of all the different options.

Contact support@worklytics.co for assistance modifying the rules as needed.

EOT
}

locals {
  test_script = templatefile("${path.module}/test_script.tftpl", {
    proxy_endpoint_url = local.proxy_endpoint_url,
    function_name      = module.gate_instance.function_name,
    command_cli_call   = local.command_cli_call,
    signing_key_arn    = local.keys_to_provision > 0 ? element(local.auth_key_arns_sorted, length(local.auth_key_arns_sorted) - 1) : null,
    example_payload    = var.example_payload
    example_identity   = var.example_identity
  })
}

resource "local_file" "test_script" {
  count = var.todos_as_local_files ? 1 : 0

  filename        = "test-${var.instance_id}.sh"
  file_permission = "755"
  content         = local.test_script
}

output "endpoint_url" {
  value = "${local.proxy_endpoint_url}/"
}

output "function_arn" {
  value = module.gate_instance.function_arn
}

# assuredly unique within AWS account
output "function_name" {
  value = module.gate_instance.function_name
}

output "instance_role_arn" {
  value = module.gate_instance.iam_role_for_lambda_arn
}

output "instance_role_name" {
  value = module.gate_instance.iam_role_for_lambda_name
}

# in practice, same as function_name; but for simplicity may want something specific to the deployment
output "instance_id" {
  value = module.gate_instance.function_name
}

output "proxy_kind" {
  value       = "webhook-collector"
  description = "The kind of proxy instance this is."
}

output "test_script" {
  value = try(local_file.test_script[0].filename, null)
}

output "test_script_content" {
  value = local.test_script
}

output "output_sanitized_bucket_id" {
  value       = module.sanitized_output.bucket_id
  description = "Bucket ID of the  output bucket for sanitized data."
}

output "provisioned_auth_key_pairs" {
  value       = local.auth_key_arns_sorted
  description = "List of ARNs of kms keys provisioned for webhook authentication purposes, if any."
}

output "todo" {
  value = local.todo_content
}
<|MERGE_RESOLUTION|>--- conflicted
+++ resolved
@@ -105,13 +105,9 @@
     {
       WEBHOOK_OUTPUT               = aws_sqs_queue.sanitized_webhooks_to_batch.url
       WEBHOOK_BATCH_OUTPUT         = "s3://${module.sanitized_output.bucket_id}"
-<<<<<<< HEAD
-      REQUIRE_AUTHORIZATION_HEADER = length(var.webhook_auth_public_keys) > 0
+      REQUIRE_AUTHORIZATION_HEADER = length(local.accepted_auth_keys) > 0
       ALLOW_ORIGINS                = join(",", var.allow_origins)
-=======
-      REQUIRE_AUTHORIZATION_HEADER = length(local.accepted_auth_keys) > 0
       CUSTOM_RULES_SHA             = module.rules_parameter.rules_hash
->>>>>>> 2a1635bb
     },
     length(local.accepted_auth_keys) > 0 ? {
       AUTH_ISSUER        = local.auth_issuer
