--- conflicted
+++ resolved
@@ -33,8 +33,6 @@
 
 Third, run the following deployment command from `java/impl/gcp` folder within your checkout:
 
-
-
 ```shell
 gcloud beta functions deploy ${var.function_name} \
     --project=${var.project_id} \
@@ -49,9 +47,7 @@
     --set-secrets '${join(",", local.secret_clauses)}'
 ```
 
-<<<<<<< HEAD
-  and if you want to test from your local machine:
-=======
+
 Finally, review the deployed Cloud function in GCP console:
 
 https://console.cloud.google.com/functions/details/${var.region}/${var.function_name}?project=${var.project_id}
@@ -59,12 +55,11 @@
 ## Testing
 
 If you want to test from your local machine:
->>>>>>> 4a0291d0
 ```shell
 export PSOXY_GCP_PROJECT=${var.project_id}
 export PSOXY_GCP_REGION=${var.region}
 ```
-  
+
 NOTE: if you want to customize the rule set used by Psoxy for your source, you can add a
 `rules.yaml` file into the deployment directory (`target/deployment`) before invoking the command
 above. The rules you define in the YAML file will override the ruleset specified in the codebase for
