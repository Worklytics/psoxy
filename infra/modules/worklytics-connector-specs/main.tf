--- conflicted
+++ resolved
@@ -142,11 +142,8 @@
     }
   }
 
-<<<<<<< HEAD
+
   jira_cloud_id         = coalesce(var.jira_cloud_id, "YOUR_JIRA_CLOUD_ID")
-=======
-  jira_cloud_id = coalesce(var.jira_cloud_id, "YOUR_JIRA_CLOUD_ID")
->>>>>>> c3c523a1
   example_jira_issue_id = coalesce(var.example_jira_issue_id, "YOUR_JIRA_EXAMPLE_ISSUE_ID")
 
   # Microsoft 365 sources; add/remove as you wish
