locals {
  google_workspace_sources = {
    # GDirectory connections are a PRE-REQ for gmail, gdrive, and gcal connections. remove only
    # if you plan to directly connect Directory to worklytics (without proxy). such a scenario is
    # used for customers who care primarily about pseudonymizing PII of external subjects with whom
    # they collaborate in GMail/GCal/GDrive. the Directory does not contain PII of subjects external
    # to the Google Workspace, so may be directly connected in such scenarios.
    "gdirectory" : {
      source_kind : "gdirectory",
      display_name : "Google Directory"
      apis_consumed : [
        "admin.googleapis.com"
      ]
      oauth_scopes_needed : [
        "https://www.googleapis.com/auth/admin.directory.user.readonly",
        "https://www.googleapis.com/auth/admin.directory.user.alias.readonly",
        "https://www.googleapis.com/auth/admin.directory.domain.readonly",
        "https://www.googleapis.com/auth/admin.directory.group.readonly",
        "https://www.googleapis.com/auth/admin.directory.group.member.readonly",
        "https://www.googleapis.com/auth/admin.directory.orgunit.readonly",
        "https://www.googleapis.com/auth/admin.directory.rolemanagement.readonly"
      ]
      example_api_calls : [
        "/admin/directory/v1/users/me",
        "/admin/directory/v1/users?customer=my_customer",
        "/admin/directory/v1/groups?customer=my_customer",
        "/admin/directory/v1/customer/my_customer/domains",
        "/admin/directory/v1/customer/my_customer/roles",
        "/admin/directory/v1/customer/my_customer/rolesassignments"
      ]
      example_api_calls_user_to_impersonate : var.google_workspace_example_user
    },
    "gcal" : {
      source_kind : "gcal",
      display_name : "Google Calendar"
      apis_consumed : [
        "calendar-json.googleapis.com"
      ]
      oauth_scopes_needed : [
        "https://www.googleapis.com/auth/calendar.readonly"
      ],
      example_api_calls : [
        "/calendar/v3/calendars/primary",
        "/calendar/v3/users/me/settings",
        "/calendar/v3/calendars/primary/events"
      ]
      example_api_calls_user_to_impersonate : var.google_workspace_example_user
    },
    "gmail" : {
      source_kind : "gmail",
      display_name : "GMail"
      apis_consumed : [
        "gmail.googleapis.com"
      ]
      oauth_scopes_needed : [
        "https://www.googleapis.com/auth/gmail.metadata"
      ],
      example_api_calls : [
        "/gmail/v1/users/me/messages"
      ]
      example_api_calls_user_to_impersonate : var.google_workspace_example_user
    },
    "google-chat" : {
      source_kind : "google-chat",
      display_name : "Google Chat"
      apis_consumed : [
        "admin.googleapis.com"
      ]
      oauth_scopes_needed : [
        "https://www.googleapis.com/auth/admin.reports.audit.readonly"
      ]
      example_api_calls : [
        "/admin/reports/v1/activity/users/all/applications/chat"
      ]
      example_api_calls_user_to_impersonate : var.google_workspace_example_user
    },
    "google-meet" : {
      source_kind : "google-meet",
      display_name : "Google Meet"
      apis_consumed : [
        "admin.googleapis.com"
      ]
      oauth_scopes_needed : [
        "https://www.googleapis.com/auth/admin.reports.audit.readonly"
      ]
      example_api_calls : [
        "/admin/reports/v1/activity/users/all/applications/meet"
      ]
      example_api_calls_user_to_impersonate : var.google_workspace_example_user
    },
    "gdrive" : {
      source_kind : "gdrive",
      display_name : "Google Drive"
      apis_consumed : [
        "drive.googleapis.com"
      ]
      oauth_scopes_needed : [
        "https://www.googleapis.com/auth/drive.metadata.readonly"
      ],
      example_api_calls : [
        "/drive/v2/files",
        "/drive/v3/files"
      ],
      example_api_calls_user_to_impersonate : var.google_workspace_example_user
    }
  }

  # Microsoft 365 sources; add/remove as you wish
  # See https://docs.microsoft.com/en-us/graph/permissions-reference for all the permissions available in AAD Graph API
  msft_365_connectors = {
    "azure-ad" : {
      enabled : true,
      source_kind : "azure-ad",
      display_name : "Azure Directory"
      required_oauth2_permission_scopes : [],
      # Delegated permissions (from `az ad sp list --query "[?appDisplayName=='Microsoft Graph'].oauth2Permissions" --all`)
      required_app_roles : [
        # Application permissions (form az ad sp list --query "[?appDisplayName=='Microsoft Graph'].appRoles" --all
        "User.Read.All",
        "Group.Read.All"
      ],
      example_calls : [
        "/v1.0/users",
        "/v1.0/groups"
      ]
    },
    "outlook-cal" : {
      enabled : true,
      source_kind : "outlook-cal",
      display_name : "Outlook Calendar"
      required_oauth2_permission_scopes : [],
      required_app_roles : [
        "OnlineMeetings.Read.All",
        "Calendars.Read",
        "MailboxSettings.Read",
        "Group.Read.All",
        "User.Read.All"
      ],
      example_calls : [
        "/v1.0/users",
        "/v1.0/users/${var.example_msft_user_guid}/events",
        "/v1.0/users/${var.example_msft_user_guid}/mailboxSettings"
      ]
    },
    "outlook-mail" : {
      enabled : true,
      source_kind : "outlook-mail"
      display_name : "Outlook Mail"
      required_oauth2_permission_scopes : [],
      required_app_roles : [
        "Mail.ReadBasic.All",
        "MailboxSettings.Read",
        "Group.Read.All",
        "User.Read.All"
      ],
      example_calls : [
        "/beta/users",
        "/beta/users/${var.example_msft_user_guid}/mailboxSettings",
        "/beta/users/${var.example_msft_user_guid}/mailFolders/SentItems/messages"
      ]
    }
  }
  oauth_long_access_connectors = {
    asana = {
      source_kind : "asana",
      display_name : "Asana"
      example_api_calls : [
        "/api/1.0/users",
        "/api/1.0/workspaces",
        "/api/1.0/workspaces/{ANY_WORKSPACE_ID}/projects",
        "/api/1.0/projects/{ANY_PROJECT_ID}/tasks",
        "/api/1.0/tasks/{ANY_TASK_ID}/stories",
      ],
      secured_variables : [
        "ACCESS_TOKEN",
      ],
      reserved_concurrent_executions : null
      example_api_calls_user_to_impersonate : null
      external_token_todo : <<EOT
  1. Create a [Service Account User + token](https://asana.com/guide/help/premium/service-accounts)
     or a sufficiently [Personal Access Token]() for a sufficiently privileged user (who can see all
     the workspaces/teams/projects/tasks you wish to import to Worklytics via this connection).
EOT
    }
    slack-discovery-api = {
      source_kind : "slack"
      display_name : "Slack Discovery API"
      example_api_calls : [
        "/api/discovery.enterprise.info",
        "/api/discovery.conversations.list",
        "/api/discovery.conversations.history?channel={CHANNEL_ID}&limit=10",
        "/api/discovery.users.list",
      ],
      secured_variables : [
        "ACCESS_TOKEN",
      ]
      reserved_concurrent_executions : null
      example_api_calls_user_to_impersonate : null
      external_token_todo : <<EOT
## Slack Discovery Setup
For enabling Slack Discovery with the Psoxy you must first setup an app on your Slack Enterprise
instance.
  1. Go to https://api.slack.com/apps and create an app, select name a development workspace
  2. Take note of your App ID and contact your Slack rep and ask them to enable `discovery:read` scope for the app.
If they also enable `discovery:write` then delete it for safety, the app just needs read access.
3. Generate the following URL replacing the placeholders for *YOUR_CLIENT_ID* and *YOUR_APP_SECRET* and save it for later
`https://api.slack.com/api/oauth.v2.access?client_id=YOUR_CLIENT_ID&client_secret=YOUR_APP_SECRET`
4. Go to OAuth & Permissions > Redirect URLs and add the previous URL there
The next step depends on your installation approach you might need to change slightly
### Org wide install
Use this step if you want to install in the whole org, across multiple workspaces.
  1. Add a bot scope (not really used, but Slack doesn't allow org-wide without a bot scope requested).
     Just add `users:read`, something that is read-only and we already have access through discovery.
  2. Go to *Org Level Apps* and Opt-in to the program
  3. Go to Settings > Install App
  4. Install into *organization*
  5. Copy the User OAuth Token
  6. If you are implementing the Proxy, then add the access token as `PSOXY_ACCESS_TOKEN_psoxy-slack-discovery-api` secret value in the Secret Manager for the Proxy
  Otherwise, share the token with the AWS/GCP administrator completing the implementation.
### Workspace install
Use this steps if you intend to install in just one workspace within your org.
  1. Go to Settings > Install App
  2. Install into *workspace*
  3. Copy the User OAuth Token and store it in the secret manager (or share with the administrator completing the implementation)
EOT
    }
    zoom = {
      source_kind : "zoom"
      display_name : "Zoom"
      example_api_calls : [
        "/v2/users",
        "/v2/users/{USER_ID}/meetings",
        "/v2/past_meetings/{MEETING_ID}",
        "/v2/past_meetings/{MEETING_ID}/instances",
        "/v2/past_meetings/{MEETING_ID}/participants",
        "/v2/report/users/{userId}/meetings",
        "/v2/report/meetings/{meetingId}",
        "/v2/report/meetings/{meetingId}/participants"
      ],
      secured_variables : [
        "CLIENT_SECRET",
        "CLIENT_ID",
        "ACCOUNT_ID"
      ],
      reserved_concurrent_executions : 1
      example_api_calls_user_to_impersonate : null
      external_token_todo : <<EOT
## Zoom Setup
Zoom connector through Psoxy requires a custom managed app on the Zoom Marketplace (in development
mode, no need to publish).
1. Go to https://marketplace.zoom.us/develop/create and create an app of type "Server to Server OAuth"
2. After creation it will show the App Credentials. Share them with the AWS/GCP administrator, the
following secret values must be filled in the Secret Manager for the Proxy with the appropriate values:
- `PSOXY_ZOOM_CLIENT_ID`
- `PSOXY_ZOOM_ACCOUNT_ID`
- `PSOXY_ZOOM_CLIENT_SECRET`
Anytime the *client secret* is regenerated it needs to be updated in the Proxy too.
3. Fill the information section
4. Fill the scopes section, enabling the following:
- Users / View all user information /user:read:admin
  - To be able to gather information about the zoom users
- Meetings / View all user meetings /meeting:read:admin
  - Allows us to list all user meeting
- Report / View report data /report:read:admin
  - Last 6 months view for user meetings
5. Activate the app
EOT
    },
    dropbox-business = {
      source_kind : "dropbox-business",
      display_name : "Dropbox Business"
      example_api_calls : [
        "/2/team/members/list_v2",
        "/2/team/groups/list",
        "/2/team_log/get_events",
      ],
      secured_variables : [
        "REFRESH_TOKEN",
        "CLIENT_ID",
        "CLIENT_SECRET"
      ],
      token_endpoint : "https://api.dropboxapi.com/oauth2/token",
      reserved_concurrent_executions : null
      example_api_calls_user_to_impersonate : null
      external_token_todo : <<EOT
Dropbox connector through Psoxy requires a Dropbox Application created in Dropbox Console. The application
does not require to be public, and it needs to have the following scopes to support
all the operations for the connector:

- files.metadata.read: for file listing and revision
- members.read: member listing
- events.read: event listing
- groups.read: group listing

1. Go to https://www.dropbox.com/apps and Build an App
2. Then go https://www.dropbox.com/developers to enter in `App Console` to configure your app
3. Now you are in the app, go to `Permissions` and mark all the scopes described before. NOTE: Probably
   you the UI will mark you more required permissions automatically (like *account_info_read*.) Just mark the ones
   described and the UI will ask you to include the ones it requires.
4. On settings, you could access to `App key` and `App secret`. You can create an access token here, but with limited
   expiration. We need to create a long-lived token, so edit the following URL with your `App key` and paste it into the
   browser:

   `https://www.dropbox.com/oauth2/authorize?client_id=<APP_KEY>&token_access_type=offline&response_type=code`

   That will return an `Authorization Code` that you have to paste.
   **NOTE** This `Authorization Code` if for a one single use; if expired or used you will need to get it again pasting
   the
   URL in the browser.
5. Now, replace the values in following URL and run it from command line in your terminal. Replace `Authorization Code`
   , `App key`
   and `App secret` in the placeholders:

   `curl https://api.dropbox.com/oauth2/token -d code=<AUTHORIZATION_CODE> -d grant_type=authorization_code -u <APP_KEY>:<APP_SECRET>`
6. After running that command, if successful you will see a [JSON response](https://www.dropbox.com/developers/documentation/http/documentation#oauth2-authorize) like this:

```json
{
  "access_token": "some short live access token",
  "token_type": "bearer",
  "expires_in": 14399,
  "refresh_token": "some long live token we are going to use",
  "scope": "account_info.read events.read files.metadata.read groups.read members.read team_data.governance.read team_data.governance.write team_data.member",
  "uid": "",
  "team_id": "some team id"
}
```
7. Finally set following variables:
  - `PSOXY_dropbox_business_REFRESH_TOKEN` secret variable with value of `refresh_token` received in previous response
  - `PSOXY_dropbox_business_CLIENT_ID` with `App key` value.
  - `PSOXY_dropbox_business_CLIENT_SECRET` with `App secret` value.

EOT
    }
  }
}

# computed values filtered by enabled connectors
locals {
  enabled_google_workspace_connectors = {
  for k, v in local.google_workspace_sources : k => v if contains(var.enabled_connectors, k)
  }
  enabled_msft_365_connectors = {
  for k, v in local.msft_365_connectors : k => v if contains(var.enabled_connectors, k)
  }
  enabled_oauth_long_access_connectors = {for k, v in local.oauth_long_access_connectors : k => v if contains(var.enabled_connectors, k)}

<<<<<<< HEAD
  enabled_oauth_long_access_connectors_todos = {for k, v in local.enabled_oauth_long_access_connectors : k => v if v.external_token_todo != null}
=======
  enabled_oauth_long_access_connectors_todos = { for k, v in local.enabled_oauth_long_access_connectors : k => v if v.external_token_todo != null }
>>>>>>> 4ad8958b
  # list of pair of [(conn1, secret1), (conn1, secret2), ... (connN, secretM)]
  enabled_oauth_secrets_to_create            = distinct(flatten([
  for k, v in local.enabled_oauth_long_access_connectors : [
  for secret_name in v.secured_variables : {
    connector_name = k
    secret_name    = secret_name
  }
  ]
  ]))
}

output "enabled_google_workspace_connectors" {
  value = local.enabled_google_workspace_connectors
}

output "enabled_msft_365_connectors" {
  value = local.enabled_msft_365_connectors
}

output "enabled_oauth_long_access_connectors" {
  value = local.enabled_oauth_long_access_connectors
}

output "enabled_oauth_long_access_connectors_todos" {
  value = local.enabled_oauth_long_access_connectors_todos
}

output "enabled_oauth_secrets_to_create" {
  value = local.enabled_oauth_secrets_to_create
}<|MERGE_RESOLUTION|>--- conflicted
+++ resolved
@@ -345,11 +345,7 @@
   }
   enabled_oauth_long_access_connectors = {for k, v in local.oauth_long_access_connectors : k => v if contains(var.enabled_connectors, k)}
 
-<<<<<<< HEAD
-  enabled_oauth_long_access_connectors_todos = {for k, v in local.enabled_oauth_long_access_connectors : k => v if v.external_token_todo != null}
-=======
   enabled_oauth_long_access_connectors_todos = { for k, v in local.enabled_oauth_long_access_connectors : k => v if v.external_token_todo != null }
->>>>>>> 4ad8958b
   # list of pair of [(conn1, secret1), (conn1, secret2), ... (connN, secretM)]
   enabled_oauth_secrets_to_create            = distinct(flatten([
   for k, v in local.enabled_oauth_long_access_connectors : [
