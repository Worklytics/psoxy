
# TODO: arguably it does make sense to have these in yaml, and read them from there; bc YAML gives
# more interoperability than in a .tf file


# initial deployment time; in effect, timestamp of first `terraform apply`; will persist into the
# terraform state.
# we derive various API example calls from this; if we used `timestamp()` method, the example TODOs
# and scripts would show changes on every apply
# see https://registry.terraform.io/providers/hashicorp/time/latest/docs/resources/static
# q: possibly better to declare this at root, and pass in as a variable? would reduce noise
#    (one resource, instead of 3 because 'worklytics-connector-specs' is reference 3 times)
resource "time_static" "deployment" {

}

locals {

  google_workspace_example_user  = coalesce(var.google_workspace_example_user, "REPLACE_WITH_EXAMPLE_USER@YOUR_COMPANY.COM")
  google_workspace_example_admin = coalesce(var.google_workspace_example_admin, var.google_workspace_example_user, "REPLACE_WITH_EXAMPLE_ADMIN@YOUR_COMPANY.COM")

  google_workspace_sources = {
    # GDirectory connections are a PRE-REQ for gmail, gdrive, and gcal connections. remove only
    # if you plan to directly connect Directory to worklytics (without proxy). such a scenario is
    # used for customers who care primarily about pseudonymizing PII of external subjects with whom
    # they collaborate in GMail/GCal/GDrive. the Directory does not contain PII of subjects external
    # to the Google Workspace, so may be directly connected in such scenarios.
    "gdirectory" : {
      source_kind : "gdirectory",
      worklytics_connector_id : "gdirectory-psoxy",
      display_name : "Google Directory"
      identifier_scope_id : "gapps"
      apis_consumed : [
        "admin.googleapis.com"
      ]
      oauth_scopes_needed : [
        "https://www.googleapis.com/auth/admin.directory.user.readonly",
        "https://www.googleapis.com/auth/admin.directory.user.alias.readonly",
        "https://www.googleapis.com/auth/admin.directory.domain.readonly",
        "https://www.googleapis.com/auth/admin.directory.group.readonly",
        "https://www.googleapis.com/auth/admin.directory.group.member.readonly",
        "https://www.googleapis.com/auth/admin.directory.orgunit.readonly",
      ]
      source_auth_strategy : "gcp_service_account_key"
      target_host : "admin.googleapis.com"
      environment_variables : {}
      example_api_calls : [
        "/admin/directory/v1/users?customer=my_customer&maxResults=10",
        "/admin/directory/v1/users/{USER_ID}",
        "/admin/directory/v1/groups?customer=my_customer&maxResults=10",
        "/admin/directory/v1/groups/{GROUP_ID}",
        "/admin/directory/v1/groups/{GROUP_ID}/members?maxResults=10",
        "/admin/directory/v1/customer/my_customer/domains",
        "/admin/directory/v1/customer/my_customer/orgunits?maxResults=10",
      ]
      example_api_calls_user_to_impersonate : local.google_workspace_example_admin
    },
    "gcal" : {
      source_kind : "gcal",
      worklytics_connector_id : "gcal-psoxy",
      display_name : "Google Calendar"
      identifier_scope_id : "gapps"
      apis_consumed : [
        "calendar-json.googleapis.com"
      ]
      source_auth_strategy : "gcp_service_account_key"
      target_host : "www.googleapis.com"
      oauth_scopes_needed : [
        "https://www.googleapis.com/auth/calendar.readonly"
      ]
      environment_variables : {}
      example_api_calls : [
        "/calendar/v3/calendars/primary",
        "/calendar/v3/users/me/settings",
        "/calendar/v3/users/me/calendarList",
        "/calendar/v3/calendars/primary/events?maxResults=10",
        "/calendar/v3/calendars/primary/events/{EVENT_ID}"
      ]
      example_api_calls_user_to_impersonate : local.google_workspace_example_user
    },
    "gmail" : {
      source_kind : "gmail",
      worklytics_connector_id : "gmail-meta-psoxy",
      display_name : "GMail"
      identifier_scope_id : "gapps"
      apis_consumed : [
        "gmail.googleapis.com"
      ]
      source_auth_strategy : "gcp_service_account_key"
      target_host : "www.googleapis.com"
      oauth_scopes_needed : [
        "https://www.googleapis.com/auth/gmail.metadata"
      ],
      environment_variables : {},
      example_api_calls : [
        "/gmail/v1/users/me/messages?maxResults=10",
        "/gmail/v1/users/me/messages/{MESSAGE_ID}?format=metadata"
      ]
      example_api_calls_user_to_impersonate : local.google_workspace_example_user
    },
    "google-chat" : {
      source_kind : "google-chat",
      worklytics_connector_id : "google-chat-psoxy",
      display_name : "Google Chat"
      identifier_scope_id : "gapps"
      apis_consumed : [
        "admin.googleapis.com"
      ]
      source_auth_strategy : "gcp_service_account_key"
      target_host : "admin.googleapis.com"
      oauth_scopes_needed : [
        "https://www.googleapis.com/auth/admin.reports.audit.readonly"
      ]
      environment_variables : {}
      example_api_calls : [
        "/admin/reports/v1/activity/users/all/applications/chat?maxResults=10"
      ]
      example_api_calls_user_to_impersonate : local.google_workspace_example_admin
    },
    "google-meet" : {
      source_kind : "google-meet"
      worklytics_connector_id : "google-meet-psoxy"
      display_name : "Google Meet"
      identifier_scope_id : "gapps"
      apis_consumed : [
        "admin.googleapis.com"
      ]
      source_auth_strategy : "gcp_service_account_key"
      target_host : "admin.googleapis.com"
      oauth_scopes_needed : [
        "https://www.googleapis.com/auth/admin.reports.audit.readonly"
      ]
      environment_variables : {}
      example_api_calls : [
        "/admin/reports/v1/activity/users/all/applications/meet?maxResults=10"
      ]
      example_api_calls_user_to_impersonate : local.google_workspace_example_admin
    },
    "gdrive" : {
      source_kind : "gdrive",
      worklytics_connector_id : "gdrive-psoxy",
      display_name : "Google Drive"
      identifier_scope_id : "gapps"
      apis_consumed : [
        "drive.googleapis.com"
      ]
      source_auth_strategy : "gcp_service_account_key"
      target_host : "www.googleapis.com"
      oauth_scopes_needed : [
        "https://www.googleapis.com/auth/drive.metadata.readonly"
      ],
      environment_variables : {}
      example_api_calls : [
        "/drive/v2/files",
        "/drive/v3/files",
        "/drive/v3/files/{FILE_ID}",
        "/drive/v3/files/{FILE_ID}/permissions",
        "/drive/v3/files/{FILE_ID}/revisions"
      ],
      example_api_calls_user_to_impersonate : local.google_workspace_example_user
    }
  }

  # backwards-compatible for v0.4.x; remove in v0.5.x
  google_workspace_sources_backwards = { for k, v in local.google_workspace_sources :
  k => merge(v, { example_calls : v.example_api_calls }) }


  jira_cloud_id                    = coalesce(var.jira_cloud_id, "YOUR_JIRA_CLOUD_ID")
  jira_example_issue_id            = coalesce(var.jira_example_issue_id, var.example_jira_issue_id, "YOUR_JIRA_EXAMPLE_ISSUE_ID")
  github_installation_id           = coalesce(var.github_installation_id, "YOUR_GITHUB_INSTALLATION_ID")
  github_enterprise_server_host    = coalesce(var.github_api_host, var.github_enterprise_server_host, "YOUR_GITHUB_ENTERPRISE_SERVER_HOST")
  github_enterprise_server_version = coalesce(var.github_enterprise_server_version, "v3")
  github_organization              = coalesce(var.github_organization, "YOUR_GITHUB_ORGANIZATION_NAME")
  github_first_organization        = split(",", coalesce(var.github_organization, "YOUR_GITHUB_ORGANIZATION_NAME"))[0]
  github_example_repository        = coalesce(var.github_example_repository, "YOUR_GITHUB_EXAMPLE_REPOSITORY_NAME")
  salesforce_example_account_id    = coalesce(var.salesforce_example_account_id, "{ANY ACCOUNT ID}")

  # Microsoft 365 sources; add/remove as you wish
  # See https://docs.microsoft.com/en-us/graph/permissions-reference for all the permissions available in AAD Graph API
  msft_365_connectors = {
    "azure-ad" : {
      worklytics_connector_id : "azure-ad-psoxy",
      source_kind : "azure-ad",
      display_name : "Azure Directory"
      identifier_scope_id : "azure-ad"
      source_auth_strategy : "oauth2_refresh_token"
      target_host : "graph.microsoft.com"
      required_oauth2_permission_scopes : [],
      # Delegated permissions (from `az ad sp list --query "[?appDisplayName=='Microsoft Graph'].oauth2Permissions" --all`)
      required_app_roles : [
        # Application permissions (form az ad sp list --query "[?appDisplayName=='Microsoft Graph'].appRoles" --all
        "User.Read.All",
        "Group.Read.All"
      ]
      environment_variables : {
        GRANT_TYPE : "workload_identity_federation" # by default, assumed to be of type 'urn:ietf:params:oauth:client-assertion-type:jwt-bearer'
        TOKEN_SCOPE : "https://graph.microsoft.com/.default"
        REFRESH_ENDPOINT = "https://login.microsoftonline.com/${var.msft_tenant_id}/oauth2/v2.0/token"
      },
      example_api_calls : [
        "/v1.0/users",
        "/v1.0/users/${var.example_msft_user_guid}",
        "/v1.0/groups",
        "/v1.0/groups/{group-id}/members"
      ]
    },
    "outlook-cal" : {
      source_kind : "outlook-cal",
      worklytics_connector_id : "outlook-cal-psoxy",
      display_name : "Outlook Calendar"
      identifier_scope_id : "azure-ad"
      source_auth_strategy : "oauth2_refresh_token"
      target_host : "graph.microsoft.com"
      required_oauth2_permission_scopes : [],
      required_app_roles : [
        "OnlineMeetings.Read.All",
        "OnlineMeetingArtifact.Read.All",
        "Calendars.Read",
        "MailboxSettings.Read",
        "Group.Read.All",
        "User.Read.All"
      ],
      environment_variables : {
        GRANT_TYPE : "workload_identity_federation" # by default, assumed to be of type 'urn:ietf:params:oauth:client-assertion-type:jwt-bearer'
        TOKEN_SCOPE : "https://graph.microsoft.com/.default"
        REFRESH_ENDPOINT = "https://login.microsoftonline.com/${var.msft_tenant_id}/oauth2/v2.0/token"
      },
      example_api_calls : [
        "/v1.0/users",
        "/v1.0/users/${var.example_msft_user_guid}/events",
        "/v1.0/users/${var.example_msft_user_guid}/calendarView?startDateTime=2022-10-01T00:00:00Z&endDateTime=${time_static.deployment.id}",
        "/v1.0/users/${var.example_msft_user_guid}/mailboxSettings",
        "/v1.0/groups",
        "/v1.0/groups/{group-id}/members"
      ]
    },
    "outlook-mail" : {
      source_kind : "outlook-mail"
      worklytics_connector_id : "outlook-mail-psoxy",
      display_name : "Outlook Mail"
      identifier_scope_id : "azure-ad"
      source_auth_strategy : "oauth2_refresh_token"
      target_host : "graph.microsoft.com"
      required_oauth2_permission_scopes : [],
      required_app_roles : [
        "Mail.ReadBasic.All",
        "MailboxSettings.Read",
        "Group.Read.All",
        "User.Read.All"
      ],
      environment_variables : {
        GRANT_TYPE : "workload_identity_federation"
        # by default, assumed to be of type 'urn:ietf:params:oauth:client-assertion-type:jwt-bearer'
        TOKEN_SCOPE : "https://graph.microsoft.com/.default"
        REFRESH_ENDPOINT : "https://login.microsoftonline.com/${var.msft_tenant_id}/oauth2/v2.0/token"
      }
      example_api_calls : [
        "/beta/users",
        "/beta/users/${var.example_msft_user_guid}/mailboxSettings",
        "/beta/users/${var.example_msft_user_guid}/mailFolders/SentItems/messages",
        "/v1.0/groups",
        "/v1.0/groups/{group-id}/members"
      ]
    },
    "msft-teams" : {
      source_kind : "msft-teams"
      worklytics_connector_id : "msft-teams-psoxy",
      display_name : "Microsoft Teams"
      identifier_scope_id : "azure-ad"
      source_auth_strategy : "oauth2_refresh_token"
      target_host : "graph.microsoft.com"
      required_oauth2_permission_scopes : [],
      required_app_roles : [
        "User.Read.All",
        "Team.ReadBasic.All",
        "Channel.ReadBasic.All",
        "Chat.Read.All",
        "ChannelMessage.Read.All",
        "CallRecords.Read.All",
        "OnlineMeetings.Read.All",
        "OnlineMeetingArtifact.Read.All"
      ],
      environment_variables : {
        GRANT_TYPE : "workload_identity_federation"
        # by default, assumed to be of type 'urn:ietf:params:oauth:client-assertion-type:jwt-bearer'
        TOKEN_SCOPE : "https://graph.microsoft.com/.default"
        REFRESH_ENDPOINT : "https://login.microsoftonline.com/${var.msft_tenant_id}/oauth2/v2.0/token"
      }
      example_api_calls : [
        "/beta/teams",
        "/beta/teams/${var.msft_teams_example_team_guid}/allChannels",
        "/beta/users/${var.example_msft_user_guid}/chats",
        "/beta/teams/${var.msft_teams_example_team_guid}/channels/${var.msft_teams_example_channel_guid}/messages",
        "/beta/teams/${var.msft_teams_example_team_guid}/channels/${var.msft_teams_example_channel_guid}/messages/delta",
        "/beta/chats/${var.msft_teams_example_chat_guid}/messages",
        "/beta/communications/calls/${var.msft_teams_example_call_guid}",
        "/beta/communications/callRecords/${var.msft_teams_example_call_record_guid}",
        "/beta/communications/callRecords/getDirectRoutingCalls(fromDateTime=${urlencode(timeadd(time_static.deployment.id, "-2160h"))},toDateTime=${urlencode(time_static.deployment.id)})",
        "/beta/communications/callRecords/getPstnCalls(fromDateTime=${urlencode(timeadd(time_static.deployment.id, "-2160h"))},toDateTime=${urlencode(time_static.deployment.id)})",
        "/beta/users/${var.example_msft_user_guid}/onlineMeetings",

        "/v1.0/teams",
        "/v1.0/teams/${var.msft_teams_example_team_guid}/allChannels",
        "/v1.0/users/${var.example_msft_user_guid}/chats",
        "/v1.0/teams/${var.msft_teams_example_team_guid}/channels/${var.msft_teams_example_channel_guid}/messages",
        "/v1.0/teams/${var.msft_teams_example_team_guid}/channels/${var.msft_teams_example_channel_guid}/messages/delta",
        "/v1.0/chats/${var.msft_teams_example_chat_guid}/messages",
        "/v1.0/communications/calls/${var.msft_teams_example_call_guid}",
        "/v1.0/communications/callRecords/${var.msft_teams_example_call_record_guid}",
        "/v1.0/communications/callRecords/getDirectRoutingCalls(fromDateTime=${urlencode(timeadd(time_static.deployment.id, "-2160h"))},toDateTime=${urlencode(time_static.deployment.id)})",
        "/v1.0/communications/callRecords/getPstnCalls(fromDateTime=${urlencode(timeadd(time_static.deployment.id, "-2160h"))},toDateTime=${urlencode(time_static.deployment.id)})",
        "/v1.0/users/${var.example_msft_user_guid}/onlineMeetings"
      ]
      external_token_todo : <<EOT
To enable the connector, you need to allow permissions on the application created for reading OnlineMeetings. You will need Powershell for this.

Please follow the steps below:
1. Ensure the user you are going to use for running the commands has the "Teams Administrator" role. You can add the role in the
[Microsoft 365 Admin Center](https://learn.microsoft.com/en-us/microsoft-365/admin/add-users/assign-admin-roles?view=o365-worldwide#assign-a-user-to-an-admin-role-from-active-users)

**NOTE**: About the role, can be assigned through Entra Id portal in Azure portal OR in Entra Admin center https://admin.microsoft.com/AdminPortal/Home. It is possible that even login with an admin account in Entra Admin Center the Teams role is not available to assign to any user; if so, please do it through Azure Portal (Entra Id -> Users -> Assign roles)

2. Install [PowerShell Teams](https://learn.microsoft.com/en-us/microsoftteams/teams-powershell-install) module.
3. Run the following commands in Powershell terminal:
```shell
Connect-MicrosoftTeams
```
And use the user with the "Teams Administrator" for login it.

4. Follow steps on [Configure application access to online meetings or virtual events](https://learn.microsoft.com/en-us/graph/cloud-communication-online-meeting-application-access-policy):
  - Add a policy for the application created for the connector, providing its `application id`
  - Grant the policy to the whole tenant (NOT to any specific application or user)

**Issues**:
- If you receive "access denied" is because no admin role for Teams has been detected. Please close and reopen the Powershell terminal after assigning the role.
- Commands have been tested over a Powershell (7.4.0) terminal in Windows, installed from Microsoft Store and with Teams Module (5.8.0). It might not work on a different environment
EOT
    }
  }

  # backwards-compatible for v0.4.x; remove in v0.5.x
  msft_365_connectors_backwards = { for k, v in local.msft_365_connectors :
  k => merge(v, { example_calls : v.example_api_calls }) }


  oauth_long_access_connectors = {
    asana = {
      source_kind : "asana",
      worklytics_connector_id : "asana-psoxy"
      display_name : "Asana"
      identifier_scope_id : "asana"
      worklytics_connector_name : "Asana via Psoxy"
      target_host : "app.asana.com"
      source_auth_strategy : "oauth2_access_token"
      environment_variables : {}
      secured_variables : [
        {
          name : "ACCESS_TOKEN"
          writable : false
          sensitive : true
          value_managed_by_tf : false
        },
      ]
      reserved_concurrent_executions : null
      example_api_calls_user_to_impersonate : null
      example_api_calls : [
        "/api/1.0/workspaces",
        "/api/1.0/users?workspace={ANY_WORKSPACE_GID}&limit=10",
        "/api/1.0/workspaces/{ANY_WORKSPACE_GID}/teams?limit=10",
        "/api/1.0/teams/{ANY_TEAM_GID}/projects?limit=20",
        "/api/1.0/tasks?project={ANY_PROJECT_GID}&limit=10",
        "/api/1.0/tasks/{ANY_TASK_GID}",
        "/api/1.0/tasks/{ANY_TASK_GID}/stories",
      ]
      external_token_todo : <<EOT
  1. Create a [Service Account User + token](https://asana.com/guide/help/premium/service-accounts)
    or a [Personal Access Token](https://developers.asana.com/docs/personal-access-token) for a
    sufficiently privileged user (who can see all the workspaces/teams/projects/tasks you wish to
    import to Worklytics via this connection).
  2. Update the content of PSOXY_ASANA_ACCESS_TOKEN variable with the previous token value obtained
EOT
    }
    github = {
      source_kind : "github",
      worklytics_connector_id : "github-enterprise-psoxy"
      display_name : "Github Enterprise"
      identifier_scope_id : "github"
      worklytics_connector_name : "Github Enterprise via Psoxy"
      target_host : "api.github.com"
      source_auth_strategy : "oauth2_refresh_token"
      secured_variables : [
        {
          name : "ACCESS_TOKEN"
          writable : true
          sensitive : true
          value_managed_by_tf : false
        },
        {
          name : "PRIVATE_KEY"
          writable : false
          sensitive : true
          value_managed_by_tf : false
        },
        {
          name : "CLIENT_ID"
          writable : false
          sensitive : true
          value_managed_by_tf : false
        },
        {
          name : "OAUTH_REFRESH_TOKEN"
          writable : true
          lockable : true
          sensitive : true
          value_managed_by_tf : false
        }
      ],
      environment_variables : {
        GRANT_TYPE : "certificate_credentials"
        TOKEN_RESPONSE_TYPE : "GITHUB_ACCESS_TOKEN"
        REFRESH_ENDPOINT : "https://api.github.com/app/installations/${local.github_installation_id}/access_tokens"
        USE_SHARED_TOKEN : "TRUE"
      }
      settings_to_provide = {
        "GitHub Organization" = local.github_organization
      }
      reserved_concurrent_executions : null
      example_api_calls_user_to_impersonate : null
      example_api_calls : [
        "/orgs/${local.github_organization}/repos",
        "/orgs/${local.github_organization}/members",
        "/orgs/${local.github_organization}/teams",
        "/orgs/${local.github_organization}/audit-log",
        "/repos/${local.github_organization}/${local.github_example_repository}/events",
        "/repos/${local.github_organization}/${local.github_example_repository}/commits",
        "/repos/${local.github_organization}/${local.github_example_repository}/issues",
        "/repos/${local.github_organization}/${local.github_example_repository}/pulls",
      ]
      external_token_todo : <<EOT
  1. Populate `github_organization` variable in Terraform with the name of your GitHub organization.
  2. From your organization, register a [GitHub App](https://docs.github.com/en/apps/creating-github-apps/registering-a-github-app/registering-a-github-app#registering-a-github-app)
    with following permissions with **Read Only**:
    - Repository:
      - Contents: for reading commits and comments
      - Issues: for listing issues, comments, assignees, etc.
      - Metadata: for listing repositories and branches
      - Pull requests: for listing pull requests, reviews, comments and commits
    - Organization
      - Administration: for listing events from audit log
      - Members: for listing teams and their members

  NOTES:
    - We assume that ALL the repositories are going to be listed **should be owned by the organization, not the users**.
    - Enterprise Cloud is required for this connector.

  Apart from Github instructions please review the following:
  - "Homepage URL" can be anything, not required in this flow but required by GitHub.
  - Webhooks check can be disabled as this connector is not using them
  - Keep `Expire user authorization tokens` enabled, as GitHub documentation recommends
  3. Once is created please generate a new `Private Key`.
  4. It is required to convert the format of the certificate downloaded from PKCS#1 in previous step to PKCS#8. Please run following command:
```shell
openssl pkcs8 -topk8 -inform PEM -outform PEM -in {YOUR DOWNLOADED CERTIFICATE FILE} -out gh_pk_pkcs8.pem -nocrypt
```

**NOTES**:
 - If the certificate is not converted to PKCS#8 connector will NOT work. You might see in logs a Java error `Invalid PKCS8 data.` if the format is not correct.
 - Command proposed has been successfully tested on Ubuntu; it may differ for other operating systems.

  5. Install the application in your organization.
     Go to your organization settings and then in "Developer Settings". Then, click on "Edit" for your "Github App" and once you are in the app settings, click on "Install App" and click on the "Install" button. Accept the permissions to install it in your whole organization.
  6. Once installed, the `installationId` is required as it needs to be provided in the proxy as parameter for the connector in your Terraform module. You can go to your organization settings and
click on `Third Party Access`. Click on `Configure` the application you have installed in previous step and you will find the `installationId` at the URL of the browser:
```
https://github.com/organizations/{YOUR ORG}/settings/installations/{INSTALLATION_ID}
```
  Copy the value of `installationId` and assign it to the `github_installation_id` variable in Terraform. You will need to redeploy the proxy again if that value was not populated before.

**NOTE**:
 - If `github_installation_id` is not set, authentication URL will not be properly formatted and you will see *401: Unauthorized* when trying to get an access token.
 - If you see *404: Not found* in logs please review the *IP restriction policies* that your organization might have; that could cause connections from psoxy AWS Lambda/GCP Cloud Functions be rejected.

  7. Update the variables with values obtained in previous step:
     - `PSOXY_GITHUB_CLIENT_ID` with `App ID` value. **NOTE**: It should be `App Id` value as we are going to use authentication through the App and **not** *client_id*.
     - `PSOXY_GITHUB_PRIVATE_KEY` with content of the `gh_pk_pkcs8.pem` from previous step. You could open the certificate with VS Code or any other editor and copy all the content *as-is* into this variable.
  8. Once the certificate has been uploaded, please remove {YOUR DOWNLOADED CERTIFICATE FILE} and `gh_pk_pkcs8.pem` from your computer or store it in a safe place.

EOT
    }
    github-enterprise-server = {
      source_kind : "github-enterprise-server",
      worklytics_connector_id : "github-enterprise-server-psoxy"
      display_name : "Github Enterprise Server"
      identifier_scope_id : "github"
      worklytics_connector_name : "Github Enterprise Server via Psoxy"
      target_host : local.github_enterprise_server_host
      source_auth_strategy : "oauth2_refresh_token"
      secured_variables : [
        {
          name : "ACCESS_TOKEN"
          writable : true
          sensitive : true
          value_managed_by_tf : false
        },
        {
          name : "PRIVATE_KEY"
          writable : false
          sensitive : true
          value_managed_by_tf : false
        },
        {
          name : "CLIENT_ID"
          writable : false
          sensitive : true
          value_managed_by_tf : false
        },
        {
          name : "OAUTH_REFRESH_TOKEN"
          writable : true
          lockable : true
          sensitive : true
          value_managed_by_tf : false
        }
      ],
      environment_variables : {
        GRANT_TYPE : "certificate_credentials"
        TOKEN_RESPONSE_TYPE : "GITHUB_ACCESS_TOKEN"
        REFRESH_ENDPOINT : "https://${local.github_enterprise_server_host}/api/${local.github_enterprise_server_version}/app/installations/${local.github_installation_id}/access_tokens"
        USE_SHARED_TOKEN : "TRUE"
      }
      settings_to_provide = {
        "GitHub Organization" = local.github_organization
      }
      reserved_concurrent_executions : null
      example_api_calls_user_to_impersonate : null
      example_api_calls : [
        "/api/${local.github_enterprise_server_version}/orgs/${local.github_first_organization}/repos",
        "/api/${local.github_enterprise_server_version}/orgs/${local.github_first_organization}/members",
        "/api/${local.github_enterprise_server_version}/orgs/${local.github_first_organization}/teams",
        "/api/${local.github_enterprise_server_version}/orgs/${local.github_first_organization}/audit-log",
        "/api/${local.github_enterprise_server_version}/repos/${local.github_first_organization}/${local.github_example_repository}/events",
        "/api/${local.github_enterprise_server_version}/repos/${local.github_first_organization}/${local.github_example_repository}/commits",
        "/api/${local.github_enterprise_server_version}/repos/${local.github_first_organization}/${local.github_example_repository}/issues",
        "/api/${local.github_enterprise_server_version}/repos/${local.github_first_organization}/${local.github_example_repository}/pulls",
      ]
      external_token_todo : <<EOT
  1. You have to populate:
     - `github_enterprise_server_host` variable in Terraform with the hostname of your Github Enterprise Server (example: `github.your-company.com`).
     - `github_organization` variable in Terraform with the name of your organization in Github Enterprise Server. You can put more than one, just split them in commas (example: `org1,org2`).
  2. From your organization, register a [GitHub App](https://docs.github.com/en/enterprise-server@3.11/apps/creating-github-apps/registering-a-github-app/registering-a-github-app#registering-a-github-app)
    with following permissions with **Read Only**:
    - Repository:
      - Contents: for reading commits and comments
      - Issues: for listing issues, comments, assignees, etc.
      - Metadata: for listing repositories and branches
      - Pull requests: for listing pull requests, reviews, comments and commits
    - Organization
      - Administration: for listing events from audit log
      - Members: for listing teams and their members

  NOTES:
    - We assume that ALL the repositories are going to be listed **should be owned by the organization, not the users**.
    - Enterprise Cloud is required for this connector.

  Apart from Github instructions please review the following:
  - "Homepage URL" can be anything, not required in this flow but required by GitHub.
  - Webhooks check can be disabled as this connector is not using them
  - Keep `Expire user authorization tokens` enabled, as GitHub documentation recommends
  3. Once is created please generate a new `Private Key`.
  4. It is required to convert the format of the certificate downloaded from PKCS#1 in previous step to PKCS#8. Please run following command:
```shell
openssl pkcs8 -topk8 -inform PEM -outform PEM -in {YOUR DOWNLOADED CERTIFICATE FILE} -out gh_pk_pkcs8.pem -nocrypt
```

**NOTES**:
 - If the certificate is not converted to PKCS#8 connector will NOT work. You might see in logs a Java error `Invalid PKCS8 data.` if the format is not correct.
 - Command proposed has been successfully tested on Ubuntu; it may differ for other operating systems.

  5. Install the application in your organization.
     Go to your organization settings and then in "Developer Settings". Then, click on "Edit" for your "Github App" and once you are in the app settings, click on "Install App" and click on the "Install" button. Accept the permissions to install it in your whole organization.
  6. Once installed, the `installationId` is required as it needs to be provided in the proxy as parameter for the connector in your Terraform module. You can go to your organization settings and
click on `Third Party Access`. Click on `Configure` the application you have installed in previous step and you will find the `installationId` at the URL of the browser:
```
https://{YOUR GITHUB HOST}/organizations/{YOUR ORG}/settings/installations/{INSTALLATION_ID}
```
  Copy the value of `installationId` and assign it to the `github_installation_id` variable in Terraform. You will need to redeploy the proxy again if that value was not populated before.

**NOTE**:
 - If `github_installation_id` is not set, authentication URL will not be properly formatted and you will see *401: Unauthorized* when trying to get an access token.
 - If you see *404: Not found* in logs please review the *IP restriction policies* that your organization might have; that could cause connections from psoxy AWS Lambda/GCP Cloud Functions be rejected.

  6. Update the variables with values obtained in previous step:
     - `PSOXY_GITHUB_CLIENT_ID` with `App ID` value. **NOTE**: It should be `App Id` value as we are going to use authentication through the App and **not** *client_id*.
     - `PSOXY_GITHUB_PRIVATE_KEY` with content of the `gh_pk_pkcs8.pem` from previous step. You could open the certificate with VS Code or any other editor and copy all the content *as-is* into this variable.
  7. Once the certificate has been uploaded, please remove {YOUR DOWNLOADED CERTIFICATE FILE} and `gh_pk_pkcs8.pem` from your computer or store it in a safe place.

EOT
    }
    github-non-enterprise = {
      source_kind : "github",
      worklytics_connector_id : "github-free-team-psoxy"
      display_name : "Github"
      identifier_scope_id : "github"
      worklytics_connector_name : "Github Free/Professional/Team via Psoxy"
      target_host : "api.github.com"
      source_auth_strategy : "oauth2_refresh_token"
      secured_variables : [
        {
          name : "ACCESS_TOKEN"
          writable : true
          sensitive : true
          value_managed_by_tf : false
        },
        {
          name : "PRIVATE_KEY"
          writable : false
          sensitive : true
          value_managed_by_tf : false
        },
        {
          name : "CLIENT_ID"
          writable : false
          sensitive : true
          value_managed_by_tf : false
        },
        {
          name : "OAUTH_REFRESH_TOKEN"
          writable : true
          lockable : true
          sensitive : true
          value_managed_by_tf : false
        }
      ],
      environment_variables : {
        GRANT_TYPE : "certificate_credentials"
        TOKEN_RESPONSE_TYPE : "GITHUB_ACCESS_TOKEN"
        REFRESH_ENDPOINT : "https://api.github.com/app/installations/${local.github_installation_id}/access_tokens"
        USE_SHARED_TOKEN : "TRUE"
      }
      settings_to_provide = {
        "GitHub Organization" = local.github_organization
      }
      reserved_concurrent_executions : null
      example_api_calls_user_to_impersonate : null
      example_api_calls : [
        "/orgs/${local.github_organization}/repos",
        "/orgs/${local.github_organization}/members",
        "/orgs/${local.github_organization}/teams",
        "/repos/${local.github_organization}/${local.github_example_repository}/events",
        "/repos/${local.github_organization}/${local.github_example_repository}/commits",
        "/repos/${local.github_organization}/${local.github_example_repository}/issues",
        "/repos/${local.github_organization}/${local.github_example_repository}/pulls",
      ]
      external_token_todo : <<EOT
  1. Populate `github_organization` variable in Terraform with the name of your GitHub organization.
  2. From your organization, register a [GitHub App](https://docs.github.com/en/apps/creating-github-apps/registering-a-github-app/registering-a-github-app#registering-a-github-app)
    with following permissions with **Read Only**:
    - Repository:
      - Contents: for reading commits and comments
      - Issues: for listing issues, comments, assignees, etc.
      - Metadata: for listing repositories and branches
      - Pull requests: for listing pull requests, reviews, comments and commits
    - Organization
      - Members: for listing teams and their members

  NOTES:
    - We assume that ALL the repositories are going to be listed **should be owned by the organization, not the users**.

  Apart from Github instructions please review the following:
  - "Homepage URL" can be anything, not required in this flow but required by GitHub.
  - Webhooks check can be disabled as this connector is not using them
  - Keep `Expire user authorization tokens` enabled, as GitHub documentation recommends
  3. Once is created please generate a new `Private Key`.
  4. It is required to convert the format of the certificate downloaded from PKCS#1 in previous step to PKCS#8. Please run following command:
```shell
openssl pkcs8 -topk8 -inform PEM -outform PEM -in {YOUR DOWNLOADED CERTIFICATE FILE} -out gh_pk_pkcs8.pem -nocrypt
```

**NOTES**:
 - If the certificate is not converted to PKCS#8 connector will NOT work. You might see in logs a Java error `Invalid PKCS8 data.` if the format is not correct.
 - Command proposed has been successfully tested on Ubuntu; it may differ for other operating systems.

  5. Install the application in your organization.
     Go to your organization settings and then in "Developer Settings". Then, click on "Edit" for your "Github App" and once you are in the app settings, click on "Install App" and click on the "Install" button. Accept the permissions to install it in your whole organization.
  6. Once installed, the `installationId` is required as it needs to be provided in the proxy as parameter for the connector in your Terraform module. You can go to your organization settings and
click on `Third Party Access`. Click on `Configure` the application you have installed in previous step and you will find the `installationId` at the URL of the browser:
```
https://github.com/organizations/{YOUR ORG}/settings/installations/{INSTALLATION_ID}
```
  Copy the value of `installationId` and assign it to the `github_installation_id` variable in Terraform. You will need to redeploy the proxy again if that value was not populated before.

**NOTE**:
 - If `github_installation_id` is not set, authentication URL will not be properly formatted and you will see *401: Unauthorized* when trying to get an access token.
 - If you see *404: Not found* in logs please review the *IP restriction policies* that your organization might have; that could cause connections from psoxy AWS Lambda/GCP Cloud Functions be rejected.

  7. Update the variables with values obtained in previous step:
     - `PSOXY_GITHUB_CLIENT_ID` with `App ID` value. **NOTE**: It should be `App Id` value as we are going to use authentication through the App and **not** *client_id*.
     - `PSOXY_GITHUB_PRIVATE_KEY` with content of the `gh_pk_pkcs8.pem` from previous step. You could open the certificate with VS Code or any other editor and copy all the content *as-is* into this variable.
  8. Once the certificate has been uploaded, please remove {YOUR DOWNLOADED CERTIFICATE FILE} and `gh_pk_pkcs8.pem` from your computer or store it in a safe place.

EOT
    }
    salesforce = {
      source_kind : "salesforce",
      worklytics_connector_id : "salesforce-psoxy"
      display_name : "Salesforce"
      identifier_scope_id : "salesforce"
      worklytics_connector_name : "Salesforce via Psoxy"
      target_host : var.salesforce_domain
      source_auth_strategy : "oauth2_refresh_token"
      environment_variables : {
        GRANT_TYPE : "client_credentials"
        CREDENTIALS_FLOW : "client_secret"
        REFRESH_ENDPOINT : "https://${var.salesforce_domain}/services/oauth2/token"
        ACCESS_TOKEN_CACHEABLE : "true",
        USE_SHARED_TOKEN : "true"
      }
      secured_variables : [
        {
          name : "CLIENT_SECRET"
          writable : false
          sensitive : true
          value_managed_by_tf : false
        },
        {
          name : "CLIENT_ID"
          writable : false
          sensitive : true
          value_managed_by_tf : false
        },
        {
          name : "OAUTH_REFRESH_TOKEN"
          writable : true
          lockable : true
          sensitive : true
          value_managed_by_tf : false
        },
        {
          name : "ACCESS_TOKEN"
          writable : true
          sensitive : true
          value_managed_by_tf : false
        },
      ]
      reserved_concurrent_executions : null
      example_api_calls_user_to_impersonate : null
      example_api_calls : [
        "/services/data/v57.0/sobjects/Account/describe",
        "/services/data/v57.0/sobjects/ActivityHistory/describe",
        "/services/data/v57.0/sobjects/Account/updated?start=${urlencode(timeadd(time_static.deployment.id, "-48h"))}&end=${urlencode(time_static.deployment.id)}",
        "/services/data/v57.0/composite/sobjects/User?ids=${local.salesforce_example_account_id}&fields=Alias,AccountId,ContactId,CreatedDate,CreatedById,Email,EmailEncodingKey,Id,IsActive,LastLoginDate,LastModifiedDate,ManagerId,Name,TimeZoneSidKey,Username,UserRoleId,UserType",
        "/services/data/v57.0/composite/sobjects/Account?ids=${local.salesforce_example_account_id}&fields=Id,AnnualRevenue,CreatedDate,CreatedById,IsDeleted,LastActivityDate,LastModifiedDate,LastModifiedById,NumberOfEmployees,OwnerId,ParentId,Rating,Sic,Type",
        "/services/data/v57.0/query?q=SELECT%20%28SELECT%20AccountId%2CActivityDate%2CActivityDateTime%2CActivitySubtype%2CActivityType%2CCallDurationInSeconds%2CCallType%2CCreatedDate%2CCreatedById%2CDurationInMinutes%2CEndDateTime%2CId%2CIsAllDayEvent%2CIsDeleted%2CIsHighPriority%2CIsTask%2CLastModifiedDate%2CLastModifiedById%2COwnerId%2CPriority%2CStartDateTime%2CStatus%2CWhatId%2CWhoId%20FROM%20ActivityHistories%20ORDER%20BY%20LastModifiedDate%20DESC%20NULLS%20LAST%29%20FROM%20Account%20where%20id%3D%27${local.salesforce_example_account_id}%27",
        "/services/data/v57.0/query?q=SELECT+Alias,AccountId,ContactId,CreatedDate,CreatedById,Email,EmailEncodingKey,Id,IsActive,LastLoginDate,LastModifiedDate,ManagerId,Name,TimeZoneSidKey,Username,UserRoleId,UserType+FROM+User+WHERE+LastModifiedDate+%3E%3D+${urlencode(timeadd(time_static.deployment.id, "-72h"))}+AND+LastModifiedDate+%3C+${urlencode(time_static.deployment.id)}+ORDER+BY+LastModifiedDate+DESC+NULLS+LAST",
        "/services/data/v57.0/query?q=SELECT+Id,AnnualRevenue,CreatedDate,CreatedById,IsDeleted,LastActivityDate,LastModifiedDate,LastModifiedById,NumberOfEmployees,OwnerId,ParentId,Rating,Sic,Type+FROM+Account+WHERE+LastModifiedDate+%3E%3D+${urlencode(timeadd(time_static.deployment.id, "-72h"))}+AND+LastModifiedDate+%3C+${urlencode(time_static.deployment.id)}+ORDER+BY+LastModifiedDate+DESC+NULLS+LAST"
      ]
      external_token_todo : <<EOT
  Before running the example, you have to populate the following variables in terraform:
  - `salesforce_domain`. This is the [domain](https://help.salesforce.com/s/articleView?id=sf.faq_domain_name_what.htm&type=5) your instance is using.
  - `salesforce_example_account_id`: An example of any account id; this is only applicable for example calls.

  1. Create a [Salesforce application + client credentials flow](https://help.salesforce.com/s/articleView?language=en_US&id=sf.remoteaccess_oauth_client_credentials_flow.htm&type=5)
    with following permissions:
    - Manage user data via APIs (`api`)
    - Access Connect REST API resources (`chatter_api`)
    - Perform requests at any time (`refresh_token`, `offline_access`)
    - Access unique user identifiers (`openid`)
    - Access Lightning applications (`lightning`)
    - Access content resources (`content`)
    - Perform ANSI SQL queries on Customer Data Platform data (`cdp_query_api`)

     Apart from Salesforce instructions above, please review the following:
     - "Callback URL" MUST be filled; can be anything as not required in this flow, but required to be set by Salesforce.
     - Application MUST be marked with "Enable Client Credentials Flow"
     - You MUST assign a user for Client Credentials, be sure:
        - you associate a "run as" user marked with "API Only Permission"
        - The policy associated to the user MUST have the following Administrative Permissions enabled:
          - API Enabled
          - APEX REST Services
      - The policy MUST have the application marked as "enabled" in "Connected App Access". Otherwise requests will return 401 with INVALID_SESSION_ID

     The user set for "run as" on the connector should have, between its `Permission Sets` and `Profile`, the permission of `View All Data`. This is required
     to support the queries used to retrieve [Activity Histories](https://developer.salesforce.com/docs/atlas.en-us.object_reference.meta/object_reference/sforce_api_objects_activityhistory.htm) by *account id*.

  2. Once created, open "Manage Consumer Details"
  3. Update the content of `PSOXY_SALESFORCE_CLIENT_ID` from Consumer Key	and `PSOXY_SALESFORCE_CLIENT_SECRET` from Consumer Secret
  4. Finally, we recommend to run `test-salesforce` script with all the queries in the example to ensure the expected information covered by rules can be obtained from Salesforce API.
     Some test calls may fail with a 400 (bad request) response. That is something expected if parameters requested on the query are not available (for example, running a SOQL query
     with fields that are NOT present in your model will force a 400 response from Salesforce API). If that is the case, a double check in the function logs can be done to ensure
     that this is the actual error happening, you should see an error like the following one:
     ```json
     WARNING: Source API Error [{
    "message": "\nLastModifiedById,NumberOfEmployees,OwnerId,Ownership,ParentId,Rating,Sic,Type\n
               ^\nERROR at Row:1:Column:136\nNo such column 'Ownership' on entity 'Account'. If you are attempting to use a custom field, be sure to append the '__c' after the custom field name. Please reference your WSDL or the describe call for the appropriate names.",
    "errorCode": "INVALID_FIELD"
     }]
     ```
     In that case, removing from the query the fields LastModifiedById,NumberOfEmployees,OwnerId,Ownership,ParentId,Rating,Sic,Type will fix the issues.

     However, if running any of the queries you receive a 401/403/500/512. A 401/403 it might be related to some misconfiguration in the Salesforce Application due lack of permissions;
     a 500/512 it could be related to missing parameter in the function configuration (for example, a missing value for `salesforce_domain` variable in your terraform vars)
EOT
    }
    slack-discovery-api = {
      source_kind : "slack"
      identifier_scope_id : "slack"
      worklytics_connector_id : "slack-discovery-api-psoxy",
      worklytics_connector_name : "Slack via Psoxy",
      display_name : "Slack Discovery API"
      target_host : "www.slack.com"
      source_auth_strategy : "oauth2_access_token"
      oauth_scopes_needed : [
        "discovery:read",
      ]
      environment_variables : {}
      secured_variables : [
        {
          name : "ACCESS_TOKEN"
          writable : false
          sensitive : true
          value_managed_by_tf : false
        },
      ]
      reserved_concurrent_executions : null
      example_api_calls_user_to_impersonate : null
      example_api_calls : [
        "/api/discovery.enterprise.info",
        "/api/discovery.conversations.list",
        "/api/discovery.conversations.history?channel={CHANNEL_ID}&limit=10",
        "/api/discovery.users.list",
      ]
      external_token_todo : <<EOT
### Slack Discovery Setup

For enabling Slack Discovery with the Psoxy you must first set up an app on your Slack Enterprise
instance.

1. Go to https://api.slack.com/apps and create an app.
   - Select "From scratch", choose a name (for example "Worklytics connector") and a development workspace
2. Take note of your App ID (listed in "App Credentials"), contact your Slack representative and ask
   them to enable `discovery:read` scope for that App ID.
   If they also enable `discovery:write` then delete it for safety, the app just needs read access.

The next step depends on your installation approach you might need to change slightly

#### Org wide install

Use this step if you want to install in the whole org, across multiple workspaces.

1. Add a bot scope (not really used, but Slack doesn't allow org-wide installations without a bot scope).
   The app won't use it at all. Just add for example the `users:read` scope, read-only.
2. Under "Settings > Manage Distribution > Enable Org-Wide App installation",
   click on "Opt into Org Level Apps", agree and continue. This allows to distribute the app internally
   on your organization, to be clear it has nothing to do with public distribution or Slack app directory.
3. Generate the following URL replacing the placeholder for *YOUR_CLIENT_ID* and save it for
   later:
4. Go to "OAuth & Permissions" and add the previous URL as "Redirect URLs"
5. Go to "Settings > Install App", and choose "Install to Organization". A Slack admin should grant
   the app the permissions and the app will be installed.
6. Copy the "User OAuth Token" (also listed under "OAuth & Permissions") and store as
   `PSOXY_SLACK_DISCOVERY_API_ACCESS_TOKEN` in the psoxy's Secret
   Manager. Otherwise, share the token with the AWS/GCP administrator completing the implementation.

#### Workspace install

Use this steps if you intend to install in just one workspace within your org.

1. Go to "Settings > Install App", click on "Install into *workspace*"
2. Copy the "User OAuth Token" (also listed under "OAuth & Permissions") and store as
   `PSOXY_SLACK_DISCOVERY_API_ACCESS_TOKEN` in the psoxy's Secret
   Manager. Otherwise, share the token with the AWS/GCP administrator completing the implementation.
EOT
    }
    zoom = {
      source_kind : "zoom"
      worklytics_connector_id : "zoom-psoxy"
      display_name : "Zoom"
      worklytics_connector_name : "Zoom via Psoxy"
      identifier_scope_id : "zoom"
      source_auth_strategy : "oauth2_refresh_token"
      target_host : "api.zoom.us"
      environment_variables : {
        GRANT_TYPE : "account_credentials"
        REFRESH_ENDPOINT : "https://zoom.us/oauth/token"
        USE_SHARED_TOKEN : "TRUE"
      }
      secured_variables : [
        {
          name : "CLIENT_SECRET"
          writable : false
          sensitive : true
          value_managed_by_tf : false
          description : "Client Secret of the Zoom 'Server-to-Server' OAuth App used by the Connector to retrieve Zoom data.  Value should be obtained from your Zoom admin."
        },
        {
          name : "CLIENT_ID"
          writable : false
          sensitive : false
          value_managed_by_tf : false
          description : "Client ID of the Zoom 'Server-to-Server' OAuth App used by the Connector to retrieve Zoom data. Value should be obtained from your Zoom admin."
        },
        {
          name : "ACCOUNT_ID"
          writable : false
          sensitive : true
          value_managed_by_tf : false
          description : "Account ID of the Zoom tenant from which the Connector will retrieve Zoom data. Value should be obtained from your Zoom admin."
        },
        {
          name : "ACCESS_TOKEN"
          writable : true
          sensitive : true
          value_managed_by_tf : false
          description : "Short-lived Oauth access_token used by connector to retrieve Zoom data. Filled by Proxy instance."
        },
        {
          name : "OAUTH_REFRESH_TOKEN"
          writable : true
          lockable : true
          sensitive : true
          value_managed_by_tf : false
        }, # q: needed? per logic as of 9 June 2023, would be created
      ],
      reserved_concurrent_executions : null # 1
      example_api_calls_user_to_impersonate : null
      example_api_calls : [
        "/v2/users",
        "/v2/users/{USER_ID}/meetings",
        "/v2/past_meetings/{MEETING_ID}",
        "/v2/past_meetings/{MEETING_ID}/instances",
        "/v2/past_meetings/{MEETING_ID}/participants",
        "/v2/report/users/{userId}/meetings",
        "/v2/report/meetings/{meetingId}",
        "/v2/report/meetings/{meetingId}/participants"
      ],
      external_token_todo : <<EOT
## Zoom Setup
Zoom connector through Psoxy requires a custom managed app on the Zoom Marketplace (in development
mode, no need to publish).
1. Go to https://marketplace.zoom.us/develop/create and create an app of type "Server to Server OAuth"
2. After creation it will show the App Credentials. Share them with the AWS/GCP administrator, the
following secret values must be filled in the Secret Manager for the Proxy with the appropriate values:
- `PSOXY_ZOOM_CLIENT_ID`
- `PSOXY_ZOOM_ACCOUNT_ID`
- `PSOXY_ZOOM_CLIENT_SECRET`
Anytime the *client secret* is regenerated it needs to be updated in the Proxy too.
3. Fill the information section
4. Fill the scopes section, enabling the following:
- Users / View all user information /user:read:admin
  - To be able to gather information about the zoom users
- Meetings / View all user meetings /meeting:read:admin
  - Allows us to list all user meeting
- Report / View report data /report:read:admin
  - Last 6 months view for user meetings
5. Activate the app
EOT
    },
    dropbox-business = {
      source_kind : "dropbox-business"
      worklytics_connector_id : "dropbox-business-log-psoxy"
      target_host : "api.dropboxapi.com"
      source_auth_strategy : "oauth2_refresh_token"
      display_name : "Dropbox Business"
      identifier_scope_id : "dropbox-business"
      worklytics_connector_name : "Dropbox Business via Psoxy"
      secured_variables : [
        {
          name : "REFRESH_TOKEN"
          writable : false
          sensitive : true
          value_managed_by_tf : false
        },
        {
          name : "CLIENT_ID"
          writable : false
          sensitive : true
          value_managed_by_tf : false
        },
        {
          name : "CLIENT_SECRET"
          writable : false
          sensitive : true
          value_managed_by_tf : false
        },
      ],
      environment_variables : {
        GRANT_TYPE : "refresh_token"
        REFRESH_ENDPOINT : "https://api.dropboxapi.com/oauth2/token"
      }
      reserved_concurrent_executions : null
      example_api_calls_user_to_impersonate : null
      example_api_calls : [
        "/2/team/members/list_v2",
        "/2/team/groups/list",
        "/2/team_log/get_events",
      ],
      external_token_todo : <<EOT
Dropbox connector through Psoxy requires a Dropbox Application created in Dropbox Console. The application
does not require to be public, and it needs to have the following scopes to support
all the operations for the connector:

- members.read: member listing
- events.read: event listing
- groups.read: group listing

1. Go to https://www.dropbox.com/apps and Build an App
2. Then go https://www.dropbox.com/developers to enter in `App Console` to configure your app
3. Now you are in the app, go to `Permissions` and mark all the scopes described before. NOTE: Probably in the UI will mark you more required permissions automatically (like *account_info_read*.) Just mark the ones
   described and the UI will ask you to include required.
4. On settings, you could access to `App key` and `App secret`. You can create an access token here, but with limited
   expiration. We need to create a long-lived token, so edit the following URL with your `App key` and paste it into the
   browser:

   `https://www.dropbox.com/oauth2/authorize?client_id=<APP_KEY>&token_access_type=offline&response_type=code`

   That will return an `Authorization Code` that you have to paste.
   **NOTE** This `Authorization Code` if for a one single use; if expired or used you will need to get it again pasting
   the
   URL in the browser.
5. Now, replace the values in following URL and run it from command line in your terminal. Replace `Authorization Code`
   , `App key`
   and `App secret` in the placeholders:

   `curl https://api.dropbox.com/oauth2/token -d code=<AUTHORIZATION_CODE> -d grant_type=authorization_code -u <APP_KEY>:<APP_SECRET>`
6. After running that command, if successful you will see a [JSON response](https://www.dropbox.com/developers/documentation/http/documentation#oauth2-authorize) like this:

```json
{
  "access_token": "some short live access token",
  "token_type": "bearer",
  "expires_in": 14399,
  "refresh_token": "some long live token we are going to use",
  "scope": "account_info.read events.read files.metadata.read groups.read members.read team_data.governance.read team_data.governance.write team_data.member",
  "uid": "",
  "team_id": "some team id"
}
```
7. Finally set following variables in AWS System Manager parameters store / GCP Cloud Secrets (if default implementation):
  - `PSOXY_DROPBOX_BUSINESS_REFRESH_TOKEN` secret variable with value of `refresh_token` received in previous response
  - `PSOXY_DROPBOX_BUSINESS_CLIENT_ID` with `App key` value.
  - `PSOXY_DROPBOX_BUSINESS_CLIENT_SECRET` with `App secret` value.

EOT
    },
    jira-server = {
      source_kind : "jira-server"
      worklytics_connector_id : "jira-server-psoxy"
      target_host : var.jira_server_url
      source_auth_strategy : "oauth2_access_token"
      display_name : "Jira Server REST API"
      identifier_scope_id : "jira"
      worklytics_connector_name : "Jira Server REST API via Psoxy"
      secured_variables : [
        {
          name : "ACCESS_TOKEN"
          writable : false
          sensitive : true
          value_managed_by_tf : false
        },
      ],
      reserved_concurrent_executions : null
      example_api_calls_user_to_impersonate : null
      example_api_calls : [
        "/rest/api/2/search?maxResults=25",
        "/rest/api/2/issue/${local.jira_example_issue_id}/comment?maxResults=25",
        "/rest/api/2/issue/${local.jira_example_issue_id}/worklog?maxResults=25",
        "/rest/api/latest/search?maxResults=25",
        "/rest/api/latest/issue/${local.jira_example_issue_id}/comment?maxResults=25",
        "/rest/api/latest/issue/${local.jira_example_issue_id}/worklog?maxResults=25",
      ],
      external_token_todo : <<EOT
  1. Follow the instructions to create a [Personal Access Token](https://confluence.atlassian.com/enterprise/using-personal-access-tokens-1026032365.html) in your instance.
     As this is coupled to a specific User in Jira, we recommend first creating a dedicated Jira user
     to be a "Service Account" in effect for the connection (name it `svc-worklytics` or something).
     This will give you better visibility into activity of the data connector as well as avoid
     connection inadvertently breaking if the Jira user who owns the token is disabled or deleted.

     That service account must have *READ* permissions over your Jira instance, to be able to read issues, worklogs and comments, including their changelog where possible.
     If you're required to specify a classical scope, you can add:
     - `read:jira-work`
  2. Disable or set a reasonable expiration time for the token. If you set an expiration time, it is your responsibility to re-generate the token and reset it in your host environment to maintain your connection.
  3. Copy the value of the token in `PSOXY_JIRA_SERVER_ACCESS_TOKEN` variable as part of AWS System
     Manager Parameter Store / GCP Cloud Secrets.
EOT
    }
    jira-cloud = {
      source_kind : "jira-cloud"
      worklytics_connector_id : "jira-cloud-psoxy"
      target_host : "api.atlassian.com"
      source_auth_strategy : "oauth2_refresh_token"
      display_name : "Jira REST API"
      identifier_scope_id : "jira"
      worklytics_connector_name : "Jira REST API via Psoxy"
      secured_variables : [
        {
          name : "ACCESS_TOKEN"
          writable : true
          sensitive : true
          value_managed_by_tf : false
        },
        {
          name : "REFRESH_TOKEN"
          writable : true
          sensitive : true
          value_managed_by_tf : false
        },
        {
          name : "OAUTH_REFRESH_TOKEN"
          writable : true
          lockable : true
          sensitive : true
          value_managed_by_tf : false
        },
        {
          name : "CLIENT_ID"
          writable : false
          sensitive : false
          value_managed_by_tf : false
        },
        {
          name : "CLIENT_SECRET"
          writable : false
          sensitive : true
          value_managed_by_tf : false
        }
      ],
      environment_variables : {
        GRANT_TYPE : "refresh_token"
        REFRESH_ENDPOINT : "https://auth.atlassian.com/oauth/token"
        USE_SHARED_TOKEN : "TRUE"
      }
      settings_to_provide = {
        "Jira Cloud Id" = local.jira_cloud_id
      }
      reserved_concurrent_executions : null
      example_api_calls_user_to_impersonate : null
      example_api_calls : [
        "/oauth/token/accessible-resources", # obtain Jira Cloud ID from here
        "/ex/jira/${local.jira_cloud_id}/rest/api/2/users",
        "/ex/jira/${local.jira_cloud_id}/rest/api/2/users",
        "/ex/jira/${local.jira_cloud_id}/rest/api/2/group/bulk",
        "/ex/jira/${local.jira_cloud_id}/rest/api/2/search?maxResults=25",
        "/ex/jira/${local.jira_cloud_id}/rest/api/2/issue/${local.jira_example_issue_id}/changelog?maxResults=25",
        "/ex/jira/${local.jira_cloud_id}/rest/api/2/issue/${local.jira_example_issue_id}/comment?maxResults=25",
        "/ex/jira/${local.jira_cloud_id}/rest/api/2/issue/${local.jira_example_issue_id}/worklog?maxResults=25",
        "/ex/jira/${local.jira_cloud_id}/rest/api/3/users",
        "/ex/jira/${local.jira_cloud_id}/rest/api/3/group/bulk",
        "/ex/jira/${local.jira_cloud_id}/rest/api/3/search?maxResults=25",
        "/ex/jira/${local.jira_cloud_id}/rest/api/3/issue/${local.jira_example_issue_id}/changelog?maxResults=25",
        "/ex/jira/${local.jira_cloud_id}/rest/api/3/issue/${local.jira_example_issue_id}/comment?maxResults=25",
        "/ex/jira/${local.jira_cloud_id}/rest/api/3/issue/${local.jira_example_issue_id}/worklog?maxResults=25",
        "/ex/jira/${local.jira_cloud_id}/rest/api/3/project/search?maxResults=25",
      ],
      external_token_todo : <<EOT
## Prerequisites
[Jira OAuth 2.0 (3LO)](https://developer.atlassian.com/cloud/jira/platform/oauth-2-3lo-apps/) through Psoxy requires a Jira Cloud account with following classical scopes:

- read:jira-user: for getting generic user information
- read:jira-work: for getting information about issues, comments, etc

And following granular scopes:
- read:account: for getting user emails
- read:group:jira: for retrieving group members
- read:avatar:jira: for retrieving group members

## Setup Instructions
<<<<<<< HEAD

### App configuration
1. Go to the [Atlassian Developer Console](https://developer.atlassian.com/console/myapps/) and
   click on "Create" (OAuth 2.0 integration).

2. Now navigate to "Permissions" and click on "Add" for Jira. Once added, click on "Configure".
   Add the following scopes as part of "Classic Scopes":
   - `read:jira-user`
   - `read:jira-work`

   And these from "Granular Scopes":
   - `read:group:jira`
   - `read:avatar:jira`
   - `read:user:jira`
=======
  1. Go to https://developer.atlassian.com/console/myapps/ and click on "Create" and choose "OAuth 2.0 Integration"

  2. Then click "Authorization" and "Add" on `OAuth 2.0 (3L0)`, adding `http://localhost` as callback URI. It can be any URL
     that matches the URL format and it is required to be populated, but the proxy instance workflow will not use it.

  3. Now navigate to "Permissions" and click on "Add" for `Jira API`. Once added, click on "Configure".
     Add following scopes as part of "Classic Scopes", first clicking on `Edit Scopes` and then selecting them:
       - `read:jira-user`
       - `read:jira-work`
     And these from "Granular Scopes":
       - `read:group:jira`
       - `read:avatar:jira`
       - `read:user:jira`
     Then go back to "Permissions" and click on "Add" for `User Identity API`, only selecting following scopes:
       - `read:account`

     After adding all the scopes, you should have 1 permission for `User Identity API` and 5 for `Jira API`.

  4. Once Configured, go to "Settings" and copy the "Client Id" and "Secret". You will use these to
     obtain an OAuth `refresh_token`.
>>>>>>> 29aa328d

   Then repeat the same but for "User Identity API", adding the following scope:
   - `read:account`

3. Go to the "Authorization" section and add an OAuth 2.0 (3LO) authorization type: click on "Add"
   and you will be prompted to provide a "Callback URI". At this point, you could add
   `http://localhost` as value and follow the [Manual steps](#manual-steps), or you could
   use our [Psoxy OAuth setup tool](#worklytics-psoxy-oauth-setup-tool) (see details below).

## Worklytics OAuth setup tool
Assuming you've created a Jira Cloud OAuth 2.0 (3LO) integration as described above, from the
use our [Psoxy OAuth setup tool](https://github.com/Worklytics/psoxy-oauth-setup-tool) to obtain
the necessary OAuth tokens and your Jira Cloud ID.

Once you've installed and run the tool, you will get a Callback URI like this:
`http://localhost:9000/psoxy-setup-callback` (instead of just `http://localhost`) that you can
use in the "Authorization" section of the Developer Console. The tool is interactive, and you
will be prompted to confirm that you've registered the Callback URI before continuing.

Then, you will be prompted to enter the "Client ID" and "Secret" from the Developer Console, and
the tool will open a web browser to perform the authentication and authorization flows. After that,
it will print the all the values to complete the configuration:

- OAuth tokens, Client ID and Secret to be stored in AWS System Manager parameters store / GCP
  Cloud Secrets (if default implementation).
- Jira Cloud ID as value of the `jira_cloud_id` variable in the `terraform.tfvars` file of your
  Terraform configuration.

## Manual steps
1. Assuming you've created a Jira Cloud OAuth 2.0 (3LO) integration as described above, go to
   "Settings" and copy the "Client ID" and "Secret". You will use these to obtain an OAuth
   `refresh_token`.

2. Build an OAuth authorization endpoint URL by copying the value for "Client Id" obtained in the
   previous step into the URL below. Then open the result in a web browser:

   `https://auth.atlassian.com/authorize?audience=api.atlassian.com&client_id=<CLIENT ID>&scope=offline_access%20read:group:jira%20read:avatar:jira%20read:user:jira%20read:account%20read:jira-user%20read:jira-work&redirect_uri=http://localhost&state=YOUR_USER_BOUND_VALUE&response_type=code&prompt=consent`

<<<<<<< HEAD
3. Choose a site in your Jira workspace to allow access for this application and click "Accept".
   As the callback does not exist, you will see an error. But in the URL of your browser you will
   see something like this as URL:
=======
     NOTES:
     - That URL can be obtained from "Authorization" and clicking on `Configure` for  "OAuth 2.0 (3LO)" page.
     - If after pasting the URL you see an error page (like an issue with identity provider) please check:
       1 - The `clientId` is correct
       2 - The `redirect_uri` is the same as the one configured in the "OAuth 2.0 (3LO)" page
  6. Choose a site in your Jira workspace to allow access for this application and click "Accept".
     As the callback does not exist, you will see an error. But in the URL of your browser you will see
     something like this as URL:
>>>>>>> 29aa328d

   `http://localhost/?state=YOUR_USER_BOUND_VALUE&code=eyJhbGc...`

   Copy the value of the `code` parameter from that URI. It is the "authorization code" required
   for next step.

   **NOTE** This "Authorization Code" is single-use; if it expires or is used, you will need to
   obtain a new code by  again pasting the authorization URL in the browser.

4. Now, replace the values in following URL and run it from command line in your terminal. Replace
   `YOUR_AUTHENTICATION_CODE`, `YOUR_CLIENT_ID` and `YOUR_CLIENT_SECRET` in the placeholders:

   `curl --request POST --url 'https://auth.atlassian.com/oauth/token' --header 'Content-Type: application/json' --data '{"grant_type": "authorization_code","client_id": "YOUR_CLIENT_ID","client_secret": "YOUR_CLIENT_SECRET", "code": "YOUR_AUTHENTICATION_CODE", "redirect_uri": "http://localhost"}'`

5. After running that command, if successful you will see a
   [JSON response](https://developer.atlassian.com/cloud/jira/platform/oauth-2-3lo-apps/#2--exchange-authorization-code-for-access-token) like this:

   ```json
   {
     "access_token": "some short live access token",
     "expires_in": 3600,
     "token_type": "Bearer",
     "refresh_token": "some long live token we are going to use",
     "scope": "read:jira-work offline_access read:jira-user"
   }
   ```

6. Set the following variables in AWS System Manager parameters store / GCP Cloud Secrets (if default implementation):
   - `PSOXY_JIRA_CLOUD_ACCESS_TOKEN` secret variable with value of `access_token` received in previous response
   - `PSOXY_JIRA_CLOUD_REFRESH_TOKEN` secret variable with value of `refresh_token` received in previous response
   - `PSOXY_JIRA_CLOUD_CLIENT_ID` with `Client Id` value.
   - `PSOXY_JIRA_CLOUD_CLIENT_SECRET` with `Client Secret` value.

<<<<<<< HEAD
7. Optional, obtain the "Cloud ID" of your Jira instance. Use the following command, with the
   `access_token` obtained in the previous step in place of `<ACCESS_TOKEN>` below:
=======
 10. Obtain the "Cloud ID" of your Jira instance. Use the following command, with the
    `access_token` obtained in the previous step in place of `<ACCESS_TOKEN>` below:
>>>>>>> 29aa328d

   `curl --header 'Authorization: Bearer <ACCESS_TOKEN>' --url 'https://api.atlassian.com/oauth/token/accessible-resources'`

   And its response will be something like:

<<<<<<< HEAD
   ```json
   [
     {
       "id":"SOME UUID",
       "url":"https://your-site.atlassian.net",
       "name":"your-site-name",
       "scopes":["read:jira-user","read:jira-work"],
       "avatarUrl":"https://site-admin-avatar-cdn.prod.public.atl-paas.net/avatars/240/rocket.png"
     }
   ]
   ```

Add the `id` value from that JSON response as the value of the `jira_cloud_id` variable in the
`terraform.tfvars` file of your Terraform configuration. This will generate all the test URLs with
a proper value.
=======
```json
[
  {
    "id":"SOME UUID",
    "url":"https://your-site.atlassian.net",
    "name":"your-site-name",
    "scopes":["read:jira-user","read:jira-work"],
    "avatarUrl":"https://site-admin-avatar-cdn.prod.public.atl-paas.net/avatars/240/rocket.png"
  }
]
```

  Add the `id` value from that JSON response as the value of the `jira_cloud_id` variable in the
  `terraform.tfvars` file of your Terraform configuration. This will generate all the test URLs with
  a proper value and it will populate the right value for setting up the configuration.
>>>>>>> 29aa328d
EOT
    }
  }

  bulk_connectors = {
    "badge" = {
      source_kind               = "badge"
      worklytics_connector_id   = "bulk-import-psoxy",
      worklytics_connector_name = "Bulk Data Import via Psoxy"
      rules = {
        columnsToRedact = []
        columnsToPseudonymize = [
          "EMPLOYEE_ID", # primary key
          # "employee_email", # if exists
        ]
      }
      settings_to_provide = {
        "Parser" = "badge"
      }
      example_file = "docs/sources/badge/badge-example.csv"
    }
    "hris" = {
      source_kind               = "hris"
      worklytics_connector_id   = "hris-import-psoxy"
      worklytics_connector_name = "HRIS Data Import via Psoxy"
      rules = {
        columnsToRedact = []
        columnsToPseudonymize = [
          "EMPLOYEE_ID",    # primary key
          "EMPLOYEE_EMAIL", # for matching
          "MANAGER_ID",     # should match to employee_id
          # "MANAGER_EMAIL"      # if exists
        ]
      }
      settings_to_provide = {
        "Parser" = "EMPLOYEE_SNAPSHOT"
      }
      example_file = "docs/sources/hris/hris-example.csv"
    }
    "survey" = {
      worklytics_connector_id   = "survey-import-psoxy"
      source_kind               = "survey"
      worklytics_connector_name = "Survey Data Import via Psoxy"
      rules = {
        columnsToRedact = []
        columnsToPseudonymize = [
          "EMPLOYEE_ID", # primary key
          # "EMPLOYEE_EMAIL", # if exists
        ]
      }
      example_file = "docs/sources/survey/survey-example.csv"
    }
    "qualtrics" = {
      source_kind               = "qualtrics"
      worklytics_connector_id   = "survey-import-psoxy"
      worklytics_connector_name = "Survey Data Import via Psoxy"
      rules = {
        columnsToRedact = []
        columnsToPseudonymize = [
          "EMPLOYEE_ID", # primary key
          # "employee_email", # if exists
        ]
      }
      example_file = "docs/sources/survey/survey-example.csv"
    }
  }

  oauth_long_access_connectors_backwards = { for k, v in local.oauth_long_access_connectors :
  k => merge(v, { example_calls : v.example_api_calls }) }


  # to expose via console
  # eg, `echo "local.available_connector_ids" | terraform console` will print this
  available_connector_ids = keys(merge(
    local.google_workspace_sources,
    local.msft_365_connectors,
    local.oauth_long_access_connectors,
    local.bulk_connectors,
  ))

}

# computed values filtered by enabled connectors
locals {
  enabled_google_workspace_connectors = {
    for k, v in local.google_workspace_sources_backwards : k => v if contains(var.enabled_connectors, k)
  }
  enabled_msft_365_connectors = {
    for k, v in local.msft_365_connectors_backwards : k => v if contains(var.enabled_connectors, k) && length(try(var.msft_tenant_id, "")) > 0
  }
  enabled_oauth_long_access_connectors = { for k, v in local.oauth_long_access_connectors_backwards : k => v if contains(var.enabled_connectors, k) }

  enabled_oauth_long_access_connectors_todos = { for k, v in local.enabled_oauth_long_access_connectors : k => v if v.external_token_todo != null }
  # list of pair of [(conn1, secret1), (conn1, secret2), ... (connN, secretM)]

  # NOTE: advantage of creating these, even if we expect customer to fill them manually, is that
  # will be deleted if `terraform destroy`
  enabled_oauth_secrets_to_create = distinct(flatten([
    for k, v in local.enabled_oauth_long_access_connectors : [
      for secret_var in v.secured_variables : {
        connector_name = k
        secret_name    = secret_var.name
      }
    ]
  ]))

  enabled_bulk_connectors = {
    for k, v in local.bulk_connectors : k => v if contains(var.enabled_connectors, k)
  }

  enabled_lockable_oauth_secrets_to_create = distinct(flatten([
    for k, v in local.enabled_oauth_long_access_connectors : [
      for secret_var in v.secured_variables : {
        connector_name = k
        secret_name    = secret_var.name
      } if try(secret_var.lockable, false) == true
    ]
  ]))
}<|MERGE_RESOLUTION|>--- conflicted
+++ resolved
@@ -1154,7 +1154,7 @@
       ],
       external_token_todo : <<EOT
 ## Prerequisites
-[Jira OAuth 2.0 (3LO)](https://developer.atlassian.com/cloud/jira/platform/oauth-2-3lo-apps/) through Psoxy requires a Jira Cloud account with following classical scopes:
+Jira OAuth 2.0 (3LO) through Psoxy requires a Jira Cloud account with following classical scopes:
 
 - read:jira-user: for getting generic user information
 - read:jira-work: for getting information about issues, comments, etc
@@ -1165,22 +1165,6 @@
 - read:avatar:jira: for retrieving group members
 
 ## Setup Instructions
-<<<<<<< HEAD
-
-### App configuration
-1. Go to the [Atlassian Developer Console](https://developer.atlassian.com/console/myapps/) and
-   click on "Create" (OAuth 2.0 integration).
-
-2. Now navigate to "Permissions" and click on "Add" for Jira. Once added, click on "Configure".
-   Add the following scopes as part of "Classic Scopes":
-   - `read:jira-user`
-   - `read:jira-work`
-
-   And these from "Granular Scopes":
-   - `read:group:jira`
-   - `read:avatar:jira`
-   - `read:user:jira`
-=======
   1. Go to https://developer.atlassian.com/console/myapps/ and click on "Create" and choose "OAuth 2.0 Integration"
 
   2. Then click "Authorization" and "Add" on `OAuth 2.0 (3L0)`, adding `http://localhost` as callback URI. It can be any URL
@@ -1201,50 +1185,12 @@
 
   4. Once Configured, go to "Settings" and copy the "Client Id" and "Secret". You will use these to
      obtain an OAuth `refresh_token`.
->>>>>>> 29aa328d
-
-   Then repeat the same but for "User Identity API", adding the following scope:
-   - `read:account`
-
-3. Go to the "Authorization" section and add an OAuth 2.0 (3LO) authorization type: click on "Add"
-   and you will be prompted to provide a "Callback URI". At this point, you could add
-   `http://localhost` as value and follow the [Manual steps](#manual-steps), or you could
-   use our [Psoxy OAuth setup tool](#worklytics-psoxy-oauth-setup-tool) (see details below).
-
-## Worklytics OAuth setup tool
-Assuming you've created a Jira Cloud OAuth 2.0 (3LO) integration as described above, from the
-use our [Psoxy OAuth setup tool](https://github.com/Worklytics/psoxy-oauth-setup-tool) to obtain
-the necessary OAuth tokens and your Jira Cloud ID.
-
-Once you've installed and run the tool, you will get a Callback URI like this:
-`http://localhost:9000/psoxy-setup-callback` (instead of just `http://localhost`) that you can
-use in the "Authorization" section of the Developer Console. The tool is interactive, and you
-will be prompted to confirm that you've registered the Callback URI before continuing.
-
-Then, you will be prompted to enter the "Client ID" and "Secret" from the Developer Console, and
-the tool will open a web browser to perform the authentication and authorization flows. After that,
-it will print the all the values to complete the configuration:
-
-- OAuth tokens, Client ID and Secret to be stored in AWS System Manager parameters store / GCP
-  Cloud Secrets (if default implementation).
-- Jira Cloud ID as value of the `jira_cloud_id` variable in the `terraform.tfvars` file of your
-  Terraform configuration.
-
-## Manual steps
-1. Assuming you've created a Jira Cloud OAuth 2.0 (3LO) integration as described above, go to
-   "Settings" and copy the "Client ID" and "Secret". You will use these to obtain an OAuth
-   `refresh_token`.
-
-2. Build an OAuth authorization endpoint URL by copying the value for "Client Id" obtained in the
-   previous step into the URL below. Then open the result in a web browser:
+
+  5. Build an OAuth authorization endpoint URL by copying the value for "Client Id" obtained in the
+    previous step into the URL below. Then open the result in a web browser:
 
    `https://auth.atlassian.com/authorize?audience=api.atlassian.com&client_id=<CLIENT ID>&scope=offline_access%20read:group:jira%20read:avatar:jira%20read:user:jira%20read:account%20read:jira-user%20read:jira-work&redirect_uri=http://localhost&state=YOUR_USER_BOUND_VALUE&response_type=code&prompt=consent`
 
-<<<<<<< HEAD
-3. Choose a site in your Jira workspace to allow access for this application and click "Accept".
-   As the callback does not exist, you will see an error. But in the URL of your browser you will
-   see something like this as URL:
-=======
      NOTES:
      - That URL can be obtained from "Authorization" and clicking on `Configure` for  "OAuth 2.0 (3LO)" page.
      - If after pasting the URL you see an error page (like an issue with identity provider) please check:
@@ -1253,69 +1199,44 @@
   6. Choose a site in your Jira workspace to allow access for this application and click "Accept".
      As the callback does not exist, you will see an error. But in the URL of your browser you will see
      something like this as URL:
->>>>>>> 29aa328d
-
-   `http://localhost/?state=YOUR_USER_BOUND_VALUE&code=eyJhbGc...`
-
-   Copy the value of the `code` parameter from that URI. It is the "authorization code" required
-   for next step.
-
-   **NOTE** This "Authorization Code" is single-use; if it expires or is used, you will need to
-   obtain a new code by  again pasting the authorization URL in the browser.
-
-4. Now, replace the values in following URL and run it from command line in your terminal. Replace
-   `YOUR_AUTHENTICATION_CODE`, `YOUR_CLIENT_ID` and `YOUR_CLIENT_SECRET` in the placeholders:
-
-   `curl --request POST --url 'https://auth.atlassian.com/oauth/token' --header 'Content-Type: application/json' --data '{"grant_type": "authorization_code","client_id": "YOUR_CLIENT_ID","client_secret": "YOUR_CLIENT_SECRET", "code": "YOUR_AUTHENTICATION_CODE", "redirect_uri": "http://localhost"}'`
-
-5. After running that command, if successful you will see a
-   [JSON response](https://developer.atlassian.com/cloud/jira/platform/oauth-2-3lo-apps/#2--exchange-authorization-code-for-access-token) like this:
-
-   ```json
-   {
-     "access_token": "some short live access token",
-     "expires_in": 3600,
-     "token_type": "Bearer",
-     "refresh_token": "some long live token we are going to use",
-     "scope": "read:jira-work offline_access read:jira-user"
-   }
-   ```
-
-6. Set the following variables in AWS System Manager parameters store / GCP Cloud Secrets (if default implementation):
-   - `PSOXY_JIRA_CLOUD_ACCESS_TOKEN` secret variable with value of `access_token` received in previous response
-   - `PSOXY_JIRA_CLOUD_REFRESH_TOKEN` secret variable with value of `refresh_token` received in previous response
-   - `PSOXY_JIRA_CLOUD_CLIENT_ID` with `Client Id` value.
-   - `PSOXY_JIRA_CLOUD_CLIENT_SECRET` with `Client Secret` value.
-
-<<<<<<< HEAD
-7. Optional, obtain the "Cloud ID" of your Jira instance. Use the following command, with the
-   `access_token` obtained in the previous step in place of `<ACCESS_TOKEN>` below:
-=======
+
+    `http://localhost/?state=YOUR_USER_BOUND_VALUE&code=eyJhbGc...`
+
+     Copy the value of the `code` parameter from that URI. It is the "authorization code" required
+     for next step.
+
+     **NOTE** This "Authorization Code" is single-use; if it expires or is used, you will need to obtain
+     a new code by  again pasting the authorization URL in the browser.
+
+  7. Now, replace the values in following URL and run it from command line in your terminal. Replace `YOUR_AUTHENTICATION_CODE`, `YOUR_CLIENT_ID` and `YOUR_CLIENT_SECRET` in the placeholders:
+
+    `curl --request POST --url 'https://auth.atlassian.com/oauth/token' --header 'Content-Type: application/json' --data '{"grant_type": "authorization_code","client_id": "YOUR_CLIENT_ID","client_secret": "YOUR_CLIENT_SECRET", "code": "YOUR_AUTHENTICATION_CODE", "redirect_uri": "http://localhost"}'`
+
+  8. After running that command, if successful you will see a [JSON response](https://developer.atlassian.com/cloud/jira/platform/oauth-2-3lo-apps/#2--exchange-authorization-code-for-access-token) like this:
+
+```json
+{
+  "access_token": "some short live access token",
+  "expires_in": 3600,
+  "token_type": "Bearer",
+  "refresh_token": "some long live token we are going to use",
+  "scope": "read:jira-work offline_access read:jira-user"
+}
+```
+
+9. Set the following variables in AWS System Manager parameters store / GCP Cloud Secrets (if default implementation):
+     - `PSOXY_JIRA_CLOUD_ACCESS_TOKEN` secret variable with value of `access_token` received in previous response
+     - `PSOXY_JIRA_CLOUD_REFRESH_TOKEN` secret variable with value of `refresh_token` received in previous response
+     - `PSOXY_JIRA_CLOUD_CLIENT_ID` with `Client Id` value.
+     - `PSOXY_JIRA_CLOUD_CLIENT_SECRET` with `Client Secret` value.
+
  10. Obtain the "Cloud ID" of your Jira instance. Use the following command, with the
     `access_token` obtained in the previous step in place of `<ACCESS_TOKEN>` below:
->>>>>>> 29aa328d
 
    `curl --header 'Authorization: Bearer <ACCESS_TOKEN>' --url 'https://api.atlassian.com/oauth/token/accessible-resources'`
 
    And its response will be something like:
 
-<<<<<<< HEAD
-   ```json
-   [
-     {
-       "id":"SOME UUID",
-       "url":"https://your-site.atlassian.net",
-       "name":"your-site-name",
-       "scopes":["read:jira-user","read:jira-work"],
-       "avatarUrl":"https://site-admin-avatar-cdn.prod.public.atl-paas.net/avatars/240/rocket.png"
-     }
-   ]
-   ```
-
-Add the `id` value from that JSON response as the value of the `jira_cloud_id` variable in the
-`terraform.tfvars` file of your Terraform configuration. This will generate all the test URLs with
-a proper value.
-=======
 ```json
 [
   {
@@ -1331,7 +1252,6 @@
   Add the `id` value from that JSON response as the value of the `jira_cloud_id` variable in the
   `terraform.tfvars` file of your Terraform configuration. This will generate all the test URLs with
   a proper value and it will populate the right value for setting up the configuration.
->>>>>>> 29aa328d
 EOT
     }
   }
