--- conflicted
+++ resolved
@@ -193,15 +193,9 @@
         "/api/1.0/tasks/{ANY_TASK_GID}",
         "/api/1.0/tasks/{ANY_TASK_GID}/stories",
       ],
-<<<<<<< HEAD
-=======
       secured_variables : [
         { name : "ACCESS_TOKEN", writable : false },
       ],
-      environment_variables : {},
-      reserved_concurrent_executions : null
-      example_api_calls_user_to_impersonate : null
->>>>>>> f90c1cb2
       external_token_todo : <<EOT
   1. Create a [Service Account User + token](https://asana.com/guide/help/premium/service-accounts)
      or a sufficiently [Personal Access Token]() for a sufficiently privileged user (who can see all
@@ -212,7 +206,6 @@
       source_kind : "slack"
       display_name : "Slack Discovery API"
       environment_variables : {}
-
       secured_variables : [
         { name : "ACCESS_TOKEN", writable : false },
       ]
@@ -299,11 +292,6 @@
     dropbox-business = {
       source_kind : "dropbox-business",
       display_name : "Dropbox Business"
-      example_api_calls : [
-        "/2/team/members/list_v2",
-        "/2/team/groups/list",
-        "/2/team_log/get_events",
-      ],
       secured_variables : [
         { name : "REFRESH_TOKEN", writable : false },
         { name : "CLIENT_ID", writable : false },
@@ -314,6 +302,11 @@
       }
       reserved_concurrent_executions : null
       example_api_calls_user_to_impersonate : null
+      example_api_calls : [
+        "/2/team/members/list_v2",
+        "/2/team/groups/list",
+        "/2/team_log/get_events",
+      ],
       external_token_todo : <<EOT
 Dropbox connector through Psoxy requires a Dropbox Application created in Dropbox Console. The application
 does not require to be public, and it needs to have the following scopes to support
