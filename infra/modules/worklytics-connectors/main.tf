--- conflicted
+++ resolved
@@ -2,20 +2,12 @@
 module "worklytics_connector_specs" {
   source = "../../modules/worklytics-connector-specs"
 
-<<<<<<< HEAD
   enabled_connectors        = var.enabled_connectors
   jira_cloud_id             = var.jira_cloud_id
   jira_server_url           = var.jira_server_url
   salesforce_domain         = var.salesforce_domain
   example_jira_issue_id     = var.example_jira_issue_id
   github_installation_id    = var.github_installation_id
-=======
-  enabled_connectors    = var.enabled_connectors
-  jira_cloud_id         = var.jira_cloud_id
-  jira_server_url       = var.jira_server_url
-  salesforce_domain     = var.salesforce_domain
-  example_jira_issue_id = var.example_jira_issue_id
->>>>>>> 3c74734e
   github_organization       = var.github_organization
   github_example_repository = var.github_example_repository
 }
