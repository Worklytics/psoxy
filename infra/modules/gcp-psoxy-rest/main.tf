--- conflicted
+++ resolved
@@ -54,8 +54,6 @@
   service_account_id = data.google_service_account.function.id
 }
 
-
-<<<<<<< HEAD
 resource "google_cloudfunctions2_function" "function" {
   project                      = var.project_id
   name                         = "${var.environment_id_prefix}${var.instance_id}"
@@ -65,22 +63,7 @@
   # trigger_http                 = true
   # https_trigger_security_level = "SECURE_ALWAYS"
 
-=======
-resource "google_cloudfunctions_function" "function" {
-  name        = "${var.environment_id_prefix}${var.instance_id}"
-  description = "Psoxy Connector - ${var.source_kind}"
-  runtime     = "java17"
-  project     = var.project_id
-  region      = var.region
-
-  trigger_http                 = true
-  https_trigger_security_level = "SECURE_ALWAYS"
-  available_memory_mb          = var.available_memory_mb
-  source_archive_bucket        = var.artifacts_bucket_name
-  source_archive_object        = var.deployment_bundle_object_name
-  entry_point                  = "co.worklytics.psoxy.Route"
-  service_account_email        = var.service_account_email
->>>>>>> e5fbdfda
+
   labels                       = var.default_labels
 
   build_config {
