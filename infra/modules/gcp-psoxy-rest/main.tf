--- conflicted
+++ resolved
@@ -159,14 +159,13 @@
   value = local.proxy_endpoint_url
 }
 
-<<<<<<< HEAD
 output "todo" {
   value = local.todo_content
-=======
+}
+
 output "proxy_kind" {
   value       = "rest"
   description = "The kind of proxy instance this is."
->>>>>>> 8c91f97d
 }
 
 output "next_todo_step" {
