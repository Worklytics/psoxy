terraform {
  required_version = ">= 1.3, < 2.0"
}

terraform {
  required_providers {
    # for the API connections to Google Workspace
    google = {
      version = "~> 5.0"
    }
  }
}

locals {
  environment_id_prefix                 = "${var.environment_id}${length(var.environment_id) > 0 ? "-" : ""}"
  environment_id_display_name_qualifier = length(var.environment_id) > 0 ? " ${var.environment_id} " : ""
}

module "worklytics_connector_specs" {
  source = "../../modules/worklytics-connector-specs"

  enabled_connectors             = var.enabled_connectors
  google_workspace_example_admin = var.google_workspace_example_admin
  google_workspace_example_user  = var.google_workspace_example_user
}

module "google_workspace_connection" {
  for_each = module.worklytics_connector_specs.enabled_google_workspace_connectors

  source = "../../modules/google-workspace-dwd-connection"

  project_id                   = var.gcp_project_id
  instance_id                  = each.key
  connector_service_account_id = "${local.environment_id_prefix}${substr(each.key, 0, 30 - length(local.environment_id_prefix))}"
  display_name                 = "Psoxy Connector - ${local.environment_id_display_name_qualifier}${each.value.display_name}"
  description                  = "Google API OAuth Client for ${each.value.display_name}"
  apis_consumed                = each.value.apis_consumed
  oauth_scopes_needed          = each.value.oauth_scopes_needed
  todos_as_local_files         = var.todos_as_local_files
  todo_step                    = var.todo_step
}

locals {

  key_creation_todos = {
    for id, connection in module.google_workspace_connection :
    id => templatefile("${path.module}/gcp-sa-key-create-todo.tftpl", { gcp_project_id : var.gcp_project_id, gcp_service_account : connection.service_account_email, secret_prefix : connection.instance_id })
  }

  todos = [for id, connection in module.google_workspace_connection :
    var.provision_gcp_sa_keys ? connection.todo : "${local.key_creation_todos[id]}\n${connection.todo}"
  ]

  current_todo_step = try(max(values(module.google_workspace_connection)[*].next_todo_step...), var.todo_step)
  next_todo_step    = var.provision_gcp_sa_keys ? local.current_todo_step : local.current_todo_step + 1

  service_accounts_tf_managed_keys = var.provision_gcp_sa_keys ? {
    for k, v in module.worklytics_connector_specs.enabled_google_workspace_connectors :
    k => module.google_workspace_connection[k].service_account_id
  } : {}

  service_accounts_user_managed_keys = var.provision_gcp_sa_keys ? {} : {
    for k, v in module.worklytics_connector_specs.enabled_google_workspace_connectors :
    k => module.google_workspace_connection[k].service_account_id
  }
}

resource "local_file" "todo_gcp_sa_key_creation" {
  for_each = var.todos_as_local_files ? local.service_accounts_user_managed_keys : {}

  filename = "TODO ${local.current_todo_step} - Create Key for ${each.key}.md"
  content  = local.key_creation_todos[each.key]
}

module "google_workspace_connection_auth" {
  for_each = local.service_accounts_tf_managed_keys

  source = "../../modules/gcp-sa-auth-key"

<<<<<<< HEAD
  service_account_id = each.value
  rotation_days      = var.gcp_sa_key_rotation_days
=======
  service_account_id     = each.value
  rotation_days          = var.gcp_sa_key_rotation_days
  tf_gcp_principal_email = var.tf_gcp_principal_email
>>>>>>> 499fcffe
}


locals {
  enabled_api_connectors = {
    for k, v in module.worklytics_connector_specs.enabled_google_workspace_connectors :
    k => merge(v, {
      # rather than this merge thing, should we this as a distinct output?
      # problem with that is that it's something of an implementation detail, right?
      secured_variables = concat(
        try([v.secured_variables], []),
        [
          {
            name                = "SERVICE_ACCOUNT_KEY"
            value               = try(module.google_workspace_connection_auth[k].key_value, "fill me")
            writable            = false
            sensitive           = true
            value_managed_by_tf = var.provision_gcp_sa_keys
            description         = "The API key for the GCP Service Account that is the OAuth Client for accessing the Google Workspace APIs used by the ${k} connector."
          }
        ]
      )
    })
  }
}<|MERGE_RESOLUTION|>--- conflicted
+++ resolved
@@ -77,14 +77,9 @@
 
   source = "../../modules/gcp-sa-auth-key"
 
-<<<<<<< HEAD
-  service_account_id = each.value
-  rotation_days      = var.gcp_sa_key_rotation_days
-=======
   service_account_id     = each.value
   rotation_days          = var.gcp_sa_key_rotation_days
   tf_gcp_principal_email = var.tf_gcp_principal_email
->>>>>>> 499fcffe
 }
 
 
