terraform {
  required_version = ">= 1.3, < 1.6"
  required_providers {
    aws = {
      version = ">= 4.22, < 5.0"
    }
  }
}

# NOTE: region used to be passed in as a variable; put it MUST match the region in which the lambda
# is provisioned, and that's implicit in the provider - so we should just infer from the provider
data "aws_region" "current" {}

module "env_id" {
  source = "../../modules/env-id"

  environment_name = var.environment_name
}

locals {
  base_config_path    = "${var.psoxy_base_dir}/configs/"
  host_platform_id    = "AWS"
  ssm_key_ids         = var.aws_ssm_key_id == null ? {} : { 0 : var.aws_ssm_key_id }
  instance_ssm_prefix = "${var.aws_ssm_param_root_path}${upper(module.env_id.id)}_"

  # VPC *requires* API Gateway v2, or calls just timeout
  use_api_gateway_v2 = var.vpc_config != null || var.use_api_gateway_v2
}

module "psoxy" {
  source = "../../modules/aws"

  aws_account_id                 = var.aws_account_id
  region                         = data.aws_region.current.id
  psoxy_base_dir                 = var.psoxy_base_dir
  caller_aws_arns                = var.caller_aws_arns
  caller_gcp_service_account_ids = var.caller_gcp_service_account_ids
  deployment_bundle              = var.deployment_bundle
  force_bundle                   = var.force_bundle
  install_test_tool              = var.install_test_tool
  deployment_id                  = module.env_id.id
  api_function_name_prefix       = "${lower(module.env_id.id)}-"
  use_api_gateway_v2             = local.use_api_gateway_v2
  logs_kms_key_arn               = var.logs_kms_key_arn
}


# secrets shared across all instances
module "global_secrets_ssm" {
  count = var.secrets_store_implementation == "aws_ssm_parameter_store" ? 1 : 0

  source = "../../modules/aws-ssm-secrets"

  path       = var.aws_ssm_param_root_path
  kms_key_id = var.aws_ssm_key_id
  secrets    = module.psoxy.secrets
}

module "global_secrets_secrets_manager" {
  count = var.secrets_store_implementation == "aws_secrets_manager" ? 1 : 0

  source = "../../modules/aws-secretsmanager-secrets"

  path       = coalesce(var.aws_secrets_manager_path, module.env_id.id)
  kms_key_id = var.aws_ssm_key_id
  secrets    = module.psoxy.secrets
}


module "instance_ssm_parameters" {
  for_each = var.api_connectors

  source = "../../modules/aws-ssm-secrets"
  # other possibly implementations:
  # source = "../hashicorp-vault-secrets"

  path       = "${local.instance_ssm_prefix}${replace(upper(each.key), "-", "_")}_"
  kms_key_id = var.aws_ssm_key_id
  secrets = { for v in each.value.secured_variables :
    v.name => {
      value               = v.value,
      description         = try(v.description, null)
      sensitive           = try(v.sensitive, true)
      value_managed_by_tf = try(v.value_managed_by_tf, true) # ideally, would be `value != null`, but bc value is sensitive, Terraform doesn't allow for_each over map derived from sensitive values
    }
    if !(try(v.sensitive, true)) || var.secrets_store_implementation == "aws_ssm_parameter_store"
  }
}

module "instance_secrets_secrets_manager" {
  source = "../../modules/aws-secretsmanager-secrets"

  for_each = var.secrets_store_implementation == "aws_secrets_manager" ? var.api_connectors : {}

  path       = "${local.instance_ssm_prefix}${replace(upper(each.key), "-", "_")}_"
  kms_key_id = var.aws_ssm_key_id
  secrets = { for v in each.value.secured_variables :
    v.name => {
      value               = v.value,
      description         = try(v.description, null)
      sensitive           = try(v.sensitive, true)
      value_managed_by_tf = try(v.value_managed_by_tf, true) # ideally, would be `value != null`, but bc value is sensitive, Terraform doesn't allow for_each over map derived from sensitive values
    }
    if try(v.sensitive, true)
  }
}

# NOTE: parameter / secret ARNs passed into lambda modules, so that can write ONE policy for the
# exec role - instead of one for parameters, one for secrets, etc.
module "api_connector" {
  for_each = var.api_connectors

  source = "../../modules/aws-psoxy-rest"

  environment_name                      = var.environment_name
  instance_id                           = each.key
  source_kind                           = each.value.source_kind
  path_to_function_zip                  = module.psoxy.path_to_deployment_jar
  function_zip_hash                     = module.psoxy.deployment_package_hash
  function_env_kms_key_arn              = var.function_env_kms_key_arn
  logs_kms_key_arn                      = var.logs_kms_key_arn
  api_caller_role_arn                   = module.psoxy.api_caller_role_arn
  example_api_calls                     = each.value.example_api_calls
  aws_account_id                        = var.aws_account_id
  region                                = data.aws_region.current.id
  path_to_repo_root                     = var.psoxy_base_dir
  todos_as_local_files                  = var.todos_as_local_files
  todo_step                             = var.todo_step
  secrets_store_implementation          = var.secrets_store_implementation
  global_parameter_arns                 = try(module.global_secrets_ssm[0].secret_arns, [])
  global_secrets_manager_secret_arns    = try(module.global_secrets_secrets_manager[0].secret_arns, {})
  path_to_instance_ssm_parameters       = "${local.instance_ssm_prefix}${replace(upper(each.key), "-", "_")}_"
  path_to_shared_ssm_parameters         = var.aws_ssm_param_root_path
  ssm_kms_key_ids                       = local.ssm_key_ids
  target_host                           = each.value.target_host
  source_auth_strategy                  = each.value.source_auth_strategy
  oauth_scopes                          = each.value.oauth_scopes_needed
  example_api_calls_user_to_impersonate = each.value.example_api_calls_user_to_impersonate
  vpc_config                            = var.vpc_config
  api_gateway_v2                        = module.psoxy.api_gateway_v2
  aws_lambda_execution_role_policy_arn  = var.aws_lambda_execution_role_policy_arn

  environment_variables = merge(
    var.general_environment_variables,
    try(each.value.environment_variables, {}),
    {
      PSEUDONYMIZE_APP_IDS = tostring(var.pseudonymize_app_ids)
      CUSTOM_RULES_SHA     = try(var.custom_api_connector_rules[each.key], null) != null ? filesha1(var.custom_api_connector_rules[each.key]) : null
      IS_DEVELOPMENT_MODE  = contains(var.non_production_connectors, each.key)
    }
  )
}



module "custom_api_connector_rules" {
  source = "../../modules/aws-ssm-rules"

  for_each = var.custom_api_connector_rules

  prefix    = "${local.instance_ssm_prefix}${replace(upper(each.key), "-", "_")}_"
  file_path = each.value
}

module "bulk_connector" {
  for_each = var.bulk_connectors

  source = "../../modules/aws-psoxy-bulk"

<<<<<<< HEAD
  aws_account_id                       = var.aws_account_id
  provision_iam_policy_for_testing     = var.provision_testing_infra
  aws_role_to_assume_when_testing      = var.provision_testing_infra ? module.psoxy.api_caller_role_arn : null
  environment_name                     = var.environment_name
  instance_id                          = each.key
  source_kind                          = each.value.source_kind
  aws_region                           = data.aws_region.current.id
  path_to_function_zip                 = module.psoxy.path_to_deployment_jar
  function_zip_hash                    = module.psoxy.deployment_package_hash
  function_env_kms_key_arn             = var.function_env_kms_key_arn
  logs_kms_key_arn                     = var.logs_kms_key_arn
  psoxy_base_dir                       = var.psoxy_base_dir
  rules                                = try(var.custom_bulk_connector_rules[each.key], each.value.rules)
  rules_file                           = each.value.rules_file
  secrets_store_implementation         = var.secrets_store_implementation
  global_parameter_arns                = try(module.global_secrets_ssm[0].secret_arns, [])
  global_secrets_manager_secret_arns   = try(module.global_secrets_secrets_manager[0].secret_arns, [])
  path_to_instance_ssm_parameters      = "${local.instance_ssm_prefix}${replace(upper(each.key), "-", "_")}_"
  path_to_shared_ssm_parameters        = var.aws_ssm_param_root_path
  ssm_kms_key_ids                      = local.ssm_key_ids
  sanitized_accessor_role_names        = [module.psoxy.api_caller_role_name]
  memory_size_mb                       = coalesce(try(var.custom_bulk_connector_arguments[each.key].memory_size_mb, null), each.value.memory_size_mb, 1024)
  sanitized_expiration_days            = var.bulk_sanitized_expiration_days
  input_expiration_days                = var.bulk_input_expiration_days
  example_file                         = each.value.example_file
  vpc_config                           = var.vpc_config
  aws_lambda_execution_role_policy_arn = var.aws_lambda_execution_role_policy_arn
=======
  aws_account_id                     = var.aws_account_id
  provision_iam_policy_for_testing   = var.provision_testing_infra
  aws_role_to_assume_when_testing    = var.provision_testing_infra ? module.psoxy.api_caller_role_arn : null
  environment_name                   = var.environment_name
  instance_id                        = each.key
  source_kind                        = each.value.source_kind
  aws_region                         = data.aws_region.current.id
  path_to_function_zip               = module.psoxy.path_to_deployment_jar
  function_zip_hash                  = module.psoxy.deployment_package_hash
  function_env_kms_key_arn           = var.function_env_kms_key_arn
  logs_kms_key_arn                   = var.logs_kms_key_arn
  psoxy_base_dir                     = var.psoxy_base_dir
  rules                              = try(var.custom_bulk_connector_rules[each.key], each.value.rules)
  rules_file                         = each.value.rules_file
  secrets_store_implementation       = var.secrets_store_implementation
  global_parameter_arns              = try(module.global_secrets_ssm[0].secret_arns, [])
  global_secrets_manager_secret_arns = try(module.global_secrets_secrets_manager[0].secret_arns, [])
  path_to_instance_ssm_parameters    = "${local.instance_ssm_prefix}${replace(upper(each.key), "-", "_")}_"
  path_to_shared_ssm_parameters      = var.aws_ssm_param_root_path
  ssm_kms_key_ids                    = local.ssm_key_ids
  sanitized_accessor_role_names      = [module.psoxy.api_caller_role_name]
  memory_size_mb                     = coalesce(try(var.custom_bulk_connector_arguments[each.key].memory_size_mb, null), each.value.memory_size_mb, 1024)
  sanitized_expiration_days          = var.bulk_sanitized_expiration_days
  input_expiration_days              = var.bulk_input_expiration_days
  example_file                       = each.value.example_file
  vpc_config                         = var.vpc_config
  todos_as_local_files               = var.todos_as_local_files
>>>>>>> 5937e6a4


  environment_variables = merge(
    var.general_environment_variables,
    try(each.value.environment_variables, {}),
    {
      IS_DEVELOPMENT_MODE = contains(var.non_production_connectors, each.key)
    },
  )
}


# BEGIN lookup tables
module "lookup_output" {
  for_each = var.lookup_table_builders

  source = "../../modules/aws-psoxy-output-bucket"

  environment_name              = var.environment_name
  instance_id                   = each.key
  iam_role_for_lambda_name      = module.bulk_connector[each.value.input_connector_id].instance_role_name
  sanitized_accessor_role_names = each.value.sanitized_accessor_role_names
}

locals {
  inputs_to_build_lookups_for = toset(distinct([for k, v in var.lookup_table_builders : v.input_connector_id]))
}

resource "aws_ssm_parameter" "additional_transforms" {
  for_each = local.inputs_to_build_lookups_for

  name = "${local.instance_ssm_prefix}${replace(upper(each.key), "-", "_")}_ADDITIONAL_TRANSFORMS"
  type = "String"
  value = yamlencode([for k, v in var.lookup_table_builders : {
    destinationBucketName : module.lookup_output[k].output_bucket
    rules : v.rules
  } if v.input_connector_id == each.key])
}

# END lookup tables

locals {
  api_instances = { for k, instance in module.api_connector :
    k => merge(
      instance,
      var.api_connectors[k]
    )
  }

  bulk_instances = { for k, instance in module.bulk_connector :
    k => merge(
      {
        sanitized_bucket_name : instance.sanitized_bucket
      },
      instance,
      var.bulk_connectors[k]
    )
  }

  all_instances = merge(local.api_instances, local.bulk_instances)
}

# script to test ALL connectors
resource "local_file" "test_all_script" {
  count = var.todos_as_local_files ? 1 : 0

  filename        = "test-all.sh"
  file_permission = "755"
  content         = <<EOF
#!/bin/bash

echo "Testing API Connectors ..."

%{for test_script in values(module.api_connector)[*].test_script ~}
%{if test_script != null}./${test_script}%{endif}
%{endfor}

echo "Testing Bulk Connectors ..."

%{for test_script in values(module.bulk_connector)[*].test_script ~}
%{if test_script != null}./${test_script}%{endif}
%{endfor}
EOF
}<|MERGE_RESOLUTION|>--- conflicted
+++ resolved
@@ -124,8 +124,6 @@
   aws_account_id                        = var.aws_account_id
   region                                = data.aws_region.current.id
   path_to_repo_root                     = var.psoxy_base_dir
-  todos_as_local_files                  = var.todos_as_local_files
-  todo_step                             = var.todo_step
   secrets_store_implementation          = var.secrets_store_implementation
   global_parameter_arns                 = try(module.global_secrets_ssm[0].secret_arns, [])
   global_secrets_manager_secret_arns    = try(module.global_secrets_secrets_manager[0].secret_arns, {})
@@ -139,6 +137,8 @@
   vpc_config                            = var.vpc_config
   api_gateway_v2                        = module.psoxy.api_gateway_v2
   aws_lambda_execution_role_policy_arn  = var.aws_lambda_execution_role_policy_arn
+  todos_as_local_files                  = var.todos_as_local_files
+  todo_step                             = var.todo_step
 
   environment_variables = merge(
     var.general_environment_variables,
@@ -167,7 +167,6 @@
 
   source = "../../modules/aws-psoxy-bulk"
 
-<<<<<<< HEAD
   aws_account_id                       = var.aws_account_id
   provision_iam_policy_for_testing     = var.provision_testing_infra
   aws_role_to_assume_when_testing      = var.provision_testing_infra ? module.psoxy.api_caller_role_arn : null
@@ -184,7 +183,7 @@
   rules_file                           = each.value.rules_file
   secrets_store_implementation         = var.secrets_store_implementation
   global_parameter_arns                = try(module.global_secrets_ssm[0].secret_arns, [])
-  global_secrets_manager_secret_arns   = try(module.global_secrets_secrets_manager[0].secret_arns, [])
+  global_secrets_manager_secret_arns   = try(module.global_secrets_secrets_manager[0].secret_arns, {})
   path_to_instance_ssm_parameters      = "${local.instance_ssm_prefix}${replace(upper(each.key), "-", "_")}_"
   path_to_shared_ssm_parameters        = var.aws_ssm_param_root_path
   ssm_kms_key_ids                      = local.ssm_key_ids
@@ -195,35 +194,7 @@
   example_file                         = each.value.example_file
   vpc_config                           = var.vpc_config
   aws_lambda_execution_role_policy_arn = var.aws_lambda_execution_role_policy_arn
-=======
-  aws_account_id                     = var.aws_account_id
-  provision_iam_policy_for_testing   = var.provision_testing_infra
-  aws_role_to_assume_when_testing    = var.provision_testing_infra ? module.psoxy.api_caller_role_arn : null
-  environment_name                   = var.environment_name
-  instance_id                        = each.key
-  source_kind                        = each.value.source_kind
-  aws_region                         = data.aws_region.current.id
-  path_to_function_zip               = module.psoxy.path_to_deployment_jar
-  function_zip_hash                  = module.psoxy.deployment_package_hash
-  function_env_kms_key_arn           = var.function_env_kms_key_arn
-  logs_kms_key_arn                   = var.logs_kms_key_arn
-  psoxy_base_dir                     = var.psoxy_base_dir
-  rules                              = try(var.custom_bulk_connector_rules[each.key], each.value.rules)
-  rules_file                         = each.value.rules_file
-  secrets_store_implementation       = var.secrets_store_implementation
-  global_parameter_arns              = try(module.global_secrets_ssm[0].secret_arns, [])
-  global_secrets_manager_secret_arns = try(module.global_secrets_secrets_manager[0].secret_arns, [])
-  path_to_instance_ssm_parameters    = "${local.instance_ssm_prefix}${replace(upper(each.key), "-", "_")}_"
-  path_to_shared_ssm_parameters      = var.aws_ssm_param_root_path
-  ssm_kms_key_ids                    = local.ssm_key_ids
-  sanitized_accessor_role_names      = [module.psoxy.api_caller_role_name]
-  memory_size_mb                     = coalesce(try(var.custom_bulk_connector_arguments[each.key].memory_size_mb, null), each.value.memory_size_mb, 1024)
-  sanitized_expiration_days          = var.bulk_sanitized_expiration_days
-  input_expiration_days              = var.bulk_input_expiration_days
-  example_file                       = each.value.example_file
-  vpc_config                         = var.vpc_config
-  todos_as_local_files               = var.todos_as_local_files
->>>>>>> 5937e6a4
+  todos_as_local_files                 = var.todos_as_local_files
 
 
   environment_variables = merge(
