terraform {
<<<<<<< HEAD
  required_version = ">= 1.3, < 1.12"
=======
  required_version = ">= 1.3, < 2.0"
>>>>>>> 62cd4b64

  required_providers {
    aws = {
      version = ">= 4.22, < 5.0"
    }
  }
}

# NOTE: region used to be passed in as a variable; put it MUST match the region in which the lambda
# is provisioned, and that's implicit in the provider - so we should just infer from the provider
data "aws_region" "current" {}

module "env_id" {
  source = "../../modules/env-id"

  environment_name = var.environment_name
}

locals {
  host_platform_id    = "AWS"
  ssm_key_ids         = var.aws_ssm_key_id == null ? {} : { 0 : var.aws_ssm_key_id }
  instance_ssm_prefix = "${var.aws_ssm_param_root_path}${upper(module.env_id.id)}_"

  # VPC *requires* API Gateway v2, or calls just timeout
  use_api_gateway_v2 = var.vpc_config != null || var.use_api_gateway_v2
}

module "psoxy" {
  source = "../../modules/aws"

  aws_account_id                 = var.aws_account_id
  region                         = data.aws_region.current.id
  psoxy_base_dir                 = var.psoxy_base_dir
  caller_aws_arns                = var.caller_aws_arns
  caller_gcp_service_account_ids = var.caller_gcp_service_account_ids
  deployment_bundle              = var.deployment_bundle
  force_bundle                   = var.force_bundle
  install_test_tool              = var.install_test_tool
  deployment_id                  = module.env_id.id
  api_function_name_prefix       = "${lower(module.env_id.id)}-"
  use_api_gateway_v2             = local.use_api_gateway_v2
  logs_kms_key_arn               = var.logs_kms_key_arn
  iam_roles_permissions_boundary = var.iam_roles_permissions_boundary
}

resource "aws_iam_policy" "execution_lambda_to_caller" {
  count = local.use_api_gateway_v2 ? 0 : 1

  name        = "${module.env_id.id}ExecuteLambdas"
  description = "Allow caller role to execute the lambda url directly"

  policy = jsonencode(
    {
      "Version" : "2012-10-17",
      "Statement" : [
        {
          "Action" : ["lambda:InvokeFunctionUrl"],
          "Effect" : "Allow",
          "Resource" : [for k, v in module.api_connector : v.function_arn]
        }
      ]
  })

  lifecycle {
    ignore_changes = [
      tags
    ]
  }
}

resource "aws_iam_role_policy_attachment" "invoker_url_lambda_execution" {
  count = var.use_api_gateway_v2 ? 0 : 1

  role       = module.psoxy.api_caller_role_name
  policy_arn = aws_iam_policy.execution_lambda_to_caller[0].arn
}



# secrets shared across all instances
locals {
  path_to_shared_secrets = var.secrets_store_implementation == "aws_secrets_manager" ? var.aws_secrets_manager_path : var.aws_ssm_param_root_path
}

module "global_secrets_ssm" {
  count = var.secrets_store_implementation == "aws_ssm_parameter_store" ? 1 : 0

  source = "../../modules/aws-ssm-secrets"

  path       = local.path_to_shared_secrets
  kms_key_id = var.aws_ssm_key_id
  secrets    = module.psoxy.secrets
}

module "global_secrets_secrets_manager" {
  count = var.secrets_store_implementation == "aws_secrets_manager" ? 1 : 0

  source = "../../modules/aws-secretsmanager-secrets"

  path       = local.path_to_shared_secrets
  kms_key_id = var.aws_ssm_key_id
  secrets    = module.psoxy.secrets
}


module "instance_ssm_parameters" {
  for_each = var.api_connectors

  source = "../../modules/aws-ssm-secrets"
  # other possibly implementations:
  # source = "../hashicorp-vault-secrets"

  path       = "${local.instance_ssm_prefix}${replace(upper(each.key), "-", "_")}_"
  kms_key_id = var.aws_ssm_key_id
  secrets = { for v in each.value.secured_variables :
    v.name => {
      value               = v.value,
      description         = try(v.description, null)
      sensitive           = try(v.sensitive, true)
      value_managed_by_tf = try(v.value_managed_by_tf, true) # ideally, would be `value != null`, but bc value is sensitive, Terraform doesn't allow for_each over map derived from sensitive values
    }
    if !(try(v.sensitive, true)) || var.secrets_store_implementation == "aws_ssm_parameter_store"
  }
}

module "instance_secrets_secrets_manager" {
  source = "../../modules/aws-secretsmanager-secrets"

  for_each = var.secrets_store_implementation == "aws_secrets_manager" ? var.api_connectors : {}

  path       = "${local.instance_ssm_prefix}${replace(upper(each.key), "-", "_")}_"
  kms_key_id = var.aws_ssm_key_id
  secrets = { for v in each.value.secured_variables :
    v.name => {
      value               = v.value,
      description         = try(v.description, null)
      sensitive           = try(v.sensitive, true)
      value_managed_by_tf = try(v.value_managed_by_tf, true) # ideally, would be `value != null`, but bc value is sensitive, Terraform doesn't allow for_each over map derived from sensitive values
    }
    if try(v.sensitive, true)
  }
}

# NOTE: parameter / secret ARNs passed into lambda modules, so that can write ONE policy for the
# exec role - instead of one for parameters, one for secrets, etc.
module "api_connector" {
  for_each = var.api_connectors

  source = "../../modules/aws-psoxy-rest"

  environment_name                      = var.environment_name
  instance_id                           = each.key
  source_kind                           = each.value.source_kind
  path_to_function_zip                  = module.psoxy.path_to_deployment_jar
  function_zip_hash                     = module.psoxy.deployment_package_hash
  function_env_kms_key_arn              = var.function_env_kms_key_arn
  logs_kms_key_arn                      = var.logs_kms_key_arn
  log_retention_days                    = var.log_retention_days
  api_caller_role_arn                   = module.psoxy.api_caller_role_arn
  example_api_calls                     = each.value.example_api_calls
  aws_account_id                        = var.aws_account_id
  region                                = data.aws_region.current.id
  path_to_repo_root                     = var.psoxy_base_dir
  secrets_store_implementation          = var.secrets_store_implementation
  global_parameter_arns                 = try(module.global_secrets_ssm[0].secret_arns, [])
  global_secrets_manager_secret_arns    = try(module.global_secrets_secrets_manager[0].secret_arns, {})
  path_to_instance_ssm_parameters       = "${local.instance_ssm_prefix}${replace(upper(each.key), "-", "_")}_"
  path_to_shared_ssm_parameters         = local.path_to_shared_secrets
  ssm_kms_key_ids                       = local.ssm_key_ids
  target_host                           = each.value.target_host
  source_auth_strategy                  = each.value.source_auth_strategy
  oauth_scopes                          = each.value.oauth_scopes_needed
  example_api_calls_user_to_impersonate = each.value.example_api_calls_user_to_impersonate
  vpc_config                            = var.vpc_config
  api_gateway_v2                        = module.psoxy.api_gateway_v2
  aws_lambda_execution_role_policy_arn  = var.aws_lambda_execution_role_policy_arn
  iam_roles_permissions_boundary        = var.iam_roles_permissions_boundary
  todos_as_local_files                  = var.todos_as_local_files
  todo_step                             = var.todo_step

  environment_variables = merge(
    var.general_environment_variables,
    try(each.value.environment_variables, {}),
    {
      PSEUDONYMIZE_APP_IDS   = tostring(var.pseudonymize_app_ids)
      EMAIL_CANONICALIZATION = var.email_canonicalization
      CUSTOM_RULES_SHA       = try(var.custom_api_connector_rules[each.key], null) != null ? filesha1(var.custom_api_connector_rules[each.key]) : null
      IS_DEVELOPMENT_MODE    = contains(var.non_production_connectors, each.key)
    }
  )
}



module "custom_api_connector_rules" {
  source = "../../modules/aws-ssm-rules"

  for_each = var.custom_api_connector_rules

  prefix    = "${local.instance_ssm_prefix}${replace(upper(each.key), "-", "_")}_"
  file_path = each.value
}

module "bulk_connector" {
  for_each = var.bulk_connectors

  source = "../../modules/aws-psoxy-bulk"

  aws_account_id                       = var.aws_account_id
  provision_iam_policy_for_testing     = var.provision_testing_infra
  aws_role_to_assume_when_testing      = var.provision_testing_infra ? module.psoxy.api_caller_role_arn : null
  environment_name                     = var.environment_name
  instance_id                          = each.key
  source_kind                          = each.value.source_kind
  aws_region                           = data.aws_region.current.id
  path_to_function_zip                 = module.psoxy.path_to_deployment_jar
  function_zip_hash                    = module.psoxy.deployment_package_hash
  function_env_kms_key_arn             = var.function_env_kms_key_arn
  logs_kms_key_arn                     = var.logs_kms_key_arn
  log_retention_days                   = var.log_retention_days
  psoxy_base_dir                       = var.psoxy_base_dir
  rules                                = try(var.custom_bulk_connector_rules[each.key], each.value.rules)
  rules_file                           = each.value.rules_file
  secrets_store_implementation         = var.secrets_store_implementation
  global_parameter_arns                = try(module.global_secrets_ssm[0].secret_arns, [])
  global_secrets_manager_secret_arns   = try(module.global_secrets_secrets_manager[0].secret_arns, {})
  path_to_instance_ssm_parameters      = "${local.instance_ssm_prefix}${replace(upper(each.key), "-", "_")}_"
  path_to_shared_ssm_parameters        = local.path_to_shared_secrets
  ssm_kms_key_ids                      = local.ssm_key_ids
  sanitized_accessor_role_names        = [module.psoxy.api_caller_role_name]
  memory_size_mb                       = coalesce(try(var.custom_bulk_connector_arguments[each.key].memory_size_mb, null), each.value.memory_size_mb, 1024)
  sanitized_expiration_days            = var.bulk_sanitized_expiration_days
  input_expiration_days                = var.bulk_input_expiration_days
  example_file                         = each.value.example_file
  instructions_template = each.value.instructions_template
  vpc_config                           = var.vpc_config
  aws_lambda_execution_role_policy_arn = var.aws_lambda_execution_role_policy_arn
  provision_bucket_public_access_block = var.provision_bucket_public_access_block
  iam_roles_permissions_boundary       = var.iam_roles_permissions_boundary
  todos_as_local_files                 = var.todos_as_local_files



  environment_variables = merge(
    var.general_environment_variables,
    try(each.value.environment_variables, {}),
    {
      IS_DEVELOPMENT_MODE    = contains(var.non_production_connectors, each.key)
      EMAIL_CANONICALIZATION = var.email_canonicalization
    },
  )
}


# BEGIN lookup tables
module "lookup_output" {
  for_each = var.lookup_table_builders

  source = "../../modules/aws-psoxy-output-bucket"

  environment_name              = var.environment_name
  instance_id                   = each.key
  iam_role_for_lambda_name      = module.bulk_connector[each.value.input_connector_id].instance_role_name
  sanitized_accessor_role_names = each.value.sanitized_accessor_role_names
}

locals {
  inputs_to_build_lookups_for = toset(distinct([for k, v in var.lookup_table_builders : v.input_connector_id]))
}

resource "aws_ssm_parameter" "additional_transforms" {
  for_each = local.inputs_to_build_lookups_for

  name = "${local.instance_ssm_prefix}${replace(upper(each.key), "-", "_")}_ADDITIONAL_TRANSFORMS"
  type = "String"
  value = yamlencode([for k, v in var.lookup_table_builders : {
    destinationBucketName : module.lookup_output[k].output_bucket
    rules : v.rules
    compressOutput : v.compress_output
  } if v.input_connector_id == each.key])
}

# END lookup tables

locals {
  api_instances = { for k, instance in module.api_connector :
    k => merge(
      instance,
      var.api_connectors[k]
    )
  }

  bulk_instances = { for k, instance in module.bulk_connector :
    k => merge(
      {
        sanitized_bucket_name : instance.sanitized_bucket
      },
      instance,
      var.bulk_connectors[k]
    )
  }

  all_instances = merge(local.api_instances, local.bulk_instances)
}

# script to test ALL connectors
resource "local_file" "test_all_script" {
  count = var.todos_as_local_files ? 1 : 0

  filename        = "test-all.sh"
  file_permission = "755"
  content         = <<EOF
#!/bin/bash

echo "Testing API Connectors ..."

%{for test_script in values(module.api_connector)[*].test_script~}
%{if test_script != null}./${test_script}%{endif}
%{endfor}

echo "Testing Bulk Connectors ..."

%{for test_script in values(module.bulk_connector)[*].test_script~}
%{if test_script != null}./${test_script}%{endif}
%{endfor}
EOF
}<|MERGE_RESOLUTION|>--- conflicted
+++ resolved
@@ -1,9 +1,5 @@
 terraform {
-<<<<<<< HEAD
-  required_version = ">= 1.3, < 1.12"
-=======
   required_version = ">= 1.3, < 2.0"
->>>>>>> 62cd4b64
 
   required_providers {
     aws = {
