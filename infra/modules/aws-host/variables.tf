--- conflicted
+++ resolved
@@ -315,18 +315,12 @@
       rotation_days = optional(number, null)       # null means no rotation; if > 0, will rotate every N days
       key_spec      = optional(string, "RSA_2048") # RSA_2048, RSA_3072, or RSA_4096; defaults to RSA_2048, which should be sufficient this use-case
     }), null)
-<<<<<<< HEAD
-    auth_public_keys   = optional(list(string), [])    # list of public keys to use for verifying webhook signatures; if empty AND no auth keys provision, no app-level auth will be done
-    allow_origins      = optional(list(string), ["*"]) # list of origins to allow for CORS, eg 'https://my-app.com'; if you want to allow all origins, use ['*'] (the default)
-    output_path_prefix = optional(string, "")          # optional path prefix to prepend to webhook output files in bucket
-=======
     auth_public_keys    = optional(list(string), [])    # list of public keys to use for verifying webhook signatures; if empty AND no auth keys provision, no app-level auth will be done
     allow_origins       = optional(list(string), ["*"]) # list of origins to allow for CORS, eg 'https://my-app.com'; if you want to allow all origins, use ['*'] (the default)
+    output_path_prefix  = optional(string, "")          # optional path prefix to prepend to webhook output files in bucket
     keep_warm_instances = optional(number, null)        # if set, keeps N Lambda instances warm to eliminate cold starts; adds cost (~$11/month per instance) but improves reliability
->>>>>>> 83e6fc47
-
-    example_identity = optional(string, null) # example identity to use in test payloads
-    example_payload  = optional(string, null) # example payload to use in test payloads
+    example_identity    = optional(string, null) # example identity to use in test payloads
+    example_payload     = optional(string, null) # example payload to use in test payloads
   }))
   default = {}
 
