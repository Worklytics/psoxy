variable "aws_account_id" {
  type        = string
  description = "id of aws account in which to provision your AWS infra"
  validation {
    condition     = can(regex("^\\d{12}$", var.aws_account_id))
    error_message = "The aws_account_id value should be 12-digit numeric string."
  }
}

variable "aws_ssm_param_root_path" {
  type        = string
  description = "path under which SSM parameters created by this module will be created"
  default     = ""

  validation {
    condition     = length(var.aws_ssm_param_root_path) == 0 || length(regexall("/", var.aws_ssm_param_root_path)) == 0 || startswith(var.aws_ssm_param_root_path, "/")
    error_message = "The aws_ssm_param_root_path value must be fully qualified (begin with `/`) if it contains any `/` characters."
  }
}

variable "aws_secrets_manager_path" {
  type        = string
  description = "**beta** path under which Secrets Manager secrets created by this module will be created"
  default     = ""

  validation {
    condition     = var.aws_secrets_manager_path == null || length(var.aws_secrets_manager_path) == 0 || length(regexall("/", var.aws_secrets_manager_path)) == 0 || startswith(var.aws_secrets_manager_path, "/")
    error_message = "The `aws_secrets_manager_path` value must be fully qualified (begin with `/`) if it contains any `/` characters."
  }
}


# TODO: generalize to 'secrets', regardless of store (AWS SSM, AWS Secrets Manager, etc)
variable "aws_ssm_key_id" {
  type        = string
  description = "KMS key id to use for encrypting SSM SecureString parameters created by this module, in any. (by default, will encrypt with AWS-managed keys)"
  default     = null
}

variable "function_env_kms_key_arn" {
  type        = string
  description = "AWS KMS key ARN to use to encrypt lambdas' environments. NOTE: Terraform must be authenticated as an AWS principal authorized to encrypt/decrypt with this key."
  default     = null
}

variable "logs_kms_key_arn" {
  type        = string
  description = "AWS KMS key ARN to use to encrypt lambdas' logs. NOTE: ensure CloudWatch is setup to use this key (cloudwatch principal has perms, log group in same region as key, etc) - see https://docs.aws.amazon.com/AmazonCloudWatch/latest/logs/encrypt-log-data-kms.html ."
  default     = null
}

variable "log_retention_days" {
  type        = number
  description = "Number of days to retain logs in CloudWatch."
  default     = 7
}

variable "aws_lambda_execution_role_policy_arn" {
  type        = string
  description = "*beta* The ARN of policy to attach to the lambda execution role, if you want one other than the default. (usually, AWSLambdaBasicExecutionRole)."
  default     = null
}

variable "iam_roles_permissions_boundary" {
  type        = string
  description = "*beta* ARN of the permissions boundary to attach to IAM roles created by this module."
  default     = null
}

variable "caller_gcp_service_account_ids" {
  type        = list(string)
  description = "ids of GCP service accounts allowed to send requests to the proxy (eg, unique ID of the SA of your Worklytics instance)"
  default     = []

  validation {
    condition = alltrue([
      for i in var.caller_gcp_service_account_ids : (length(regexall("^\\d{21}$", i)) > 0)
    ])
    error_message = "The values of caller_gcp_service_account_ids should be 21-digit numeric strings."
  }
}

variable "caller_aws_arns" {
  type        = list(string)
  description = "ARNs of AWS accounts allowed to send requests to the proxy (eg, arn:aws:iam::914358739851:root)"
  default     = []

  # in theory, can/should enforce validation here, but is less flexible; if it's WRONG, customer
  # must wait for next release of module to have it corrected
  #  validation {
  #    condition = alltrue([
  #      # see https://docs.aws.amazon.com/IAM/latest/UserGuide/reference_iam-quotas.html
  #      # sources suggest limit of 64 chars for role names, but not clear if that includes paths so not checking it
  #      for i in var.caller_aws_arns : (length(regexall("^arn:aws:iam::\\d{12}:((role|user)\\/)?[A-Za-z0-9/=,.@_-]+$", i)) > 0)
  #    ])
  #    error_message = "The values of caller_aws_arns should be AWS Resource Names, something like 'arn:aws:iam::123123123123:root', 'arn:aws:iam::123123123123:user/ExampleUser', 'arn:aws:iam:123123123123:role/TestRole'", # for testing; can remove once prod-ready
  #  }
}

variable "environment_name" {
  type        = string
  description = "friendly qualifier to distinguish resources created by this terraform configuration other Terraform deployments, (eg, 'prod', 'dev', etc)"

  validation {
    condition     = can(regex("^[a-zA-Z][a-zA-Z0-9-_ ]*[a-zA-Z0-9]$", var.environment_name))
    error_message = "The `environment_name` must start with a letter, can contain alphanumeric characters, hyphens, underscores, and spaces, and must end with a letter or number."
  }

  validation {
    condition     = !can(regex("^(?i)(aws|ssm)", var.environment_name))
    error_message = "The `environment_name` cannot start with 'aws' or 'ssm', as this will name your AWS resources with prefixes that displease the AMZN overlords."
  }
}

variable "psoxy_base_dir" {
  type        = string
  description = "the path where your psoxy repo resides"
  default     = null # will use `"${path.root}/.terraform/"` if not provided

  validation {
    condition     = var.psoxy_base_dir == null || can(regex(".*\\/$", var.psoxy_base_dir))
    error_message = "The psoxy_base_dir value should end with a slash."
  }

  validation {
    condition     = var.psoxy_base_dir == null || can(regex("^[^~].*$", var.psoxy_base_dir))
    error_message = "The psoxy_base_dir value should be absolute path (not start with ~)."
  }
}

variable "deployment_bundle" {
  type        = string
  description = "path to deployment bundle to use (if not provided, will build one); can be S3 URI (eg, s3://my-bucket/my-key)."
  default     = null
}

variable "force_bundle" {
  type        = bool
  description = "whether to force build of deployment bundle, even if it already exists"
  default     = false
}

variable "provision_testing_infra" {
  type        = bool
  description = "Whether to provision infra needed to support testing of deployment. If false, it's left to you to ensure the AWS principal you use when running test scripts has the correct permissions."
  default     = false
}

variable "install_test_tool" {
  type        = bool
  description = "whether to install the test tool (can be 'false' if Terraform not running from a machine where you intend to run tests of your Psoxy deployment)"
  default     = true
}

variable "pseudonymize_app_ids" {
  type        = string
  description = "if set, will set value of PSEUDONYMIZE_APP_IDS environment variable to this value for all sources"
  default     = true
}

variable "email_canonicalization" {
  type        = string
  description = "defines how email address are processed prior to hashing, hence which are considered 'canonically equivalent'; one of 'STRICT' (default and most standard compliant) or 'IGNORE_DOTS' (probably most in line with user expectations)"
  default     = "STRICT"
}

variable "general_environment_variables" {
  type        = map(string)
  description = "environment variables to add for all connectors"
  default     = {}
}

variable "api_connectors" {
  type = map(object({
    source_kind                           = string
    source_auth_strategy                  = string
    target_host                           = string
    oauth_scopes_needed                   = optional(list(string), [])
    environment_variables                 = optional(map(string), {})
    example_api_calls                     = optional(list(string), [])
    example_api_calls_user_to_impersonate = optional(string)
    secured_variables = optional(list(object({
      name                = string
      value               = optional(string)
      writable            = optional(bool, false)
      lockable            = optional(bool, false)
      sensitive           = optional(bool, true)
      description         = optional(string)
      value_managed_by_tf = optional(bool, true)
      })),
    [])
    settings_to_provide = optional(map(string), {})
  }))

  description = "map of API connectors to provision"
}

variable "non_production_connectors" {
  type        = list(string)
  description = "connector ids in this list will be in development mode (not for production use"
  default     = []
}

variable "custom_api_connector_rules" {
  type        = map(string)
  description = "map of connector id --> YAML file with custom rules"
  default     = {}
}

variable "bulk_connectors" {
  type = map(object({
    source_kind           = string
    input_bucket_name     = optional(string) # allow override of default bucket name
    sanitized_bucket_name = optional(string) # allow override of default bucket name
    rules = optional(object({
      pseudonymFormat                = optional(string)
      columnsToRedact                = optional(list(string), [])
      columnsToInclude               = optional(list(string), null)
      columnsToPseudonymize          = optional(list(string), [])
      columnsToPseudonymizeIfPresent = optional(list(string), [])
      columnsToDuplicate             = optional(map(string), {})
      columnsToRename                = optional(map(string), {})
      fieldsToTransform = optional(map(object({
        newName    = string
        transforms = optional(list(map(string)), [])
      })))
    }))
    rules_file            = optional(string)
    example_file          = optional(string)
    instructions_template = optional(string)
    memory_size_mb        = optional(number)
    settings_to_provide   = optional(map(string), {})
  }))

  description = "map of connector id  => bulk connectors to provision"
}

variable "bulk_input_expiration_days" {
  type        = number
  description = "**alpha** Number of days after which objects in the bucket will expire"
  default     = 30
}

variable "bulk_sanitized_expiration_days" {
  type        = number
  description = "**alpha** Number of days after which objects in the bucket will expire"
  default     = 720
}

variable "custom_bulk_connector_rules" {
  type = map(object({
    pseudonymFormat                = optional(string, "URL_SAFE_TOKEN")
    columnsToRedact                = optional(list(string), []) # columns to remove from CSV
    columnsToInclude               = optional(list(string))     # if you prefer to include only an explicit list of columns, rather than redacting those you don't want
    columnsToPseudonymize          = optional(list(string), []) # columns to pseudonymize
    columnsToPseudonymizeIfPresent = optional(list(string), null)
    columnsToDuplicate             = optional(map(string)) # columns to create copy of; name --> new name
    columnsToRename                = optional(map(string)) # columns to rename: original name --> new name; renames applied BEFORE pseudonymization
    fieldsToTransform = optional(map(object({
      newName    = string
      transforms = optional(list(map(string)), [])
    })))
  }))

  description = "map of connector id --> rules object"
  default = {
    # hris = {
    #   columnsToRedact       = []
    #   columnsToPseudonymize = [
    #     "EMPLOYEE_ID",
    #     "EMPLOYEE_EMAIL",
    #     "MANAGER_ID",
    #     "MANAGER_EMAIL"
    #  ]
    # columnsToRename = {
    #   # original --> new
    #   "workday_id" = "employee_id"
    # }
    # columnsToInclude = [
    # ]
  }
}

variable "custom_bulk_connector_arguments" {
  type = map(object({
    memory_size_mb = optional(number)
  }))

  description = "map of connector id --> arguments object"
  default     = {}
}

variable "custom_side_outputs" {
  type = map(object({
    ORIGINAL  = optional(string, null),
    SANITIZED = optional(string, null),
  }))

  description = "*ALPHA* map of connector id --> side output targets"
  default     = {}
}

variable "webhook_collectors" {
  type = map(object({
    rules_file = string
    provision_auth_key = optional(object({         # whether to provision auth keys for webhook collector; if not provided, will not provision any
      rotation_days = optional(number, null)       # null means no rotation; if > 0, will rotate every N days
      key_spec      = optional(string, "RSA_2048") # RSA_2048, RSA_3072, or RSA_4096; defaults to RSA_2048, which should be sufficient this use-case
    }), null)
<<<<<<< HEAD
    auth_public_keys = optional(list(string), []) # list of public keys to use for verifying webhook signatures; if empty AND no auth keys provision, no app-level auth will be done
    example_identity = optional(string, null)     # example identity to use in test payloads
    example_payload  = optional(string, null)     # example payload to use in test payloads
  }))
=======
    auth_public_keys = optional(list(string), [])    # list of public keys to use for verifying webhook signatures; if empty AND no auth keys provision, no app-level auth will be done
    allow_origins    = optional(list(string), ["*"]) # list of origins to allow for CORS, eg 'https://my-app.com'; if you want to allow all origins, use ['*'] (the default)
    }
  ))
>>>>>>> d1ea82b6

  default = {}

  description = "map of webhook collector id --> webhook collector configuration"
}

variable "lookup_table_builders" {
  type = map(object({
    input_connector_id            = string
    sanitized_accessor_role_names = list(string)
    rules = object({
      pseudonymFormat       = optional(string)
      columnsToRedact       = optional(list(string))
      columnsToInclude      = optional(list(string))
      columnsToPseudonymize = optional(list(string))
      columnsToDuplicate    = optional(map(string))
      columnsToRename       = optional(map(string))
    })
    compress_output = optional(bool)
  }))
  default = {
    #    "lookup-hris" = {
    #      input_connector_id = "hris",
    #      sanitized_accessor_role_names = [
    #        # ADD LIST OF NAMES OF YOUR AWS ROLES WHICH CAN READ LOOKUP TABLE
    #      ],
    #      rules       = {
    #        pseudonym_format = "URL_SAFE_TOKEN"
    #        columnsToRedact       = [
    #          "employee_email",
    #          "manager_id",
    #          "manager_email",
    #        ]
    #        columnsToPseudonymize = [
    #          "employee_id", # primary key
    #        ]
    #        columnsToDuplicate   = {
    #          "employee_id" = "employee_id_orig"
    #        }
    #        columnsToRename      = {}
    #        columnsToInclude     = null
    #      }
    #
    #    }
  }
}

variable "use_api_gateway_v2" {
  type        = bool
  description = "**beta**. whether to use API Gateway, or not. Only v2 supported atm. Ignored if `vpc_config` is provided, bc that's incompatible with function URLs."
  default     = false
}

variable "vpc_config" {
  type = object({
    # ipv6_allowed_for_dual_stack = optional(bool, false)
    subnet_ids         = list(string)
    security_group_ids = list(string)
  })
  description = "**beta** VPC configuration for lambda; if not provided, lambda will not be deployed in a VPC. see https://registry.terraform.io/providers/hashicorp/aws/latest/docs/resources/lambda_function#vpc_config"
  default     = null
}

variable "secrets_store_implementation" {
  type        = string
  description = "one of 'aws_ssm_parameter_store' (default) or 'aws_secrets_manager'"
  default     = "aws_ssm_parameter_store"
}

variable "provision_bucket_public_access_block" {
  type        = bool
  description = "Whether to provision public_access_block resources on all buckets; defaults to 'true', but can be 'false' if you have organizational control policies that do this at a higher level."
  default     = true
}

variable "todos_as_local_files" {
  type        = bool
  description = "whether to render TODOs as flat files"
  default     = true
}

variable "todo_step" {
  type        = number
  description = "of all todos, where does this one logically fall in sequence"
  default     = 2
}<|MERGE_RESOLUTION|>--- conflicted
+++ resolved
@@ -307,18 +307,12 @@
       rotation_days = optional(number, null)       # null means no rotation; if > 0, will rotate every N days
       key_spec      = optional(string, "RSA_2048") # RSA_2048, RSA_3072, or RSA_4096; defaults to RSA_2048, which should be sufficient this use-case
     }), null)
-<<<<<<< HEAD
     auth_public_keys = optional(list(string), []) # list of public keys to use for verifying webhook signatures; if empty AND no auth keys provision, no app-level auth will be done
+    allow_origins    = optional(list(string), ["*"]) # list of origins to allow for CORS, eg 'https://my-app.com'; if you want to allow all origins, use ['*'] (the default)
+
     example_identity = optional(string, null)     # example identity to use in test payloads
     example_payload  = optional(string, null)     # example payload to use in test payloads
   }))
-=======
-    auth_public_keys = optional(list(string), [])    # list of public keys to use for verifying webhook signatures; if empty AND no auth keys provision, no app-level auth will be done
-    allow_origins    = optional(list(string), ["*"]) # list of origins to allow for CORS, eg 'https://my-app.com'; if you want to allow all origins, use ['*'] (the default)
-    }
-  ))
->>>>>>> d1ea82b6
-
   default = {}
 
   description = "map of webhook collector id --> webhook collector configuration"
