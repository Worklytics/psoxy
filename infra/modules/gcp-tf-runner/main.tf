# logic to get (and determine) useful information about the GCP entity that Terraform is auth'd as
#
# NOTE: this is not *proper* Terraform style, as re-use of it will result in "deeper" Terraform
# module structure, where modules call all modules in very hierarchical way. But it was repeated 4-5
# times throughout the code base, and includes some hard-coded convention stuff that imho is better
# to have in one place.

<<<<<<< HEAD
# in GCP Cloud Console, appears to come back as { "email":"", "id":"" }
=======

# in cloud shell, this seems to return {"email":"", "id":""}
# in any env, this is NEVER the gcp service account configured via provider block
# (eg, google.impersonate_service_account = "terraform@...")
>>>>>>> 5f451c6b
data "google_client_openid_userinfo" "me" {

}

#

# if no 'email' field from 'google_client_openid_userinfo', generate id token for the current user
# and parse email from it.
# such parsing is explicitly allowed by Google; see https://cloud.google.com/docs/authentication/token-types#id
#
# however, this still appears to be the email of the authenticated user, not service account that
# it's impersonating via the provider configuration
#
# we could pass in the service account email as a variable; but that pollutes a LOT of interfaces
# and calls into question why we even use this module at all
data "google_service_account_id_token" "identity" {
  count = data.google_client_openid_userinfo.me.email == "" ? 1 : 0

  target_audience = "worklytics.co/gcp-tf-runner"
}

data "external" "identity" {
  program = [ "./${path.module}/read-tfvars.sh", "gcp_terraform_sa_account_email" ]
}

# alternative ideas
#  - data.google_client_config has an 'access_token', but that's opaque so can't parse email from it
#  - call outs to gcloud CLI via data.external --> still won't know about impersonation
#  - is there some resource that has an attribute that's the service account used to create it?

locals {
<<<<<<< HEAD
  runner_email = coalesce(data.google_client_openid_userinfo.me.email, var.tf_runner_email, "UNABLE_TO_DETERMINE")
=======
  jwt_payload         = try(split(".", data.google_service_account_id_token.identity[0].id_token)[1], "")

  # convert base64url encoding to base64 encoding
  padding                   = join("", formatlist("%s", [for _ in range(4 - length(local.jwt_payload) % 4) : "="]))
  jwt_payload_padded        = "${local.jwt_payload}${local.padding}"
  jwt_payload_base64encoded = replace(replace(local.jwt_payload_padded, "-", "+"), "_", "/")

  # decode to JSON, then extract email field
  email_from_jwt = try(nonsensitive(jsondecode(base64decode(local.jwt_payload_base64encoded)).email), "")

  # coalesce failing here implies we failed to detect the auth'd gcp user
  authed_user_email = coalesce(
    try(data.external.identity.result.gcp_terraform_sa_account_email, ""), # "" if no such value
    data.google_client_openid_userinfo.me.email,
    local.email_from_jwt
  )
>>>>>>> 5f451c6b

  # hacky way to determine if Terraform running as a service account or not
  tf_is_service_account = endswith(local.authed_user_email, "iam.gserviceaccount.com")

  tf_qualifier = local.tf_is_service_account ? "serviceAccount:" : "user:"
  tf_principal = "${local.tf_qualifier}${local.authed_user_email}"
}

output "email" {
  value       = local.authed_user_email
  description = "The email address of the Terraform runner."
}

output "is_service_account" {
  value       = local.tf_is_service_account
  description = "Whether Terraform is running as a service account or not."
}

output "iam_principal" {
  value       = local.tf_principal
  description = "The Terraform runner as a 'principal' for use in GCP IAM policies."
}<|MERGE_RESOLUTION|>--- conflicted
+++ resolved
@@ -5,19 +5,12 @@
 # times throughout the code base, and includes some hard-coded convention stuff that imho is better
 # to have in one place.
 
-<<<<<<< HEAD
-# in GCP Cloud Console, appears to come back as { "email":"", "id":"" }
-=======
-
 # in cloud shell, this seems to return {"email":"", "id":""}
 # in any env, this is NEVER the gcp service account configured via provider block
 # (eg, google.impersonate_service_account = "terraform@...")
->>>>>>> 5f451c6b
 data "google_client_openid_userinfo" "me" {
 
 }
-
-#
 
 # if no 'email' field from 'google_client_openid_userinfo', generate id token for the current user
 # and parse email from it.
@@ -44,9 +37,6 @@
 #  - is there some resource that has an attribute that's the service account used to create it?
 
 locals {
-<<<<<<< HEAD
-  runner_email = coalesce(data.google_client_openid_userinfo.me.email, var.tf_runner_email, "UNABLE_TO_DETERMINE")
-=======
   jwt_payload         = try(split(".", data.google_service_account_id_token.identity[0].id_token)[1], "")
 
   # convert base64url encoding to base64 encoding
@@ -59,11 +49,11 @@
 
   # coalesce failing here implies we failed to detect the auth'd gcp user
   authed_user_email = coalesce(
+    var.tf_runner_email, 
     try(data.external.identity.result.gcp_terraform_sa_account_email, ""), # "" if no such value
     data.google_client_openid_userinfo.me.email,
     local.email_from_jwt
   )
->>>>>>> 5f451c6b
 
   # hacky way to determine if Terraform running as a service account or not
   tf_is_service_account = endswith(local.authed_user_email, "iam.gserviceaccount.com")
