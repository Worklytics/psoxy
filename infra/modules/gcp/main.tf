--- conflicted
+++ resolved
@@ -397,13 +397,8 @@
   legal_connector_prefix         = substr(var.environment_id_prefix, 0, local.MAX_SERVERLESS_CONNECTOR_NAME_LENGTH)
   legal_connector_suffix         = substr("connector", 0, max(0, local.MAX_SERVERLESS_CONNECTOR_NAME_LENGTH - length(var.environment_id_prefix)))
 
-<<<<<<< HEAD
-  # network argument to vpc_access_connector resource; must be provided if subnetwork isn't
-  vpc_connector_network = try(var.vpc_config.subnetwork, null) == null ? try(var.vpc_config.network, null) : null
-=======
   # network argument to vpc_access_connector resource; must be provided if subnet isn't
   vpc_connector_network = try(var.vpc_config.subnet, null) == null ? try(var.vpc_config.network, null) : null
->>>>>>> 6b385202
 
   # CIDR MUST be provided if network is provided; not otherwise
   vpc_connector_cidr_range = local.vpc_connector_network != null ? try(var.vpc_config.serverless_connector_cidr_range, "10.8.0.0/28") : null
