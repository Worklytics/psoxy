# Google Workspace

Google Workspace sources can be setup via Terraform, using modules found in our GitHub repo.  These
are included in the examples found in `[infra/examples/](../../infra/examples).

<<<<<<< HEAD
=======
## Required Permissions

You (the user running Terraform) must have the following roles (or some of the permissions within
them) in the GCP project in which you will provision the OAuth clients that will be used to connect to your Google Workspace
data:

| Role                                                                                                       | Reason |
|------------------------------------------------------------------------------------------------------------| ------ |
| [Service Account Creator](https://cloud.google.com/iam/docs/understanding-roles#iam.serviceAccountCreator) | create Service Accounts to be used as API clients |
| [Service Account Key Admin](https://cloud.google.com/iam/docs/understanding-roles#iam.serviceAccountKeyAdmin) | to access Google Workspace API, proxy *must* be authenticated by a key that you need to create |
 | [Service Usage Admin](https://cloud.google.com/iam/docs/understanding-roles#serviceusage.serviceUsageAdmin) | you will need to enable the Google Workspace APIs in your GCP Project |

As these are very permissive roles, we recommend that you use a *dedicated* GCP project so that
these roles are scoped just to the Service Accounts used for this deployment. If you used a shared
GCP project, these roles would give you access to create keys for ALL the service accounts in the
project, for example - which is not good practice.

Additionally, a Google Workspace Admin will need to make a Domain-wide Delegation grant to the
Oauth Clients you create. This is done via the Google Workspace Admin console.  In default setup, this
requires [Super Admin](https://support.google.com/a/answer/2405986?hl=en&fl=1) role, but your
organization may have a Custom Role with sufficient privileges.


>>>>>>> bebaa64c
## Without Terraform

Instructions for how to setup Google Workspace without terraform:

  1. Create or choose the GCP project in which to create the OAuth Clients.
  2. Activate relevant API(s) in the project.
  3. Create a Service Account and a JSON key for the service account.
  4. Base64-encode the key and store it as a Systems Manager Parameter in AWS (same region as your
     lambda function deployed).  The parameter name should be something like PSOXY_GDIRECTORY_SERVICE_ACCOUNT_KEY.
  5. Get the numeric ID of the service account. Use this plus the oauth scopes to make domain-wide
     delegation grants via the Google Workspace admin console.

NOTE: you could also use a single Service Account for everything, but you will need to store it
repeatedly in AWS for each parameter name.


## Google Workspace User for Connection

We also recommend you create a dedicated Google Workspace user for Psoxy to use when connecting to
your Google Workspace Admin API, with the specific permissions needed. This avoids the connection
being dependent on a given human user's permissions and improves transparency.

This is not to be confused with a GCP Service Account. Rather, this is a regular
Google Workspace user account, but intended to be assigned to a service rather than a human
user. Your proxy instance will impersonate this user when accessing the [Google Admin Directory](https://developers.google.com/admin-sdk/directory/v1/guides)
and [Reports](https://developers.google.com/admin-sdk/reports/v1/guides) APIs. (Google requires
that these be accessed via impersonation of a Google user account, rather than directly using
a GCP service account).

We recommend naming the account `svc-worklytics@{your-domain.com}`.

If you have already created a sufficiently privileged service account user for a different Google
Workspace connection, you can re-use that one.

Assign the account a sufficiently privileged role. At minimum, the role must have the following
permissions:
  * Admin API
  * Domain Settings
  * Groups
  * Organizational Units
  * Reports (required only if you are connecting to the Audit Logs, used for Google Chat, Meet, etc)
  * Users
    You may use a predefined role, or define a [Custom Role](https://support.google.com/a/answer/2406043?fl=1).

The email address of the account you created will be used when creating the data connection to the
Google Directory in the Worklytics portal. Provide it as the value of the 'Google
Account to Use for Connection' setting when they create the connection.


<|MERGE_RESOLUTION|>--- conflicted
+++ resolved
@@ -3,8 +3,7 @@
 Google Workspace sources can be setup via Terraform, using modules found in our GitHub repo.  These
 are included in the examples found in `[infra/examples/](../../infra/examples).
 
-<<<<<<< HEAD
-=======
+
 ## Required Permissions
 
 You (the user running Terraform) must have the following roles (or some of the permissions within
@@ -15,7 +14,7 @@
 |------------------------------------------------------------------------------------------------------------| ------ |
 | [Service Account Creator](https://cloud.google.com/iam/docs/understanding-roles#iam.serviceAccountCreator) | create Service Accounts to be used as API clients |
 | [Service Account Key Admin](https://cloud.google.com/iam/docs/understanding-roles#iam.serviceAccountKeyAdmin) | to access Google Workspace API, proxy *must* be authenticated by a key that you need to create |
- | [Service Usage Admin](https://cloud.google.com/iam/docs/understanding-roles#serviceusage.serviceUsageAdmin) | you will need to enable the Google Workspace APIs in your GCP Project |
+| [Service Usage Admin](https://cloud.google.com/iam/docs/understanding-roles#serviceusage.serviceUsageAdmin) | you will need to enable the Google Workspace APIs in your GCP Project |
 
 As these are very permissive roles, we recommend that you use a *dedicated* GCP project so that
 these roles are scoped just to the Service Accounts used for this deployment. If you used a shared
@@ -28,7 +27,6 @@
 organization may have a Custom Role with sufficient privileges.
 
 
->>>>>>> bebaa64c
 ## Without Terraform
 
 Instructions for how to setup Google Workspace without terraform:
