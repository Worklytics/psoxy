# Google Workspace

Google Workspace sources can be setup via Terraform, using modules found in our GitHub repo.

As of August 2023, we suggest you use one of our template repo, eg:
  - [`aws`](https://github.com/Worklytics/psoxy-example-aws)
  - [`gcp`](https://github.com/Worklytics/psoxy-example-gcp)

Within those, the `google-workspace.tf` and `google-workspace-variables.tf` files in those repos
specify the terraform configuration to use Google Workspace sources.

## Required Permissions

You (the user running Terraform) must have the following roles (or some of the permissions within
them) in the GCP project in which you will provision the OAuth clients that will be used to connect to your Google Workspace
data:

| Role                                                                                                       | Reason |
|------------------------------------------------------------------------------------------------------------| ------ |
| [Service Account Creator](https://cloud.google.com/iam/docs/understanding-roles#iam.serviceAccountCreator) | create Service Accounts to be used as API clients |
| [Service Account Key Admin](https://cloud.google.com/iam/docs/understanding-roles#iam.serviceAccountKeyAdmin) | to access Google Workspace API, proxy *must* be authenticated by a key that you need to create |
| [Service Usage Admin](https://cloud.google.com/iam/docs/understanding-roles#serviceusage.serviceUsageAdmin) | you will need to enable the Google Workspace APIs in your GCP Project |

As these are very permissive roles, we recommend that you use a *dedicated* GCP project so that
these roles are scoped just to the Service Accounts used for this deployment. If you used a shared
GCP project, these roles would give you access to create keys for ALL the service accounts in the
project, for example - which is not good practice.

Additionally, a Google Workspace Admin will need to make a Domain-wide Delegation grant to the
Oauth Clients you create. This is done via the Google Workspace Admin console.  In default setup, this
requires [Super Admin](https://support.google.com/a/answer/2405986?hl=en&fl=1) role, but your
organization may have a Custom Role with sufficient privileges.


## Google Workspace User for Connection

We also recommend you create a dedicated Google Workspace user for Psoxy to use when connecting to
your Google Workspace Admin API, with the specific permissions needed. This avoids the connection
being dependent on a given human user's permissions and improves transparency.

This is not to be confused with a GCP Service Account. Rather, this is a regular
Google Workspace user account, but intended to be assigned to a service rather than a human
user. Your proxy instance will impersonate this user when accessing the [Google Admin Directory](https://developers.google.com/admin-sdk/directory/v1/guides)
and [Reports](https://developers.google.com/admin-sdk/reports/v1/guides) APIs. (Google requires
that these be accessed via impersonation of a Google user account, rather than directly using
a GCP service account).

We recommend naming the account `svc-worklytics@{your-domain.com}`.

If you have already created a sufficiently privileged service account user for a different Google
Workspace connection, you can re-use that one.

Assign the account a sufficiently privileged role. At minimum, the role must have the following
privileges, *read-only*:
  * Admin API
  * Domain Settings
  * Groups
  * Organizational Units
  * Reports (required only if you are connecting to the Audit Logs, used for Google Chat, Meet, etc)
  * Users

<<<<<<< HEAD
NOTE: the proxy rules support restricting access by HTTP method; the Admin SDK API is REST-based, so
limiting access to `GET` is sufficient to enforce read-only access.
=======
See [Google's documentation](https://support.google.com/a/answer/1219251?fl=1&sjid=8026519161455224599-NA)
for detailed explanations of each of those privileges.
>>>>>>> 22f8645c

Those refer to [Google's documentation](https://support.google.com/a/answer/1219251?fl=1&sjid=8026519161455224599-NA),
as shown below (as of Aug 2023); you can refer there for more details about these privileges.

![google-workspace-admin-privileges.png](google-workspace-admin-privileges.png)

The email address of the account you created will be used when creating the data connection to the
Google Directory in the Worklytics portal. Provide it as the value of the 'Google Account to Use
for Connection' setting when they create the connection.

### Custom Role

If you choose not to use a predefined role that covers the above, you can define a [Custom Role](https://support.google.com/a/answer/2406043?fl=1).

In the Google Workspace Admin Console as of August 2023, creating a 'Custom Role' for this user
will look something like the following:

![custom-role.png](custom-role.png)

**YMMV** - Google's UI changes frequently and varies by Google Workspace edition, so you may see
more or fewer options than shown above.  Please scroll the list of privileges to ensure you grant
READ access to API for all of the required data.


## General Authentication Overview

Google Workspace APIs use OAuth 2.0 for authentication and authorization. You create an Oauth 2.0
client in Google Cloud Platform and a credential (service account key), which you store in as a
secret in your Proxy instance.

When the proxy connects to Google, it first authenticates with Google API using this secret (a
service account key) by signing a request for a short-lived access token. Google returns this access
token, which the proxy then uses for subsequent requests to Google's APIS until the token expires.

The service account key can be rotated at any time, and the terraform configuration examples we
provide can be configured to do this for you if applied regularly.

More information:
https://developers.google.com/workspace/guides/auth-overview


## Provisioning API clients without Terraform

While not recommend, it is possibly to set up Google API clients without Terraform, via the GCP web
console:

1. Create or choose the GCP project in which to create the OAuth Clients.
2. Activate relevant API(s) in the project.
3. Create a Service Account and a JSON key for the service account.
4. Base64-encode the key and store it as a Systems Manager Parameter in AWS (same region as your
   lambda function deployed). The parameter name should be something like `PSOXY_GDIRECTORY_SERVICE_ACCOUNT_KEY`.
   Ensure you do inadvertently add extra characters, including whitespace, when copying-pasting
   the key value.
5. Get the numeric ID of the service account. Use this plus the oauth scopes to make domain-wide
   delegation grants via the Google Workspace admin console.

NOTE: you could also use a single Service Account for everything, but you will need to store it's
key repeatedly in AWS/GCP as the `SERVICE_ACCOUNT_KEY` for each of your Google Workspace connections.<|MERGE_RESOLUTION|>--- conflicted
+++ resolved
@@ -50,6 +50,7 @@
 If you have already created a sufficiently privileged service account user for a different Google
 Workspace connection, you can re-use that one.
 
+
 Assign the account a sufficiently privileged role. At minimum, the role must have the following
 privileges, *read-only*:
   * Admin API
@@ -58,14 +59,6 @@
   * Organizational Units
   * Reports (required only if you are connecting to the Audit Logs, used for Google Chat, Meet, etc)
   * Users
-
-<<<<<<< HEAD
-NOTE: the proxy rules support restricting access by HTTP method; the Admin SDK API is REST-based, so
-limiting access to `GET` is sufficient to enforce read-only access.
-=======
-See [Google's documentation](https://support.google.com/a/answer/1219251?fl=1&sjid=8026519161455224599-NA)
-for detailed explanations of each of those privileges.
->>>>>>> 22f8645c
 
 Those refer to [Google's documentation](https://support.google.com/a/answer/1219251?fl=1&sjid=8026519161455224599-NA),
 as shown below (as of Aug 2023); you can refer there for more details about these privileges.
@@ -76,9 +69,21 @@
 Google Directory in the Worklytics portal. Provide it as the value of the 'Google Account to Use
 for Connection' setting when they create the connection.
 
+
 ### Custom Role
 
 If you choose not to use a predefined role that covers the above, you can define a [Custom Role](https://support.google.com/a/answer/2406043?fl=1).
+
+Using a Custom Role, with 'Read' access to each of the required Admin API privileges is good practice,
+but least-privilege is also enforced in TWO additional ways:
+  - the Proxy API rules restrict the API endpoints that Worklytics can access, as well as the HTTP
+    methods that may be used. This enforces read-only access, limited to the required data types
+    (and actually even more granular that what Workspace Admin privileges and OAuth Scopes support).
+  - the Oauth Scopes granted to the API client via Domain-wide delegation. Each OAuth Client used
+    by Worklytics is granted only read-only scopes, least-permissive for the data types required. eg
+    `https://www.googleapis.com/auth/admin.directory.users.readonly`.
+
+So a least-privileged custom role is essentially a 3rd layer of enforcement.
 
 In the Google Workspace Admin Console as of August 2023, creating a 'Custom Role' for this user
 will look something like the following:
