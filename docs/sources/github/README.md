# GitHub

Availability: **BETA**

There are several connectors available for GitHub:
- [Github Free/Pro/Teams] - for non-Enterprise GitHub organization hosted in github.com.
- [Github Enterprise Cloud] - GitHub Enterprise instances hosted by github.com on behalf of your
  organization.
- [Github Enterprise Server] - similar to 'Cloud', but you must customize rules and API host;
  contact Worklytics for assistance.

## Examples

  * [Example Rules](github.yaml)
  * Example Data : [original](example-api-responses/original) | [sanitized](example-api-responses/sanitized)

## Steps to Connect

Both share the same configuration and setup instructions except Administration permission for Audit Log events.

Follow the following steps:

1. (Only if you are going to use GitHub Enterprise Server) You have to populate `github_enterprise_server_host` variable in Terraform with the hostname of your Github Enterprise Server (example: `github.your-company.com`).
2. From your organization, register a [GitHub App](https://docs.github.com/en/apps/creating-github-apps/registering-a-github-app/registering-a-github-app#registering-a-github-app)
   with following permissions with **Read Only**:
    - Repository:
        - Contents: for reading commits and comments
        - Issues: for listing issues, comments, assignees, etc.
        - Metadata: for listing repositories and branches
        - Pull requests: for listing pull requests, reviews, comments and commits
    - Organization
        - Administration: (Only for GitHub Enterprise) for listing events from audit log
        - Members: for listing teams and their members

NOTES:
- We assume that ALL the repositories are going to be list **should be owned by the organization, not the users**.
- In case of using GitHub Server, you need to populate `github_enterprise_server_host` variable in Terraform with the URL of the API for your GitHub Enterprise Server instance. For example, `https://api.github.your-company.com`.

Apart from GitHub instructions please review the following:
  - "Homepage URL" can be anything, not required in this flow but required by Github.
  - Webhooks check can be disabled as this connector is not using them
  - Keep `Expire user authorization tokens` enabled, as GitHub documentation recommends

3. Once is created please generate a new `Private Key`.

4. It is required to convert the format of the certificate downloaded from PKCS#1 in previous step to PKCS#8. Please run following command:
```shell
openssl pkcs8 -topk8 -inform PEM -outform PEM -in {YOUR DOWNLOADED CERTIFICATE FILE} -out gh_pk_pkcs8.pem -nocrypt
```

**NOTES**:
- If the certificate is not converted to PKCS#8 connector will NOT work. You might see in logs a Java error `Invalid PKCS8 data.` if the format is not correct.
- Command proposed has been successfully tested on Ubuntu; it may differ for other operating systems.

<<<<<<< HEAD
5. Install the application in your organization.
   Go to your organization settings and then in "Developer Settings". Then, click on "Edit" for your "Github App" and once you are in the app settings, click on "Install App" and click on the "Install" button. Accept the permissions to install it in your whole organization.
6. Once installed, the `installationId` is required as it needs to be provided in the proxy as parameter for the connector in your Terraform module. You can go to your organization settings and
=======
4. Install the application in your organization.
   Go to your organization settings and then in "Developer Settings". Then, click on "Edit" for your "GitHub App" and once you are in the app settings, click on "Install App" and click on the "Install" button. Accept the permissions to install it in your whole organization.
5. Once installed, the `installationId` is required as it needs to be provided in the proxy as parameter for the connector in your Terraform module. You can go to your organization settings and
>>>>>>> 338ff46f
   click on `Third Party Access`. Click on `Configure` the application you have installed in previous step and you will find the `installationId` at the URL of the browser:
```
https://github.com/organizations/{YOUR ORG}/settings/installations/{INSTALLATION_ID}
```
Copy the value of `installationId` and assign it to the `github_installation_id` variable in Terraform. You will need to redeploy the proxy again if that value was not populated before.

**NOTE**:
- If `github_installation_id` is not set, authentication URL will not be properly formatted and you will see *401: Unauthorized* when trying to get an access token.
- If you see *404: Not found* in logs please review the *IP restriction policies* that your organization might have; that could cause connections from psoxy AWS Lambda/GCP Cloud Functions be rejected.

<<<<<<< HEAD
=======
6. (Only for GitHub Enterprise Server) If you are using GitHub Enterprise Server, you will need to set the `github_api_host` variable in Terraform to the URL of your GitHub Server instance. You will need to redeploy the proxy again if that value was not populated before.

>>>>>>> 338ff46f
7. Update the variables with values obtained in previous step:
   - `PSOXY_GITHUB_CLIENT_ID` with `App ID` value. **NOTE**: It should be `App Id` value as we are going to use authentication through the App and **not** *client_id*.
   - `PSOXY_GITHUB_PRIVATE_KEY` with content of the `gh_pk_pkcs8.pem` from previous step. You could open the certificate with VS Code or any other editor and copy all the content *as-is* into this variable.
8. Once the certificate has been uploaded, please remove {YOUR DOWNLOADED CERTIFICATE FILE} and `gh_pk_pkcs8.pem` from your computer or store it in a safe place.

## Reference
These instructions have been derived from [worklytics-connector-specs](../../../infra/modules/worklytics-connector-specs/main.tf); refer to that for definitive information.<|MERGE_RESOLUTION|>--- conflicted
+++ resolved
@@ -52,15 +52,9 @@
 - If the certificate is not converted to PKCS#8 connector will NOT work. You might see in logs a Java error `Invalid PKCS8 data.` if the format is not correct.
 - Command proposed has been successfully tested on Ubuntu; it may differ for other operating systems.
 
-<<<<<<< HEAD
 5. Install the application in your organization.
    Go to your organization settings and then in "Developer Settings". Then, click on "Edit" for your "Github App" and once you are in the app settings, click on "Install App" and click on the "Install" button. Accept the permissions to install it in your whole organization.
 6. Once installed, the `installationId` is required as it needs to be provided in the proxy as parameter for the connector in your Terraform module. You can go to your organization settings and
-=======
-4. Install the application in your organization.
-   Go to your organization settings and then in "Developer Settings". Then, click on "Edit" for your "GitHub App" and once you are in the app settings, click on "Install App" and click on the "Install" button. Accept the permissions to install it in your whole organization.
-5. Once installed, the `installationId` is required as it needs to be provided in the proxy as parameter for the connector in your Terraform module. You can go to your organization settings and
->>>>>>> 338ff46f
    click on `Third Party Access`. Click on `Configure` the application you have installed in previous step and you will find the `installationId` at the URL of the browser:
 ```
 https://github.com/organizations/{YOUR ORG}/settings/installations/{INSTALLATION_ID}
@@ -71,11 +65,6 @@
 - If `github_installation_id` is not set, authentication URL will not be properly formatted and you will see *401: Unauthorized* when trying to get an access token.
 - If you see *404: Not found* in logs please review the *IP restriction policies* that your organization might have; that could cause connections from psoxy AWS Lambda/GCP Cloud Functions be rejected.
 
-<<<<<<< HEAD
-=======
-6. (Only for GitHub Enterprise Server) If you are using GitHub Enterprise Server, you will need to set the `github_api_host` variable in Terraform to the URL of your GitHub Server instance. You will need to redeploy the proxy again if that value was not populated before.
-
->>>>>>> 338ff46f
 7. Update the variables with values obtained in previous step:
    - `PSOXY_GITHUB_CLIENT_ID` with `App ID` value. **NOTE**: It should be `App Id` value as we are going to use authentication through the App and **not** *client_id*.
    - `PSOXY_GITHUB_PRIVATE_KEY` with content of the `gh_pk_pkcs8.pem` from previous step. You could open the certificate with VS Code or any other editor and copy all the content *as-is* into this variable.
