--- conflicted
+++ resolved
@@ -9,36 +9,6 @@
 To add a source, add its Connector ID to the `enabled_connectors` list in your `terraform.tfvars`
 file.
 
-<<<<<<< HEAD
-| Connector ID               | Data Source                          | Type | Availability  |
-|----------------------------|--------------------------------------|------|---------------|
-| `asana`                    | Asana                                | API  | GA            |
-| `azure-ad`                 | Azure Active Directory               | API  | DEPRECATED    |
-| `badge`                    | Badge                                | Bulk | GA            |
-| `dropbox-business`         | Dropbox Business                     | API  | DEPRECATED    |
-| `gcal`                     | Google Calendar                      | API  | GA            |
-| `gdrive`                   | Google Drive                         | API  | GA            |
-| `gdirectory`               | Google Directory                     | API  | GA            |
-| `github`                   | GitHub                               | API  | GA            |
-| `github-copilot`           | GitHub                               | API  | ALPHA         |
-| `github-enterprise-server` | GitHub Enterprise Server             | API  | GA            |
-| `github-non-enterprise`    | GitHub Non-Enterprise                | API  | GA            |
-| `gmail`                    | Gmail                                | API  | GA            |
-| `google-chat`              | Google Chat                          | API  | GA            |
-| `google-meet`              | Google Meet                          | API  | GA            |
-| `hris`                     | HR Information System (eg, Workday)  | Bulk | GA            |
-| `jira-cloud`               | Jira Cloud                           | API  | GA            |
-| `jira-server`              | Jira Server                          | API  | GA            |
-| `outlook-cal`              | Outlook Calendar                     | API  | GA            |
-| `outlook-mail`             | Outlook Mail                         | API  | GA            |
-| `msft-teams`               | Microsoft Teams                      | API  | BETA          |
-| `msft-entra-id`            | Microsoft Entra ID                   | API  | GA            |
-| `qualtrics`                | Qualtrics (survey)                   | API  | GA            |
-| `salesforce`               | Salesforce                           | API  | GA            |
-| `slack-discovery-api`      | Slack Discovery API                  | API  | GA            |
-| `survey`                   | Survey                               | Bulk | GA            |
-| `zoom`                     | Zoom                                 | API  | GA            |
-=======
 | Connector ID               | Data Source                          | Type | Availability |
 |----------------------------|--------------------------------------|------|--------------|
 | `asana`                    | Asana                                | API  | GA           |
@@ -49,8 +19,9 @@
 | `gdrive`                   | Google Drive                         | API  | GA           |
 | `gdirectory`               | Google Directory                     | API  | GA           |
 | `gemini-usage`            | Gemini Usage                         | Bulk | BETA         |
-| `msft-copilot`            |  Microsot 365 Copilot                         | API | ALPHA         |
+| `msft-copilot`            | Microsot 365 Copilot                 | API | ALPHA        |
 | `github`                   | GitHub                               | API  | GA           |
+| `github-copilot`           | GitHub                               | API  | ALPHA        |
 | `github-enterprise-server` | GitHub Enterprise Server             | API  | GA           |
 | `github-non-enterprise`    | GitHub Non-Enterprise                | API  | GA           |
 | `gmail`                    | Gmail                                | API  | GA           |
@@ -68,7 +39,6 @@
 | `slack-discovery-api`      | Slack Discovery API                  | API  | GA           |
 | `survey`                   | Survey                               | Bulk | GA           |
 | `zoom`                     | Zoom                                 | API  | GA           |
->>>>>>> 7843e838
 
 From v0.4.58, you can confirm the availability of a connector by running the following command from
 the root of one of our examples:
