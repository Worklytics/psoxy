--- conflicted
+++ resolved
@@ -29,18 +29,6 @@
    Apart from Salesforce instructions above, please review the following:
 
     - Application MUST be marked with "Enable Client Credentials Flow"
-<<<<<<< HEAD
-    - You MUST assign a user for Client Credentials, be sure:
-        - you associate a "run as" user marked with "API Only Permission"
-        - The policy associated to the user MUST have the following Administrative Permissions
-          enabled:
-            - API Enabled
-            - APEX REST Services
-    - The policy MUST have the application marked as "enabled" in "Connected App Access".
-      Otherwise requests will return 401 with INVALID_SESSION_ID
-
-2. Once created, open "Manage Consumer Details"
-=======
     - You MUST assign a user for Client Credentials. A user with a valid `Salesforce License` should be enough. Also, user should have a [Permission Set](https://help.salesforce.com/s/articleView?id=platform.perm_sets_overview.htm&type=5) with following permissions:
         - `Access Activities`: For reading Tasks, Events, Calendar and Emails.
         - `View All Users`: For reading Users information.
@@ -52,7 +40,6 @@
     ![Salesforce Application Policies Example](img/app_policies.png)
     - In Settings, go to `OAuth Settings` and click on `Consumer Key and Consumer Secret` link to get the values required for the next step.
     ![Salesforce Application Settings Example](img/app_settings.png)
->>>>>>> 08e5bdf3
 3. Update the content of `PSOXY_SALESFORCE_CLIENT_ID` from Consumer Key and
    `PSOXY_SALESFORCE_CLIENT_SECRET` from Consumer Secret
 4. Finally, we recommend to run `test-salesforce` script with all the queries in the example to ensure the expected information covered by rules can be obtained from Salesforce API. Some test calls may fail with a 400 (bad request) response. That is something expected if parameters requested on the query are not available (for example, running a SOQL query with fields that are NOT present in your model will force a 400 response from Salesforce API). If that is the case, a double check in the function logs can be done to ensure that this is the actual error happening, you should see an error like the following one:
