--- conflicted
+++ resolved
@@ -25,13 +25,7 @@
 - `read:task:confluence`: for getting [tasks](https://developer.atlassian.com/cloud/confluence/rest/v2/api-group-task/#api-tasks-get)
 - `read:content-details:confluence`: for using [content search endpoint](https://developer.atlassian.com/cloud/confluence/rest/v1/api-group-search/#api-wiki-rest-api-search-get)
 
-<<<<<<< HEAD
-=======
-Then go back to \"Permissions\" and click on \"Add\" for \`User Identity API\`, only selecting following scopes:
-- `read:account`: for getting user emails
 
-
->>>>>>> 499fcffe
 ## Setup Instructions
 
 ### App configuration
@@ -50,12 +44,7 @@
     - `read:content-details:confluence`
     - `read:content:confluence`
 
-<<<<<<< HEAD
-=======
-  Then repeat the same but for "User Identity API", adding the following scope:
-    - `read:account`
 
->>>>>>> 499fcffe
 3. Go to the "Authorization" section and add an OAuth 2.0 (3LO) authorization type: click on "Add"
    and you will be prompted to provide a "Callback URI". At this point, you could add
    `http://localhost` as value and follow the [Manual steps](#manual-steps), or you could
