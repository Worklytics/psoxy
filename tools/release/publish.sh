--- conflicted
+++ resolved
@@ -224,37 +224,5 @@
 printf "    ${BLUE}./tools/release/example-create-release-pr.sh . aws ${AWS_EXAMPLE_DIR}${NC}\n"
 printf "    ${BLUE}./tools/release/example-create-release-pr.sh . gcp ${GCP_EXAMPLE_DIR}${NC}\n"
 
-<<<<<<< HEAD
 printf "2. Update stable demo deployment to point to it. In ${BLUE}psoxy-demos${NC} repo, run:\n"
 printf "    ${BLUE}./update-stable.sh${NC}\n"
-=======
-printf "Publish release artifacts: \n"
-printf "    ${BLUE}./tools/release/publish-aws-bundle.sh ${RELEASE}${NC}\n"
-
-printf "\nPublishing Maven artifacts to GitHub Packages ...\n"
-printf "  (requires GitHub token with ${BLUE}write:packages${NC} permission in ${BLUE}~/.m2/settings.xml${NC})\n"
-if command -v mvn &> /dev/null; then
-  cd "${PATH_TO_REPO}java"
-  if mvn clean deploy -DskipTests; then
-    printf "${GREEN}✓${NC} Maven artifacts published to GitHub Packages\n"
-  else
-    printf "${RED}✗${NC} Maven deploy failed. You may need to configure authentication in ~/.m2/settings.xml\n"
-    printf "  See: https://docs.github.com/en/packages/working-with-a-github-packages-registry/working-with-the-apache-maven-registry\n"
-  fi
-else
-  printf "${RED}Maven not found.${NC} Skipping Maven artifact deployment.\n"
-  printf "  To deploy manually, run: ${BLUE}cd ${PATH_TO_REPO}java && mvn clean deploy${NC}\n"
-fi
-
-printf "Update stable demo deployment to point to it: \n"
-printf "In ${BLUE}psoxy-demos${NC} repo, run:\n"
-printf "    ${BLUE}git checkout -b upgrade-aws-stable-to-${RELEASE}${NC}\n"
-printf "    ${BLUE}cd developers/psoxy-dev-stable-aws ${NC}\n"
-printf "    ${BLUE} ./upgrade-terraform-modules.sh  ${RELEASE}${NC}\n"
-printf "    ${BLUE}terraform apply --auto-approve${NC}\n"
-printf "    ${BLUE}git commit -m \"upgrade aws stable to ${RELEASE}\"${NC}\n"
-printf "    ${BLUE}git push origin upgrade-aws-stable-to-${RELEASE}${NC}\n"
-
-printf "Prep next rc: \n"
-printf "    ${BLUE}./tools/release/prep.sh ${RELEASE} rc-NEXT${NC}\n"
->>>>>>> 9f5ad2b0
