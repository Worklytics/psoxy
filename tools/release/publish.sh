#!/bin/bash

# Arguments: repository name and tag name
RELEASE="$1"

GREEN='\e[0;32m'
RED='\e[0;31m'
BLUE='\e[0;34m'
NC='\e[0m' # No Color



if [ ! -f "${PATH_TO_REPO}java/pom.xml" ]; then
  printf "${RED}${PATH_TO_REPO}java/pom.xml not found. set <path-to-repo> argument to point to the root of a psoxy checkout. Exiting.${NC}\n"
  exit 1
fi

CURRENT_RELEASE_NUMBER=$(sed -n 's|[[:space:]]*<revision>\(.*\)</revision>|\1|p' "${PATH_TO_REPO}java/pom.xml" )

if [ -z "$RELEASE" ]; then
  RELEASE="v${CURRENT_RELEASE_NUMBER}"
else
  # maintain compatibility with current interface
  if [ "$RELEASE" != "v${CURRENT_RELEASE_NUMBER}" ]; then
    printf "${RED}Release version provided, ${RELEASE}, does not match current release version in pom.xml, ${CURRENT_RELEASE_NUMBER}. Exiting.${NC}\n"
    exit 1
  fi
fi

# die on error
set -e

git fetch origin

if git rev-parse "$RELEASE" >/dev/null 2>&1; then
  printf "Tag ${GREEN}$RELEASE${NC} already exists.\n"
else
  git checkout main

  git pull origin main

  # verify on main branch and clean status
  CURRENT_BRANCH=$(git branch --show-current)
  if [ "$CURRENT_BRANCH" != "main" ]; then
    printf "${RED}Current branch is not main. Please checkout main branch and try again.${NC}\n"
    exit 1
  fi
  printf "Tagging ${GREEN}$RELEASE${NC} ...\n"
  git tag $RELEASE
fi

printf "Pushing tag ${GREEN}$RELEASE${NC} to origin ...\n"
git push origin $RELEASE

if gh release view $RELEASE >/dev/null 2>&1
then
  printf "Release ${GREEN}$RELEASE${NC} already exists.\n"
else
  printf "Creating release ${GREEN}$RELEASE${NC} in GitHub ...\n"
  gh release create --draft --generate-notes $RELEASE
fi

printf "Updating release notes for ${GREEN}$RELEASE${NC} ...\n"
# Fetch release notes
release_notes=$(gh release view $RELEASE --json body -q '.body')

# Remove GitHub username mentions
modified_notes=$(echo -e "$release_notes" | sed -r 's/by @[a-zA-Z0-9_-]+ in//g')

# Update release notes
gh release edit $RELEASE -n "$modified_notes"

# check if rc branch exists, and offer to delete if so
rc_branch="rc-$RELEASE"
if git rev-parse "$rc_branch" >/dev/null 2>&1; then
  printf "Delete the ${BLUE}rc-${RELEASE}${NC} branch?\n"
  read -p "(Y/n) " -n 1 -r
  REPLY=${REPLY:-Y}
  echo    # Move to a new line
  case "$REPLY" in
    [yY][eE][sS]|[yY])
       git branch -d "rc-$RELEASE"
      ;;
    *)
      printf "Skipped deletion of ${BLUE}rc-$RELEASE${NC}\n"
      ;;
  esac
fi

printf "Opening release ${BLUE}${RELEASE}${NC} in browser; review / update notes and then publish as latest ...\n"
gh release view $RELEASE --web

printf "Do you want to create a docs branch based on the release? (Y/n)\n"
read -p "(Y/n) " -n 1 -r
REPLY=${REPLY:-Y}
echo    # Move to a new line
if [[ "$REPLY" =~ ^[Yy][Ee]?[Ss]?$ ]]; then
 if git rev-parse --verify "docs-$RELEASE" >/dev/null 2>&1; then
    printf "${RED}Branch docs-${RELEASE} already exists.${NC}\n"
  else
    git checkout -b "docs-$RELEASE"
    git push origin "docs-$RELEASE"
    git checkout main
    printf "Docs branch ${GREEN}docs-$RELEASE${NC} created and pushed. View it at: ${BLUE}https://github.com/Worklytics/psoxy/tree/docs-$RELEASE${NC}\n"
    printf "Manual steps to publish docs in GitBook. (YMMV, gitbook seems to change this *weekly**): \n"
    printf "1. Login to gitbook ( ${BLUE}https://app.gitbook.com/o/bJjt4PjVnmXkP0Z3ui04/sites/site_m0IOi${NC} ) \n"
    printf "2. Navigate to 'Structure -> Manage'  under the Psoxy site \n"
<<<<<<< HEAD
    printf "3. Create a new 'Space' in the list (duplicate existing), with the same name as the release ${GREEN}X.Y.Z${NC}\n"
    printf "4. Click on the new space's link icon; edit GitHub Sync settings to point to the branch: ${GREEN}docs-$RELEASE${NC}\n"
    printf "5. Set the new 'space' as the 'home' for the site\n"
=======
    printf "3. Create a new 'variant' (or space??) in the list (copy existing?), with the same name as the release ${GREEN}X.Y.Z${NC}\n"
    printf "4. Click on the new variant/spaces's link icon; edit GitHub Sync settings to point to the branch: ${GREEN}docs-$RELEASE${NC}\n"
    printf "5. Set the new 'variant'/'space' as the 'Home' for the site\n"
>>>>>>> 2eacb6c8
    printf "6. Visit ${BLUE}https://docs.worklytics.co/psoxy${NC} to confirm it points to the latest release\n"
  fi
fi

printf "  Then update example templates to point to it:\n"
if [ -d ~/code/psoxy-example-aws/ ]; then
  AWS_EXAMPLE_DIR="~/code/psoxy-example-aws"
else
  AWS_EXAMPLE_DIR="~/psoxy-example-aws"
fi

if [ -d ~/code/psoxy-example-gcp/ ]; then
  GCP_EXAMPLE_DIR="~/code/psoxy-example-gcp"
else
  GCP_EXAMPLE_DIR="~/psoxy-example-gcp"
fi

printf "    ${BLUE}./tools/release/example-create-release-pr.sh . aws ${AWS_EXAMPLE_DIR}${NC}\n"
printf "    ${BLUE}./tools/release/example-create-release-pr.sh . gcp ${GCP_EXAMPLE_DIR}${NC}\n"

printf "Publish release artifacts: \n"
printf "    ${BLUE}./tools/release/publish-aws-release-artifact.sh ${RELEASE}${NC}\n"

printf "Finally, update stable demo deployment to point to it: \n"
printf "In ${BLUE}psoxy-demos${NC} repo, run:\n"
printf "    ${BLUE}git checkout -b upgrade-aws-stable-to-${RELEASE}${NC}\n"
printf "    ${BLUE}cd developers/psoxy-dev-stable-aws ${NC}\n"
printf "    ${BLUE} ./upgrade-terraform-modules.sh  ${RELEASE}${NC}\n"
printf "    ${BLUE}terraform apply${NC}\n"<|MERGE_RESOLUTION|>--- conflicted
+++ resolved
@@ -105,15 +105,9 @@
     printf "Manual steps to publish docs in GitBook. (YMMV, gitbook seems to change this *weekly**): \n"
     printf "1. Login to gitbook ( ${BLUE}https://app.gitbook.com/o/bJjt4PjVnmXkP0Z3ui04/sites/site_m0IOi${NC} ) \n"
     printf "2. Navigate to 'Structure -> Manage'  under the Psoxy site \n"
-<<<<<<< HEAD
     printf "3. Create a new 'Space' in the list (duplicate existing), with the same name as the release ${GREEN}X.Y.Z${NC}\n"
     printf "4. Click on the new space's link icon; edit GitHub Sync settings to point to the branch: ${GREEN}docs-$RELEASE${NC}\n"
     printf "5. Set the new 'space' as the 'home' for the site\n"
-=======
-    printf "3. Create a new 'variant' (or space??) in the list (copy existing?), with the same name as the release ${GREEN}X.Y.Z${NC}\n"
-    printf "4. Click on the new variant/spaces's link icon; edit GitHub Sync settings to point to the branch: ${GREEN}docs-$RELEASE${NC}\n"
-    printf "5. Set the new 'variant'/'space' as the 'Home' for the site\n"
->>>>>>> 2eacb6c8
     printf "6. Visit ${BLUE}https://docs.worklytics.co/psoxy${NC} to confirm it points to the latest release\n"
   fi
 fi
