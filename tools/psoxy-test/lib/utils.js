import { execSync } from 'child_process';
import { fileURLToPath } from 'url';
import { promises as fs } from 'fs';
import aws4 from 'aws4';
import https from 'https';
import path from 'path';
import _ from 'lodash';
import spec from '../data-sources/spec.js';

const __dirname = path.dirname(fileURLToPath(import.meta.url));

/**
 * Save data to file.
 *
 * @param {string} dirname
 * @param {string} filename
 * @param {string} data
 */
async function saveToFile(dirname = __dirname, filename, data) {
  let dirExists = false;

  try {
    await fs.access(dirname);
    dirExists = true;
  } catch {}

  if (!dirExists) {
    await fs.mkdir(dirname);
  }

  return fs.writeFile(`${dirname}/${filename}`, data, 'utf-8');
}

/**
 * Get a file name from a URL object; default: replaces `/` by `-`, example:
 * `[psoxy-function]-[api-path]-[ISO8601 timestamp].json`
 * `psoxy-gcal-calendar-v3-calendars-primary-2022-09-02T10:15:00.000Z.json`
 * @param {URL} url
 * @param {boolean} timestamp
 * @param {string} extension
 * @return {string}
 */
function getFileNameFromURL(url, timestamp = true, extension = '.json') {
  // Strip out 1st '/'
  const pathPart = url.pathname.substring(1).replaceAll('/', '-');
  const timestampPart = timestamp ? `-${new Date().toISOString()}` : '';
  return pathPart + timestampPart + extension;
}

/**
 * Get common HTTP request headers for Psoxy requests.
 *
 * @param {Object} options - see `../index.js`
 */
function getCommonHTTPHeaders(options = {}) {
  const headers = {
    'Accept-Encoding': options.gzip ? 'gzip' : '*',
    'X-Psoxy-Skip-Sanitizer': options.skip?.toString() || 'false',
  };
  if (options.impersonate) {
    headers['X-Psoxy-User-To-Impersonate'] = options.impersonate;
  }
  return headers;
}

/**
 * Wrapper for requests using Node.js HTTP interfaces: focused on
 * Psoxy use-case (*)
 *
 * @param {String|URL} url
 * @param {Object} headers
<<<<<<< HEAD
 * @param {String} method 
 * @return {Promise}
=======
 * @param {String} method
 * @return {Object}
>>>>>>> f2cd14b0
 */
async function requestWrapper(url, method = 'GET', headers) {
  url = typeof url === 'string' ? new URL(url) : url;
  const params = url.searchParams.toString();

  return new Promise((resolve) => {
    const req = https.request(
      {
        hostname: url.host,
        port: 443,
        path: url.pathname + (params !== '' ? `?${params}` : ''),
        method: method,
        headers: headers,
      },
      (res) => {
        const result = {
          status: res.statusCode,
          statusMessage: res.statusMessage,
          headers: res.headers,
        };

        if (res.statusCode !== 200) {
          resolve(result);
        } else {
          let responseData = '';
          res.on('data', (data) => (responseData += data));
          res.on('end', () => {
            try {
              result.data = JSON.parse(responseData);
            } catch (error) {
              throw new Error('Error parsing JSON response', { cause: error });
            }
            resolve(result);
          });
        }
      }
    );
    req.on('error', (err) => {
      // resolve promise to not force caller to "catch"; `status` is not the
      // right key, but callers expect a result object with these keys
      resolve({ status: err.code, statusMessage: err.message });
    });
    req.end();
  });
}

/**
 * Simple wrapper around `aws4` (*) to ease testing.
 *
 * (*) aws4 is not able to parse a full URL:
 * https://[id].lambda-url.us-east-1.on.aws/
 * the result is missing `service` and `region` which are mandatory
 *
 * @param {URL} url
 * @param {String} method
 * @param {Object} credentials
 * @return {Object}
 */
function signAWSRequestURL(url, method = 'GET', credentials) {
  // According to aws4 docs, search params should be part of the "path"
  const params = url.searchParams.toString();

  return aws4.sign(
    {
      host: url.host,
      path: url.pathname + (params !== '' ? `?${params}` : ''),
      service: 'lambda',
      region: url.host.split('.')[2],
      method: method,
    },
    {
      accessKeyId: credentials?.AccessKeyId,
      secretAccessKey: credentials?.SecretAccessKey,
      sessionToken: credentials?.SessionToken,
    }
  );
}

/**
 * Simple wrapper around node's `execSync` to ease testing.
 *
 * @param {string} command
 * @return {string}
 */
function executeCommand(command) {
  return execSync(command).toString();
}

/**
 * Transform endpoint's path and params based on previous calls responses
 *
 * @param {Object} spec - see `../data-sources/spec.js`
 * @param {Object} res - data source API response
 * @returns
 */
function transformSpecWithResponse(spec = {}, res = {}) {
  (spec?.endpoints || [])
    .filter((endpoint) => endpoint.refs !== undefined)
    .forEach((endpoint) => {
      endpoint.refs.forEach((ref) => {
        const target = spec.endpoints.find((endpoint) => endpoint.name === ref.name);

        if (target && ref.accessor) {
          const valueReplacement = _.get(res, ref.accessor);

          if (valueReplacement) {
            // 2 possible replacements: path or param
            if (ref.pathReplacement) {
              target.path = target.path.replace(ref.pathReplacement, valueReplacement);
            }

            if (ref.paramReplacement) {
              target.params[ref.paramReplacement] = valueReplacement;
            }
          }
        }
      });
    });
  return spec;
}

/**
 * Resolve HTTP method based on known API paths (defined in spec module)
 *
 * @param {string} path - path to inspect
 * @returns {string}
 */
function resolveHTTPMethod(path = '') {
  const endpointMatch = Object.values(spec)
    .reduce((acc, value) => acc.concat(value.endpoints), [])
    .find(endpoint => endpoint.path === path);
  return endpointMatch?.method || 'GET';
}

export {
  executeCommand,
  getCommonHTTPHeaders,
  getFileNameFromURL,
  requestWrapper as request,
  saveToFile,
  signAWSRequestURL,
  resolveHTTPMethod,
  transformSpecWithResponse,
};<|MERGE_RESOLUTION|>--- conflicted
+++ resolved
@@ -69,13 +69,8 @@
  *
  * @param {String|URL} url
  * @param {Object} headers
-<<<<<<< HEAD
- * @param {String} method 
+ * @param {String} method
  * @return {Promise}
-=======
- * @param {String} method
- * @return {Object}
->>>>>>> f2cd14b0
  */
 async function requestWrapper(url, method = 'GET', headers) {
   url = typeof url === 'string' ? new URL(url) : url;
