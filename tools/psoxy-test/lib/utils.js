import { execSync } from 'child_process';
import { fileURLToPath } from 'url';
import { promises as fs } from 'fs';
import aws4 from 'aws4';
import https from 'https';
import path from 'path';
import _ from 'lodash';
import spec from '../data-sources/spec.js';

const __dirname = path.dirname(fileURLToPath(import.meta.url));

/**
 * Save data to file.
 *
 * @param {string} dirname
 * @param {string} filename
 * @param {string} data
 */
async function saveToFile(dirname = __dirname, filename, data) {
  let dirExists = false;

  try {
    await fs.access(dirname);
    dirExists = true;
  } catch {}

  if (!dirExists) {
    await fs.mkdir(dirname);
  }

  return fs.writeFile(`${dirname}/${filename}`, data, 'utf-8');
}

/**
 * Get a file name from a URL object; default: replaces `/` by `-`, example:
 * `[psoxy-function]-[api-path]-[ISO8601 timestamp].json`
 * `psoxy-gcal-calendar-v3-calendars-primary-2022-09-02T10:15:00.000Z.json`
 * @param {URL} url
 * @param {boolean} timestamp
 * @param {string} extension
 * @return {string}
 */
function getFileNameFromURL(url, timestamp = true, extension = '.json') {
  // Strip out 1st '/'
  const pathPart = url.pathname.substring(1).replaceAll('/', '-');
  const timestampPart = timestamp ? `-${new Date().toISOString()}` : '';
  return pathPart + timestampPart + extension;
}

/**
 * Get common HTTP request headers for Psoxy requests.
 *
 * @param {Object} options - see `../index.js`
 */
function getCommonHTTPHeaders(options = {}) {
  const headers = {
    'Accept-Encoding': options.gzip ? 'gzip' : '*',
    'X-Psoxy-Skip-Sanitizer': options.skip?.toString() || 'false',
  };
  if (options.impersonate) {
    headers['X-Psoxy-User-To-Impersonate'] = options.impersonate;
  }
  return headers;
}

/**
 * Wrapper for requests using Node.js HTTP interfaces: focused on 
 * Psoxy use-case (*)
 * 
 * @param {String|URL} url
 * @param {Object} headers
 * @param {String} method 
 * @return {Object}
 */
async function requestWrapper(url, method = 'GET', headers) {
  url = typeof url === 'string' ? new URL(url) : url;
  const params = url.searchParams.toString();

  return new Promise((resolve) => {
    const req = https.request(
      {
        hostname: url.host,
        port: 443,
        path: url.pathname + (params !== '' ? `?${params}` : ''),
        method: method,
        headers: headers,
      },
      (res) => {
        const result = {
          status: res.statusCode,
          statusMessage: res.statusMessage,
          headers: res.headers,
        };

        if (res.statusCode !== 200) {
          resolve(result);
        } else {
          let responseData = '';
          res.on('data', (data) => (responseData += data));
          res.on('end', () => {
            try {
              result.data = JSON.parse(responseData);
<<<<<<< HEAD
            } catch (error) {
              throw new Error('Error parsing JSON response', { cause: error });
=======
            } catch (err) {
              console.log(`Error parsing JSON response: ${err}`);
              result.data = responseData;
>>>>>>> 17063ff4
            }
            resolve(result);
          });
        }
      }
    );
    req.on('error', (err) => {
      // resolve promise to not force caller to "catch"; `status` is not the
      // right key, but callers expect a result object with these keys
<<<<<<< HEAD
      resolve({ status: err.code, statusMessage: err.message });
=======
      resolve({ status: err.code, error: err.message });
>>>>>>> 17063ff4
    });
    req.end();
  });
}

/**
 * Simple wrapper around `aws4` (*) to ease testing.
 *
 * (*) aws4 is not able to parse a full URL:
 * https://[id].lambda-url.us-east-1.on.aws/
 * the result is missing `service` and `region` which are mandatory
 *
 * @param {URL} url
 * @param {String} method
 * @param {Object} credentials
 * @return {Object}
 */
function signAWSRequestURL(url, method = 'GET', credentials) {
  // According to aws4 docs, search params should be part of the "path"
  const params = url.searchParams.toString();

  return aws4.sign(
    {
      host: url.host,
      path: url.pathname + (params !== '' ? `?${params}` : ''),
      service: 'lambda',
      region: url.host.split('.')[2],
      method: method,
    },
    {
      accessKeyId: credentials?.AccessKeyId,
      secretAccessKey: credentials?.SecretAccessKey,
      sessionToken: credentials?.SessionToken,
    }
  );
}

/**
 * Simple wrapper around node's `execSync` to ease testing.
 *
 * @param {string} command
 * @return {string}
 */
function executeCommand(command) {
  return execSync(command).toString();
}

/**
 * Transform endpoint's path and params based on previous calls responses
 *
 * @param {Object} spec - see `../data-sources/spec.js`
 * @param {Object} res - data source API response
 * @returns
 */
function transformSpecWithResponse(spec = {}, res = {}) {
  (spec?.endpoints || [])
    .filter((endpoint) => endpoint.refs !== undefined)
    .forEach((endpoint) => {
      endpoint.refs.forEach((ref) => {
        const target = spec.endpoints.find((endpoint) => endpoint.name === ref.name);

        if (target && ref.accessor) {
          const valueReplacement = _.get(res, ref.accessor);

          if (valueReplacement) {
            // 2 possible replacements: path or param
            if (ref.pathReplacement) {
              target.path = target.path.replace(ref.pathReplacement, valueReplacement);
            }

            if (ref.paramReplacement) {
              target.params[ref.paramReplacement] = valueReplacement;
            }
          }
        }
      });
    });
  return spec;
}

/**
 * Resolve HTTP method based on known API paths (defined in spec module)
 * 
 * @param {string} path - path to inspect
 * @returns {string}
 */
function resolveHTTPMethod(path = '') {
  const endpointMatch = Object.values(spec)
    .reduce((acc, value) => acc.concat(value.endpoints), [])
    .find(endpoint => endpoint.path === path);
  return endpointMatch?.method || 'GET';
}

export {
  executeCommand,
  getCommonHTTPHeaders,
  getFileNameFromURL,
  requestWrapper as request,
  saveToFile,
  signAWSRequestURL,
  resolveHTTPMethod,
  transformSpecWithResponse,
};<|MERGE_RESOLUTION|>--- conflicted
+++ resolved
@@ -64,12 +64,12 @@
 }
 
 /**
- * Wrapper for requests using Node.js HTTP interfaces: focused on 
+ * Wrapper for requests using Node.js HTTP interfaces: focused on
  * Psoxy use-case (*)
- * 
+ *
  * @param {String|URL} url
  * @param {Object} headers
- * @param {String} method 
+ * @param {String} method
  * @return {Object}
  */
 async function requestWrapper(url, method = 'GET', headers) {
@@ -100,14 +100,8 @@
           res.on('end', () => {
             try {
               result.data = JSON.parse(responseData);
-<<<<<<< HEAD
             } catch (error) {
               throw new Error('Error parsing JSON response', { cause: error });
-=======
-            } catch (err) {
-              console.log(`Error parsing JSON response: ${err}`);
-              result.data = responseData;
->>>>>>> 17063ff4
             }
             resolve(result);
           });
@@ -117,11 +111,7 @@
     req.on('error', (err) => {
       // resolve promise to not force caller to "catch"; `status` is not the
       // right key, but callers expect a result object with these keys
-<<<<<<< HEAD
       resolve({ status: err.code, statusMessage: err.message });
-=======
-      resolve({ status: err.code, error: err.message });
->>>>>>> 17063ff4
     });
     req.end();
   });
@@ -204,7 +194,7 @@
 
 /**
  * Resolve HTTP method based on known API paths (defined in spec module)
- * 
+ *
  * @param {string} path - path to inspect
  * @returns {string}
  */
