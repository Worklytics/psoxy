--- conflicted
+++ resolved
@@ -8,14 +8,10 @@
 ## Next
 
 ## [0.4.60](https://github.com/Worklytics/psoxy/release/tag/v0.4.60)
-<<<<<<< HEAD
-  - Calendar rules change to allow OOO-related snippets to be passed through event title fields;
+ - Calendar rules change to allow OOO-related snippets to be passed through event title fields;
     this is required for proper OOO-analysis in Worklytics Calendar 3.0 methodology.
-
-=======
  - MSFT Teams: Support for listing callRecords
- 
->>>>>>> eb1e6a09
+
 ## [0.4.58](https://github.com/Worklytics/psoxy/release/tag/v0.4.58)
  - Including rules for Slack Huddles through *Rooms* as part of conversation history endpoint
  - Rules for Outlook Calendar, Outlook Mail and Teams have been updated for *no app id* and *no group id* cases
