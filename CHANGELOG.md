--- conflicted
+++ resolved
@@ -21,15 +21,12 @@
   - keys/salts per value kind (PII, item id, etc)
 
 ## [0.4.50](https://github.com/Worklytics/psoxy/release/tag/v0.4.50)
-<<<<<<< HEAD
   - `todos_as_local_files` properly respected now; if you had it as `false`, you may see some local
     files deleted on your next `terraform apply`.
   - to accommodate this fix, many people will see moves of local_file resources, to append `[0]` to
     the resource ids
-=======
   - BREAKING - for AWS Secrets Manager (released in 0.4.47 as 'alpha' feature), these will now
     be prefixed by default with the environment ID, unless a `aws_secrets_manager_path` is set.
->>>>>>> fefbb577
 
 ## [0.4.48](https://github.com/Worklytics/psoxy/release/tag/v0.4.48)
   - BREAKING - GitHub Enterprise Server: authentication strategy has changed; you will see creation
