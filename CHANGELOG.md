--- conflicted
+++ resolved
@@ -8,14 +8,12 @@
 ## Next
 
 ## [0.4.58](https://github.com/Worklytics/psoxy/release/tag/v0.4.58)
-<<<<<<< HEAD
  - Including rules for Slack Huddles through *Rooms* as part of conversation history endpoint
  - Rules for Outlook Calendar, Outlook Mail and Teams have been updated for *no app id* and *no group id* cases 
    to avoid supporting requests with plain user GUIDs instead of pseudonymized.
-=======
  - Slack: Including rules for Slack Huddles through *Rooms* as part of conversation history endpoint
  - GitHub: Adding support for [email](https://docs.github.com/en/enterprise-cloud@latest/admin/managing-iam/iam-configuration-reference/saml-configuration-reference#saml-attributes) attribute in SAML response model on GraphQL 
->>>>>>> da5f6314
+ - AWS: you'll see `moved` resources on next apply, relating to refactoring; as well as updating IAM policy that had a wildcard to instead be an explicit list of function ARNs. If you're upgrading from before v0.4.46, you'll see create + destroy instead of move.
 
 ## [0.4.57](https://github.com/Worklytics/psoxy/release/tag/v0.4.57)
 Several changes in this version will result in visible changes during `terraform plan`/`apply`:
