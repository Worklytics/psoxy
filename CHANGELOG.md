--- conflicted
+++ resolved
@@ -7,14 +7,10 @@
 
 ## Next
 ## [0.5.10](https://github.com/Worklytics/psoxy/release/tag/v0.5.10)
-<<<<<<< HEAD
 - `GitHub`: adding support for returning `RateLimit` information for GraphQL.
 - `gcp`: `timeout_seconds` configurable for bulk connectors.
 - `Jira Cloud`: removed `read:accounts` permission from documentation.
-=======
-- `GitHub`: adding support for returning `RateLimit` information for GraphQL
-- `gcp`: `timeout_seconds` configurable for bulk connectors
->>>>>>> 499fcffe
+
 
 ## [0.5.9](https://github.com/Worklytics/psoxy/release/tag/v0.5.9)
 - `Confluence`: support extensions and previous version from Content Search
