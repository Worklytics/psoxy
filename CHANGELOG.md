# CHANGELOG

Please review [releases](https://github.com/Worklytics/psoxy/releases) for full details of changes
in each release's notes.

Changes to be including in future/planned release notes will be added here.

## Next

## [0.5.2](https://github.com/Worklytics/psoxy/release/tag/v0.5.2)
<<<<<<< HEAD
- `Zoom`: support for fetching meeting summaries, which opens new `/v2/meetings/{meetingId}/meeting_summary` endpoint in proxy rules
- `Microsoft 365 Copilot`: Adding support for fetching Copilot interactions through `/beta/copilot/users/{id}/interactionHistory/getAllEnterpriseInteractions` endpoint
=======
- `Zoom`:
  - support for fetching meeting summaries, which opens new `/v2/meetings/{meetingId}/meeting_summary` endpoint in proxy rules
  - support for getting settings from meeting details on `/v2/meetings/{meetingId}`
>>>>>>> bb6264a2

## [0.5.1](https://github.com/Worklytics/psoxy/release/tag/v0.5.1)
- `GitHub`: Added rules for fetching commits through repository and pulls using GraphQL
- `gdirectory` connector: a few redundant oauth scopes removed; no impact on functionality. you can remove these from your DWD grants if you wish, but it's not necessary


## [0.5.0](https://github.com/Worklytics/psoxy/release/tag/v0.5.0)

BREAKING:
  - minimum `azuread` provider version is generally 2.44; if you're using an older version, you'll need to
    upgrade (`terraform init --upgrade`); a state refresh (`terraform refresh`) may help if it complains about unknown attributes
    present in your state
   - `azuread-local-cert` module variables have changed; you must now pass `application_id` instead
    of `application_object_id`; these refer to different values you can obtain via the [Microsoft Entra admin center](https://entra.microsoft.com/#home)
    portal (formally Azure AD portal blade)
  - variables to `aws-host`/`gcp-host` modules to have changed slightly; if you initially copied an
    example based on 0.4.x, you may have to update some variable names in your `main.tf`.
  - minimum `google` provider version is now 5.0; this applies whether you're using GCP-hosted proxy, or merely Google Workspace as a
    data source
  - various migrations applicable to 0.4.x have been removed; if upgrading from 0.4.x, make sure you first upgrade to latest version of 0.4.x (eg, 0.4.61), run
    `terraform apply`, and THEN update to 0.5.x
  - the v0.3 pseudonymization algorithm is no longer supported; attempting to do so should result in an error
  - `scope` field will no longer be sent with JSON-encoded pseudonyms.
  - minimum java version in now 17; java 11 no longer supported (as it's a deprecated runtime in GCP; and Oracle support has ended)

## [0.4.61](https://github.com/Worklytics/psoxy/release/tag/v0.4.61)
 - added some `columnsToPseudonymizeIfPresent` to survey bulk connectors; these are to avoid PII
   being sent to Worklytics if these unexpected columns sent, but without errors in usual case, when
   these are omitted.

## [0.4.60](https://github.com/Worklytics/psoxy/release/tag/v0.4.60)
 - Calendar rules change to allow OOO-related snippets to be passed through event title fields;
    this is required for proper OOO-analysis in Worklytics Calendar 3.0 methodology.
 - MSFT Teams: Support for listing callRecords

## [0.4.58](https://github.com/Worklytics/psoxy/release/tag/v0.4.58)
 - Rules for Outlook Calendar, Outlook Mail and Teams have been updated for *no app id* and *no group id* cases
   to avoid supporting requests with plain user GUIDs instead of pseudonymized.
 - Slack: Including rules for Slack Huddles through *Rooms* as part of conversation history endpoint
 - GitHub: Adding support for [email](https://docs.github.com/en/enterprise-cloud@latest/admin/managing-iam/iam-configuration-reference/saml-configuration-reference#saml-attributes) attribute in SAML response model on GraphQL
 - AWS: you'll see `moved` resources on next apply, relating to refactoring; as well as updating IAM policy that had a wildcard to instead be an explicit list of function ARNs. If you're upgrading from before v0.4.46, you'll see create + destroy instead of move.
 - AWS: if using `MinProvisioner` role from `psoxy-constants` module, we've added a req'd perm to
   that role (to allow tagging lambda functions); without this, `default_tags` option does not work.
 - AWS: bulk-mode ephemeral storage set to 10240 (10GB), raised from free amount of 512MB; this will
   incur small cost. It's billable at $0.0000000309 per GB-second. For most bulk use-cases, files
   are processed in fewer than 30 seconds, and customers process fewer than 10 files per week. So
   expected cost of this is $0.0000927 - less than one-thousandth of a cent.

## [0.4.57](https://github.com/Worklytics/psoxy/release/tag/v0.4.57)
Several changes in this version will result in visible changes during `terraform plan`/`apply`:
- Permission changes on Microsoft 365:
  - `MailboxSettings.Read` permission has been added for directory connectors (`azure-ad`, `entra-id`)
    This will have NO impact until your Admin grants this permission in the Microsoft 365 Admin
    Center; until that happens, Worklytics will continue to NOT retrieve mailbox settings.
  - `OnlineMeetings.Read.All` and `OnlineMeetingArtifact.Read.All` permissions have been removed from `outlook-cal` connector
- `java17` runtime by default (previously, was `java11`); `java11` is still supported by AWS, but
   will be deprecated by GCP in Sept 2024. As of 0.4, proxy code is still compiled for java 11 - so
   if you wish to keep using `java11` runtime, it will work; if you require this, let us know asnd
   we'll expose option to select runtime version in the Terraform module.

## [0.4.56](https://github.com/Worklytics/psoxy/release/tag/v0.4.56)
 - due to refactoring, users of Microsoft connectors may see some moves of resources in Terraform
   plan; these will be no-ops.

## [0.4.55](https://github.com/Worklytics/psoxy/release/tag/v0.4.55)
- For Microsoft Connectors:
  - reference to `msgraph` service principal has been replaced with `data` instead of `terraform` resource.
    For that reason you will see changes in plan related to these resource, but those changes are only related on the resources for Terraform
    state as the kind (*data* from *resource*) has been changed. No change will be done in real Entra ID for that.
  - dropping support for `/beta` endpoints in Microsoft Graph API. All endpoints are now using `/v1.0` version.

## [0.4.53](https://github.com/Worklytics/psoxy/release/tag/v0.4.53)
  - As Microsoft Azure Active Directory has been [renamed](https://learn.microsoft.com/en-us/entra/fundamentals/new-name)
    to Microsoft Entra ID, there is a new connector `msft-entra-id`. Old connector `azure-ad` is deprecated and in case of
    new connection, the new one `msft-entra-id` should be used.

## [0.4.52](https://github.com/Worklytics/psoxy/release/tag/v0.4.52)
  - BREAKING: default behavior for sub-addressing aka "plus addressing" of emails has changed; the
    proxy previously considered these canonically distinct. Now, the proxy will consider these
    canonically equivalent. As we don't expect plus addressing to be used hris or directory data,
    this should have little impact.  Changes will most likely be in a few edge cases, such as
    emails or calendar invites sent to a sub-address - sender unlikely to be a subaddress, but
    recipient could be.  In such cases, behavior prior to 0.4.52 would cause recipient to appear
    as a distinct mailbox; from 0.4.52 onward, they will be considered the same mailbox; we expect
    this to be behavior that is more in line with user expectations, so although technically
    breaking, we're introducing it without a major version bump.
  - there new option to enable less strict email canonicalization; we strongly recommend new
    customers to enable it, although it is not enabled by default to avoid a breaking change. Set
    `email_canonicalization` to `IGNORE_DOTS` to enable this feature.
  - BREAKING for examples: default value fore `email_canonicalization` in our example repos has been
    set to `IGNORE_DOTS`; if you've previously forked an example, this is not a breaking change. but
    if you fork an example > 0.4.52 and are attempting to migrate a proxy deployment initially built
    with modules or examples from < 0.4.52, you should explicitly add `email_canonicalization = "STRICT"`
    in your `terraform.tfvars`
  - GCP: Existing GCP functions are using *Container Registry* for building their internal docker image where the psoxy code is deployed. However,
    this is [deprecated since May 2023 and starting Feb 2024](https://cloud.google.com/container-registry/docs/deprecations/container-registry-deprecation) it
    is required that functions use *Artifact Registry* instead. All deployments made since this version will use *Artifact Registry*
    default repository for storing all psoxy images. Any previous version before this version will work without any issue.

## [0.4.51](https://github.com/Worklytics/psoxy/release/tag/v0.4.51)
 - GCP: non-breaking, but noticeable in Terraform plan: `title` attribute of GCP Custom Project
   roles created by our modules are changing to more closely follow conventions GCP uses for its
   built-in roles; as well as prefixing them with your environment ID to group them together
   alphabetically and differentiate in shared project.

## [0.4.50](https://github.com/Worklytics/psoxy/release/tag/v0.4.50)
  - `todos_as_local_files` properly respected now; if you had it as `false`, you may see some local
    files deleted on your next `terraform apply`.
  - to accommodate this fix, many people will see moves of local_file resources, to append `[0]` to
    the resource ids
  - BREAKING - for AWS Secrets Manager (released in 0.4.47 as 'alpha' feature), these will now
    be prefixed by default with the environment ID, unless a `aws_secrets_manager_path` is set.

## [0.4.48](https://github.com/Worklytics/psoxy/release/tag/v0.4.48)
  - BREAKING - GitHub Enterprise Server: authentication strategy has changed; you will see creation
    and destruction of some secrets that are used for authentication; you MUST generate new auth
    credentials for your proxy instance. see [`docs/sources/github/README.md`](docs/sources/github/README.md)
    or contact support for assistance.

## [0.4.47](https://github.com/Worklytics/psoxy/release/tag/v0.4.47)
  - AWS: some moved resources due to refactoring to accommodate option to use AWS Secrets Manager

possibility of breaking due to no longer inferring global SSM parameter prefix?


## [0.4.46](https://github.com/Worklytics/psoxy/release/tag/v0.4.46)
  - you'll see several `timestamp_static` resources provisioned by terraform; these are simply
    timestamps persisted into state. various example API calls in TODOs/tests are derived from these.
    using persistent value avoids showing changes on every plan/apply.
  - AWS:
    - you'll see encryption config for buckets created by the proxy DESTROYED in your plan. This is
      actually a no-op, as these were actually just setting default encryption; per Terraform docs,
      destroying an `aws_s3_bucket_server_side_encryption_configuration` resource resets the bucket
      to Amazon S3 default encryption. See: https://registry.terraform.io/providers/hashicorp/aws/latest/docs/resources/s3_bucket_server_side_encryption_configuration
    - this change enables configuration of more sophisticated encryption scenarios via composition.
      see [docs/aws/encryption-keys.md](docs/aws/encryption-keys.md) for more details.


## [0.4.44](https://github.com/Worklytics/psoxy/release/tag/v0.4.44)
* Microsoft 365 - Outlook calendar: new scopes for fetching Online Meetings have been added to the Entra ID Application
  used for Microsoft 365 Outlook Calendar and the proxy connector.
  A Microsoft 365 with admin rights for Entra ID will need to grant admin consent
  for `OnlineMeetings.Read.All` and `OnlineMeetingArtifact.Read.All` permissions.

* GitHub Enterprise Server: variable `github_api_host` is marked as deprecated and will be removed
  in next major version. Use `github_enterprise_server_host` instead.


## [0.4.43](https://github.com/Worklytics/psoxy/release/tag/v0.4.43)
 * if you're using the NodeJS test tool, it will be re-installed on your next `terraform apply` due
   to a dependency change.

## [0.4.41](https://github.com/Worklytics/psoxy/release/tag/v0.4.41)
  * GCP only : Compute Engine API will be enabled in the project. Newer versions of GCP terraform
    provider seem to require this. You may see this in your next `terraform plan`, although it may
    also be a no-op if you already have the API enabled.

## [0.4.36](https://github.com/Worklytics/psoxy/release/tag/v0.4.36)
  * Microsoft 365 - Azure AD Directory - default rules change to return `proxyAddresses` field for
    users, pseudonymized; needed to match user's past email addresses against other data sources

## [0.4.34](https://github.com/Worklytics/psoxy/release/tag/v0.4.34)
  * AWS Only: you may see System Manager Parameter description changes; these have no functional
    purpose, just helping provide guidance on function of different secrets.

## [0.4.33](https://github.com/Worklytics/psoxy/release/tag/v0.4.33)
Changes that may appear in Terraform plans:
 * GCP only: secrets that are managed outside of Terraform will no longer be bound as part of the
   cloud function's environment variables. You will see env changes in some cases, as well as 'moves'
   of the associated IAM grants to make those secrets accessible to the cloud function, as this moves
   up one level in module hierarchy
 * AWS only: removing CORS from lambda urls - not necessary

## [0.4.31](https://github.com/Worklytics/psoxy/release/tag/v0.4.31)

Changes:
  * due to split of Terraform vs externally-managed secret values. expect:
    - AWS hosted: many moves of AWS Systems Manager Parameter Store parameters. No parameters
      should be created or destroyed.
    - GCP hosted: destruction of GCP Secret versions for externally managed secrets;
      behavior is now that *no* version for such secret will be provisioned by Terraform,
      instead of one with a placeholder value
    - see https://github.com/Worklytics/psoxy/pull/419
  * changes to GCP secret permissions for "writable" secrets. Psoxy instances will need to disable
    old versions of secrets as they rotate, so no require `secretVersionManager` role instead of
    `secretVersionAdder` role granted previously. See https://github.com/Worklytics/psoxy/pull/447

## [0.4.25](https://github.com/Worklytics/psoxy/releases/tag/v0.4.25)


Changes:
  * `environment_name`/`instance_id` REQUIRED for all of `aws-psoxy-*` modules, taking the place of `function_name`; this is only breaking change
    if your Terraform configuration is directly invoking one of these; `modular-examples` have
    been updated to expect it
  * due to refactoring of IAM policy/role names, you may see MANY replacements of these resources in
    AWS; these are just name changes to better group your infrastructure, so should be no-ops
  *


## [0.4.20](https://github.com/Worklytics/psoxy/releases/tag/v0.4.20)

Due to module refactoring, you will need a `terraform init`.

Changes:
  * you may see grants of the role `iam.serviceAccountKeyAdmin` on individual GCP service accounts
    in your Terraform plan. These grants are required to allow terraform to create/manage service
    account keys, which is only needed for service accounts connecting to Google Workspace APIs.
    Previously, this role was a pre-req expected to be granted at the project-level; this more
    granular approach improves security. If you previously granted `iam.serviceAccountKeyAdmin` at
    a GCP Project Level, you can now remove this.


## [v0.4.18](https://github.com/Worklytics/psoxy/releases/tag/v0.4.18)

Changes:
  * if you didn't copy/fork an example you found in `examples-dev` or `examples`, the default
    variable values in those examples have changed and you may see `PSEUDONYMIZE_APP_IDS=true` in
    changes at your Terraform apply. If you have begun production use of your proxy, please warn
    `support@worklytics.co` if you apply this change.

## [v0.4.17](https://github.com/Worklytics/psoxy/releases/tag/v0.4.17)

Changes:
  * you may see bucket lifecycle rules set in your next `terraform apply`; if you wish to customize
    these values, review https://github.com/Worklytics/psoxy/pull/308 https://github.com/Worklytics/psoxy/pull/310

## [v0.4.16](https://github.com/Worklytics/psoxy/releases/tag/v0.4.16)

Highlights:
  * support re-writing bulk object path prefixes when processing https://github.com/Worklytics/psoxy/pull/301
  * release tooling https://github.com/Worklytics/psoxy/pull/300
  * test tool bulk input output base paths https://github.com/Worklytics/psoxy/pull/302
  * use object metadata to avoid potential loop if bulk proxy writes back to input bucket https://github.com/Worklytics/psoxy/pull/303
  * make AWS role optional in test tool https://github.com/Worklytics/psoxy/pull/297


## [v0.4.15](https://github.com/Worklytics/psoxy/releases/tag/v0.4.15)

Changes:
 - you will need a `terraform init`
 - you may see various changes if you used `lookup_table_builders` feature; these are breaking
   changes and your "lookup_table" buckets may be re-built; if this poses a problem for you, contact
   support and we'll help with the `terraform state mv` commands to preserve your existing buckets

eg
```shell
terraform state mv 'module.psoxy.module.psoxy_lookup_tables_builders["lookup-hris"].aws_s3_bucket.output' \
  'module.psoxy.module.lookup_output["lookup-hris"].aws_s3_bucket.output'
```

Fixes:
- the "Lookup" file use-case, supported in our examples through `lookup_table_builders` variable,
  never worked as expected due to S3 limitation, where only 1 of the 2 "event notifications" our
  modules set on a given S3 bucket actually work (race-case as to which). This should be fixed if
  you re-apply your terraform configuration with this version (but bucket will likely be destroyed
  and re-built).


## [v0.4.14](https://github.com/Worklytics/psoxy/releases/tag/v0.4.14)

Changes:
 - heavily refactored `examples`/`examples-dev`; if you're directly using these, rather than having
   made your own copy (as we recommend/describe in 'Getting Started', you may see lots of changes;
   it is NOT recommended you apply these, as some of them will be destructive)
 - you may have to re-install the test tool (`npm install tools/psoxy-test`)


## [v0.4.13](https://github.com/Worklytics/psoxy/releases/tag/v0.4.13)

see https://github.com/Worklytics/psoxy/releases/tag/v0.4.13

## [v0.4.12](https://github.com/Worklytics/psoxy/releases/tag/v0.4.12)

see https://github.com/Worklytics/psoxy/releases/tag/v0.4.12

## [v0.4.11](https://github.com/Worklytics/psoxy/releases/tag/v0.4.11)

## v0.4.14




Features:
 - avoid ENV vars for config paths if default values
 - troubleshooting docs
 - support for encryption SSM parameters with AWS KMS keys
 - sanitized examples for outlook-cal, mail
 - improve GCP connector TODOs
 - defensive HTTP header handling, in case unexpected casing from clients
 - npm test tool support for sending the basic health check
 - MSFT connections authenticated via identity federation, rather than certificates
 - Email owners can be specified for MSFT connections
 - support for adding filter by JSON schema to rules
 - npm test tool support for psoxy instances deployed behind API gateway

Fixes:
  - update NPM dependencies to avoid some vulnerabilities (npm packages are only used for testing;
    not exposed to any external clients)

## v0.4.10

Features:
  - `PATH_TO_SHARED_CONFIG`/`PATH_TO_CONNECTOR_CONFIG` fully supported for AWS SSM Parameter Store
     deployments (this includes our standard AWS examples).  By default, these values are `""` and
     `"PSOXY_GCAL"` for usual case; but if you want to add a prefix/path to your SSM parameters,
     you can set Terraform variable `aws_ssm_param_root_path` for our examples. This is useful if
     your AWS account is multipurpose and will hold more than just Proxy deployment (although that
     is not what we recommend, as accounts create implicit security boundaries around your infra; so
     limiting a single account to a single project is a good practice).
        - `v0.4.9` introduced these, but values with `/` didn't work properly due to how AWS SSM
          interprets them; and our terraform examples didn't support setting them
        - Terraform examples still only envision hierarchy, where you locate all your proxy-related
          parameters under a single path (eg, `/corp_it/worklytics/`, with parameters needed by
          all lambdas at that top level; and parameters needed by a specific lambda under a subpath
          named for that lambda, eg `/corp_it/worklytics/PSOXY_GCAL_`; in `v0.5`, we will make these
          distinct.
  - `PATH_TO_SHARED_CONFIG`/`PATH_TO_CONNECTOR_CONFIG` should work in GCP Secret Manager deployments
     too, but is not yet supported throughout our Terraform examples.

## v0.4.9

Breaking Changes: (at least, somewhat breaking)
- Behavior of `aws-ssm-secrets` module changed such that changes to parameter values will NOT be
  ignored. If you've changed these values outside of Terraform, you should use a `terraform import`
  to get your value and potentially modify Terraform config.  (this convenience feature allowed
  users to directly fill SSM secret values, while avoid overwriting them with Terraform defaults;
  but gave false sense that the new values won't be persisted in your Terraform state - they will.
  Always treat your Terraform state as equivalently sensitive to any of these secrets, such as API
  keys.)
- the base examples (`aws-google-workspace`, `gcp-google-workspace`) no longer provision GCP
  project; they depend on it already existing. If you're directly using either of these examples,
  you MUST avoid destroying the Google project by doing one of the following before you next
  Terraform apply:
    - aws-google-workspace : `terraform state rm google_project.psoxy-google-connectors`
    - gcp-google-workspace : `terraform state rm google_project.psoxy-project`

Features:
- Updated GCP example with support for using secrets and specs from connectors module and for using
  and refreshing authentication tokens from GCP SecretManager.
- From `gcp` module, output variables `salt_secret_id` and `salt_secret_version_number` have been
  marked as deprecated,  and they will be removed on next version. Instead, use `secrets` output
  variable with the right secrets to use when populating the function.
- For same reason, `gcp-psoxy-rest` will not use `salt_secret_id` and `salt_secret_version_number`
  input variables, they are going to be  dropped in next version. Use `secret_bindings` instead
  for providing any secret that needs to be used by the function.
- values passed for GCP folder ID, GCP org ID, GCP billing account to the examples
  (`aws-google-workspace`, `gcp-google-workspace`) are now ignored and will be removed in next
  major version; but if you currently pass values for these, nothing actually break. Just note
  that changing them will not update these attributes of your GCP project, as per above it's no
  longer managed by Terraform.

## v0.4.8

  - v0.4.8 introduces simplified examples, with a single cloud module dependency. if your Terraform
    configuration is based on an example from an earlier version, and you wish to migrate to this
    new structure, append contents of `migration-v0.4.8.tf` to your `main.tf` and apply it. You can
    revert this change after one successful apply.
  - AWS IAM roles/policies have been renamed; you may see many deletes/creates, but should be no
    effective changes
  - an unneeded SSM Parameter AWS policy has been removed; it is superceded by more granular policies
    created in v0.4.6

## v0.4.7

Upgrade Notes:
  - secret management has been refactored; you may see indications of some secrets being moved, or
    even destroyed and recreated. If you plan shows SALT or ENCRYPTION_KEY as being destroyed,
    **DO NOT** apply the plan and contact Worklytics support for assistance.

# Planned

## 0.5 *future, subject to change!!*
- RULES only via config management, never env variable
- Eliminate "fall-through" configs.
    - `PATH_TO_SHARED_CONFIG` - env var that locates shared parameters within the config store.
    - `PATH_TO_CONNECTOR_CONFIG` - env var that locates connector-specific parameters within the
      config store.
- Expect distinct paths for the shared and connector scopes, to support more  straight-forward IAM
  policies.
    - eg, `PSOXY_SHARED` and `PSOXY_GCAL`, to allow IAM policies such as "read `PSOXY_SHARED*`" and
      "read+write `PSOXY_GCAL*`" (if shared secrets have common prefix with connector secrets,
      then wildcard policy to read shared also grants read of secrets across all connectors)
- keys/salts per value kind (PII, item id, etc)<|MERGE_RESOLUTION|>--- conflicted
+++ resolved
@@ -8,14 +8,10 @@
 ## Next
 
 ## [0.5.2](https://github.com/Worklytics/psoxy/release/tag/v0.5.2)
-<<<<<<< HEAD
-- `Zoom`: support for fetching meeting summaries, which opens new `/v2/meetings/{meetingId}/meeting_summary` endpoint in proxy rules
 - `Microsoft 365 Copilot`: Adding support for fetching Copilot interactions through `/beta/copilot/users/{id}/interactionHistory/getAllEnterpriseInteractions` endpoint
-=======
 - `Zoom`:
   - support for fetching meeting summaries, which opens new `/v2/meetings/{meetingId}/meeting_summary` endpoint in proxy rules
   - support for getting settings from meeting details on `/v2/meetings/{meetingId}`
->>>>>>> bb6264a2
 
 ## [0.5.1](https://github.com/Worklytics/psoxy/release/tag/v0.5.1)
 - `GitHub`: Added rules for fetching commits through repository and pulls using GraphQL
