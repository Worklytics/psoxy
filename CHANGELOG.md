# CHANGELOG

Please review [releases](https://github.com/Worklytics/psoxy/releases) for full details of changes
in each release's notes.

Changes to be including in future/planned release notes will be added here.

## Next

## [0.5.2](https://github.com/Worklytics/psoxy/release/tag/v0.5.2)
<<<<<<< HEAD
  - `slack` : discovery rules now allow names of accounts with `is_bot==true` to pass through; are now "default deny" on API fields, returning only data matching expected fields.
=======
- `GitHub Copilot`: Added new connector for supporting fetching Copilot data from GitHub.
- `GitHub`: Rules updated for tokenizing team slug name and redacting URLS not required.
>>>>>>> 9edc592f
- `Microsoft 365 Copilot`: Adding support for fetching Copilot interactions through `/beta/copilot/users/{id}/interactionHistory/getAllEnterpriseInteractions` endpoint
- `Zoom`:
  - support for fetching meeting summaries, which opens new `/v2/meetings/{meetingId}/meeting_summary` endpoint in proxy rules
  - support for getting settings from meeting details on `/v2/meetings/{meetingId}`


## [0.5.1](https://github.com/Worklytics/psoxy/release/tag/v0.5.1)
- `GitHub`: Added rules for fetching commits through repository and pulls using GraphQL
- `gdirectory` connector: a few redundant oauth scopes removed; no impact on functionality. you can remove these from your DWD grants if you wish, but it's not necessary


## [0.5.0](https://github.com/Worklytics/psoxy/release/tag/v0.5.0)

BREAKING:
  - minimum `azuread` provider version is generally 2.44; if you're using an older version, you'll need to
    upgrade (`terraform init --upgrade`); a state refresh (`terraform refresh`) may help if it complains about unknown attributes
    present in your state
   - `azuread-local-cert` module variables have changed; you must now pass `application_id` instead
    of `application_object_id`; these refer to different values you can obtain via the [Microsoft Entra admin center](https://entra.microsoft.com/#home)
    portal (formally Azure AD portal blade)
  - variables to `aws-host`/`gcp-host` modules to have changed slightly; if you initially copied an
    example based on 0.4.x, you may have to update some variable names in your `main.tf`.
  - minimum `google` provider version is now 5.0; this applies whether you're using GCP-hosted proxy, or merely Google Workspace as a
    data source
  - various migrations applicable to 0.4.x have been removed; if upgrading from 0.4.x, make sure you first upgrade to latest version of 0.4.x (eg, 0.4.61), run
    `terraform apply`, and THEN update to 0.5.x
  - the v0.3 pseudonymization algorithm is no longer supported; attempting to do so should result in an error
  - `scope` field will no longer be sent with JSON-encoded pseudonyms.
  - minimum java version in now 17; java 11 no longer supported (as it's a deprecated runtime in GCP; and Oracle support has ended)

## [0.4.61](https://github.com/Worklytics/psoxy/release/tag/v0.4.61)
 - added some `columnsToPseudonymizeIfPresent` to survey bulk connectors; these are to avoid PII
   being sent to Worklytics if these unexpected columns sent, but without errors in usual case, when
   these are omitted.

## [0.4.60](https://github.com/Worklytics/psoxy/release/tag/v0.4.60)
 - Calendar rules change to allow OOO-related snippets to be passed through event title fields;
    this is required for proper OOO-analysis in Worklytics Calendar 3.0 methodology.
 - MSFT Teams: Support for listing callRecords

## [0.4.58](https://github.com/Worklytics/psoxy/release/tag/v0.4.58)
 - Rules for Outlook Calendar, Outlook Mail and Teams have been updated for *no app id* and *no group id* cases
   to avoid supporting requests with plain user GUIDs instead of pseudonymized.
 - Slack: Including rules for Slack Huddles through *Rooms* as part of conversation history endpoint
 - GitHub: Adding support for [email](https://docs.github.com/en/enterprise-cloud@latest/admin/managing-iam/iam-configuration-reference/saml-configuration-reference#saml-attributes) attribute in SAML response model on GraphQL
 - AWS: you'll see `moved` resources on next apply, relating to refactoring; as well as updating IAM policy that had a wildcard to instead be an explicit list of function ARNs. If you're upgrading from before v0.4.46, you'll see create + destroy instead of move.
 - AWS: if using `MinProvisioner` role from `psoxy-constants` module, we've added a req'd perm to
   that role (to allow tagging lambda functions); without this, `default_tags` option does not work.
 - AWS: bulk-mode ephemeral storage set to 10240 (10GB), raised from free amount of 512MB; this will
   incur small cost. It's billable at $0.0000000309 per GB-second. For most bulk use-cases, files
   are processed in fewer than 30 seconds, and customers process fewer than 10 files per week. So
   expected cost of this is $0.0000927 - less than one-thousandth of a cent.

## [0.4.57](https://github.com/Worklytics/psoxy/release/tag/v0.4.57)
Several changes in this version will result in visible changes during `terraform plan`/`apply`:
- Permission changes on Microsoft 365:
  - `MailboxSettings.Read` permission has been added for directory connectors (`azure-ad`, `entra-id`)
    This will have NO impact until your Admin grants this permission in the Microsoft 365 Admin
    Center; until that happens, Worklytics will continue to NOT retrieve mailbox settings.
  - `OnlineMeetings.Read.All` and `OnlineMeetingArtifact.Read.All` permissions have been removed from `outlook-cal` connector
- `java17` runtime by default (previously, was `java11`); `java11` is still supported by AWS, but
   will be deprecated by GCP in Sept 2024. As of 0.4, proxy code is still compiled for java 11 - so
   if you wish to keep using `java11` runtime, it will work; if you require this, let us know asnd
   we'll expose option to select runtime version in the Terraform module.

## [0.4.56](https://github.com/Worklytics/psoxy/release/tag/v0.4.56)
 - due to refactoring, users of Microsoft connectors may see some moves of resources in Terraform
   plan; these will be no-ops.

## [0.4.55](https://github.com/Worklytics/psoxy/release/tag/v0.4.55)
- For Microsoft Connectors:
  - reference to `msgraph` service principal has been replaced with `data` instead of `terraform` resource.
    For that reason you will see changes in plan related to these resource, but those changes are only related on the resources for Terraform
    state as the kind (*data* from *resource*) has been changed. No change will be done in real Entra ID for that.
  - dropping support for `/beta` endpoints in Microsoft Graph API. All endpoints are now using `/v1.0` version.

## [0.4.53](https://github.com/Worklytics/psoxy/release/tag/v0.4.53)
  - As Microsoft Azure Active Directory has been [renamed](https://learn.microsoft.com/en-us/entra/fundamentals/new-name)
    to Microsoft Entra ID, there is a new connector `msft-entra-id`. Old connector `azure-ad` is deprecated and in case of
    new connection, the new one `msft-entra-id` should be used.

## [0.4.52](https://github.com/Worklytics/psoxy/release/tag/v0.4.52)
  - BREAKING: default behavior for sub-addressing aka "plus addressing" of emails has changed; the
    proxy previously considered these canonically distinct. Now, the proxy will consider these
    canonically equivalent. As we don't expect plus addressing to be used hris or directory data,
    this should have little impact.  Changes will most likely be in a few edge cases, such as
    emails or calendar invites sent to a sub-address - sender unlikely to be a subaddress, but
    recipient could be.  In such cases, behavior prior to 0.4.52 would cause recipient to appear
    as a distinct mailbox; from 0.4.52 onward, they will be considered the same mailbox; we expect
    this to be behavior that is more in line with user expectations, so although technically
    breaking, we're introducing it without a major version bump.
  - there new option to enable less strict email canonicalization; we strongly recommend new
    customers to enable it, although it is not enabled by default to avoid a breaking change. Set
    `email_canonicalization` to `IGNORE_DOTS` to enable this feature.
  - BREAKING for examples: default value fore `email_canonicalization` in our example repos has been
    set to `IGNORE_DOTS`; if you've previously forked an example, this is not a breaking change. but
    if you fork an example > 0.4.52 and are attempting to migrate a proxy deployment initially built
    with modules or examples from < 0.4.52, you should explicitly add `email_canonicalization = "STRICT"`
    in your `terraform.tfvars`
  - GCP: Existing GCP functions are using *Container Registry* for building their internal docker image where the psoxy code is deployed. However,
    this is [deprecated since May 2023 and starting Feb 2024](https://cloud.google.com/container-registry/docs/deprecations/container-registry-deprecation) it
    is required that functions use *Artifact Registry* instead. All deployments made since this version will use *Artifact Registry*
    default repository for storing all psoxy images. Any previous version before this version will work without any issue.

## [0.4.51](https://github.com/Worklytics/psoxy/release/tag/v0.4.51)
 - GCP: non-breaking, but noticeable in Terraform plan: `title` attribute of GCP Custom Project
   roles created by our modules are changing to more closely follow conventions GCP uses for its
   built-in roles; as well as prefixing them with your environment ID to group them together
   alphabetically and differentiate in shared project.

## [0.4.50](https://github.com/Worklytics/psoxy/release/tag/v0.4.50)
  - `todos_as_local_files` properly respected now; if you had it as `false`, you may see some local
    files deleted on your next `terraform apply`.
  - to accommodate this fix, many people will see moves of local_file resources, to append `[0]` to
    the resource ids
  - BREAKING - for AWS Secrets Manager (released in 0.4.47 as 'alpha' feature), these will now
    be prefixed by default with the environment ID, unless a `aws_secrets_manager_path` is set.

## [0.4.48](https://github.com/Worklytics/psoxy/release/tag/v0.4.48)
  - BREAKING - GitHub Enterprise Server: authentication strategy has changed; you will see creation
    and destruction of some secrets that are used for authentication; you MUST generate new auth
    credentials for your proxy instance. see [`docs/sources/github/README.md`](docs/sources/github/README.md)
    or contact support for assistance.

## [0.4.47](https://github.com/Worklytics/psoxy/release/tag/v0.4.47)
  - AWS: some moved resources due to refactoring to accommodate option to use AWS Secrets Manager

possibility of breaking due to no longer inferring global SSM parameter prefix?


## [0.4.46](https://github.com/Worklytics/psoxy/release/tag/v0.4.46)
  - you'll see several `timestamp_static` resources provisioned by terraform; these are simply
    timestamps persisted into state. various example API calls in TODOs/tests are derived from these.
    using persistent value avoids showing changes on every plan/apply.
  - AWS:
    - you'll see encryption config for buckets created by the proxy DESTROYED in your plan. This is
      actually a no-op, as these were actually just setting default encryption; per Terraform docs,
      destroying an `aws_s3_bucket_server_side_encryption_configuration` resource resets the bucket
      to Amazon S3 default encryption. See: https://registry.terraform.io/providers/hashicorp/aws/latest/docs/resources/s3_bucket_server_side_encryption_configuration
    - this change enables configuration of more sophisticated encryption scenarios via composition.
      see [docs/aws/encryption-keys.md](docs/aws/encryption-keys.md) for more details.


## [0.4.44](https://github.com/Worklytics/psoxy/release/tag/v0.4.44)
* Microsoft 365 - Outlook calendar: new scopes for fetching Online Meetings have been added to the Entra ID Application
  used for Microsoft 365 Outlook Calendar and the proxy connector.
  A Microsoft 365 with admin rights for Entra ID will need to grant admin consent
  for `OnlineMeetings.Read.All` and `OnlineMeetingArtifact.Read.All` permissions.

* GitHub Enterprise Server: variable `github_api_host` is marked as deprecated and will be removed
  in next major version. Use `github_enterprise_server_host` instead.


## [0.4.43](https://github.com/Worklytics/psoxy/release/tag/v0.4.43)
 * if you're using the NodeJS test tool, it will be re-installed on your next `terraform apply` due
   to a dependency change.

## [0.4.41](https://github.com/Worklytics/psoxy/release/tag/v0.4.41)
  * GCP only : Compute Engine API will be enabled in the project. Newer versions of GCP terraform
    provider seem to require this. You may see this in your next `terraform plan`, although it may
    also be a no-op if you already have the API enabled.

## [0.4.36](https://github.com/Worklytics/psoxy/release/tag/v0.4.36)
  * Microsoft 365 - Azure AD Directory - default rules change to return `proxyAddresses` field for
    users, pseudonymized; needed to match user's past email addresses against other data sources

## [0.4.34](https://github.com/Worklytics/psoxy/release/tag/v0.4.34)
  * AWS Only: you may see System Manager Parameter description changes; these have no functional
    purpose, just helping provide guidance on function of different secrets.

## [0.4.33](https://github.com/Worklytics/psoxy/release/tag/v0.4.33)
Changes that may appear in Terraform plans:
 * GCP only: secrets that are managed outside of Terraform will no longer be bound as part of the
   cloud function's environment variables. You will see env changes in some cases, as well as 'moves'
   of the associated IAM grants to make those secrets accessible to the cloud function, as this moves
   up one level in module hierarchy
 * AWS only: removing CORS from lambda urls - not necessary

## [0.4.31](https://github.com/Worklytics/psoxy/release/tag/v0.4.31)

Changes:
  * due to split of Terraform vs externally-managed secret values. expect:
    - AWS hosted: many moves of AWS Systems Manager Parameter Store parameters. No parameters
      should be created or destroyed.
    - GCP hosted: destruction of GCP Secret versions for externally managed secrets;
      behavior is now that *no* version for such secret will be provisioned by Terraform,
      instead of one with a placeholder value
    - see https://github.com/Worklytics/psoxy/pull/419
  * changes to GCP secret permissions for "writable" secrets. Psoxy instances will need to disable
    old versions of secrets as they rotate, so no require `secretVersionManager` role instead of
    `secretVersionAdder` role granted previously. See https://github.com/Worklytics/psoxy/pull/447

## [0.4.25](https://github.com/Worklytics/psoxy/releases/tag/v0.4.25)


Changes:
  * `environment_name`/`instance_id` REQUIRED for all of `aws-psoxy-*` modules, taking the place of `function_name`; this is only breaking change
    if your Terraform configuration is directly invoking one of these; `modular-examples` have
    been updated to expect it
  * due to refactoring of IAM policy/role names, you may see MANY replacements of these resources in
    AWS; these are just name changes to better group your infrastructure, so should be no-ops
  *


## [0.4.20](https://github.com/Worklytics/psoxy/releases/tag/v0.4.20)

Due to module refactoring, you will need a `terraform init`.

Changes:
  * you may see grants of the role `iam.serviceAccountKeyAdmin` on individual GCP service accounts
    in your Terraform plan. These grants are required to allow terraform to create/manage service
    account keys, which is only needed for service accounts connecting to Google Workspace APIs.
    Previously, this role was a pre-req expected to be granted at the project-level; this more
    granular approach improves security. If you previously granted `iam.serviceAccountKeyAdmin` at
    a GCP Project Level, you can now remove this.


## [v0.4.18](https://github.com/Worklytics/psoxy/releases/tag/v0.4.18)

Changes:
  * if you didn't copy/fork an example you found in `examples-dev` or `examples`, the default
    variable values in those examples have changed and you may see `PSEUDONYMIZE_APP_IDS=true` in
    changes at your Terraform apply. If you have begun production use of your proxy, please warn
    `support@worklytics.co` if you apply this change.

## [v0.4.17](https://github.com/Worklytics/psoxy/releases/tag/v0.4.17)

Changes:
  * you may see bucket lifecycle rules set in your next `terraform apply`; if you wish to customize
    these values, review https://github.com/Worklytics/psoxy/pull/308 https://github.com/Worklytics/psoxy/pull/310

## [v0.4.16](https://github.com/Worklytics/psoxy/releases/tag/v0.4.16)

Highlights:
  * support re-writing bulk object path prefixes when processing https://github.com/Worklytics/psoxy/pull/301
  * release tooling https://github.com/Worklytics/psoxy/pull/300
  * test tool bulk input output base paths https://github.com/Worklytics/psoxy/pull/302
  * use object metadata to avoid potential loop if bulk proxy writes back to input bucket https://github.com/Worklytics/psoxy/pull/303
  * make AWS role optional in test tool https://github.com/Worklytics/psoxy/pull/297


## [v0.4.15](https://github.com/Worklytics/psoxy/releases/tag/v0.4.15)

Changes:
 - you will need a `terraform init`
 - you may see various changes if you used `lookup_table_builders` feature; these are breaking
   changes and your "lookup_table" buckets may be re-built; if this poses a problem for you, contact
   support and we'll help with the `terraform state mv` commands to preserve your existing buckets

eg
```shell
terraform state mv 'module.psoxy.module.psoxy_lookup_tables_builders["lookup-hris"].aws_s3_bucket.output' \
  'module.psoxy.module.lookup_output["lookup-hris"].aws_s3_bucket.output'
```

Fixes:
- the "Lookup" file use-case, supported in our examples through `lookup_table_builders` variable,
  never worked as expected due to S3 limitation, where only 1 of the 2 "event notifications" our
  modules set on a given S3 bucket actually work (race-case as to which). This should be fixed if
  you re-apply your terraform configuration with this version (but bucket will likely be destroyed
  and re-built).


## [v0.4.14](https://github.com/Worklytics/psoxy/releases/tag/v0.4.14)

Changes:
 - heavily refactored `examples`/`examples-dev`; if you're directly using these, rather than having
   made your own copy (as we recommend/describe in 'Getting Started', you may see lots of changes;
   it is NOT recommended you apply these, as some of them will be destructive)
 - you may have to re-install the test tool (`npm install tools/psoxy-test`)


## [v0.4.13](https://github.com/Worklytics/psoxy/releases/tag/v0.4.13)

see https://github.com/Worklytics/psoxy/releases/tag/v0.4.13

## [v0.4.12](https://github.com/Worklytics/psoxy/releases/tag/v0.4.12)

see https://github.com/Worklytics/psoxy/releases/tag/v0.4.12

## [v0.4.11](https://github.com/Worklytics/psoxy/releases/tag/v0.4.11)

## v0.4.14




Features:
 - avoid ENV vars for config paths if default values
 - troubleshooting docs
 - support for encryption SSM parameters with AWS KMS keys
 - sanitized examples for outlook-cal, mail
 - improve GCP connector TODOs
 - defensive HTTP header handling, in case unexpected casing from clients
 - npm test tool support for sending the basic health check
 - MSFT connections authenticated via identity federation, rather than certificates
 - Email owners can be specified for MSFT connections
 - support for adding filter by JSON schema to rules
 - npm test tool support for psoxy instances deployed behind API gateway

Fixes:
  - update NPM dependencies to avoid some vulnerabilities (npm packages are only used for testing;
    not exposed to any external clients)

## v0.4.10

Features:
  - `PATH_TO_SHARED_CONFIG`/`PATH_TO_CONNECTOR_CONFIG` fully supported for AWS SSM Parameter Store
     deployments (this includes our standard AWS examples).  By default, these values are `""` and
     `"PSOXY_GCAL"` for usual case; but if you want to add a prefix/path to your SSM parameters,
     you can set Terraform variable `aws_ssm_param_root_path` for our examples. This is useful if
     your AWS account is multipurpose and will hold more than just Proxy deployment (although that
     is not what we recommend, as accounts create implicit security boundaries around your infra; so
     limiting a single account to a single project is a good practice).
        - `v0.4.9` introduced these, but values with `/` didn't work properly due to how AWS SSM
          interprets them; and our terraform examples didn't support setting them
        - Terraform examples still only envision hierarchy, where you locate all your proxy-related
          parameters under a single path (eg, `/corp_it/worklytics/`, with parameters needed by
          all lambdas at that top level; and parameters needed by a specific lambda under a subpath
          named for that lambda, eg `/corp_it/worklytics/PSOXY_GCAL_`; in `v0.5`, we will make these
          distinct.
  - `PATH_TO_SHARED_CONFIG`/`PATH_TO_CONNECTOR_CONFIG` should work in GCP Secret Manager deployments
     too, but is not yet supported throughout our Terraform examples.

## v0.4.9

Breaking Changes: (at least, somewhat breaking)
- Behavior of `aws-ssm-secrets` module changed such that changes to parameter values will NOT be
  ignored. If you've changed these values outside of Terraform, you should use a `terraform import`
  to get your value and potentially modify Terraform config.  (this convenience feature allowed
  users to directly fill SSM secret values, while avoid overwriting them with Terraform defaults;
  but gave false sense that the new values won't be persisted in your Terraform state - they will.
  Always treat your Terraform state as equivalently sensitive to any of these secrets, such as API
  keys.)
- the base examples (`aws-google-workspace`, `gcp-google-workspace`) no longer provision GCP
  project; they depend on it already existing. If you're directly using either of these examples,
  you MUST avoid destroying the Google project by doing one of the following before you next
  Terraform apply:
    - aws-google-workspace : `terraform state rm google_project.psoxy-google-connectors`
    - gcp-google-workspace : `terraform state rm google_project.psoxy-project`

Features:
- Updated GCP example with support for using secrets and specs from connectors module and for using
  and refreshing authentication tokens from GCP SecretManager.
- From `gcp` module, output variables `salt_secret_id` and `salt_secret_version_number` have been
  marked as deprecated,  and they will be removed on next version. Instead, use `secrets` output
  variable with the right secrets to use when populating the function.
- For same reason, `gcp-psoxy-rest` will not use `salt_secret_id` and `salt_secret_version_number`
  input variables, they are going to be  dropped in next version. Use `secret_bindings` instead
  for providing any secret that needs to be used by the function.
- values passed for GCP folder ID, GCP org ID, GCP billing account to the examples
  (`aws-google-workspace`, `gcp-google-workspace`) are now ignored and will be removed in next
  major version; but if you currently pass values for these, nothing actually break. Just note
  that changing them will not update these attributes of your GCP project, as per above it's no
  longer managed by Terraform.

## v0.4.8

  - v0.4.8 introduces simplified examples, with a single cloud module dependency. if your Terraform
    configuration is based on an example from an earlier version, and you wish to migrate to this
    new structure, append contents of `migration-v0.4.8.tf` to your `main.tf` and apply it. You can
    revert this change after one successful apply.
  - AWS IAM roles/policies have been renamed; you may see many deletes/creates, but should be no
    effective changes
  - an unneeded SSM Parameter AWS policy has been removed; it is superceded by more granular policies
    created in v0.4.6

## v0.4.7

Upgrade Notes:
  - secret management has been refactored; you may see indications of some secrets being moved, or
    even destroyed and recreated. If you plan shows SALT or ENCRYPTION_KEY as being destroyed,
    **DO NOT** apply the plan and contact Worklytics support for assistance.

# Planned

## 0.5 *future, subject to change!!*
- RULES only via config management, never env variable
- Eliminate "fall-through" configs.
    - `PATH_TO_SHARED_CONFIG` - env var that locates shared parameters within the config store.
    - `PATH_TO_CONNECTOR_CONFIG` - env var that locates connector-specific parameters within the
      config store.
- Expect distinct paths for the shared and connector scopes, to support more  straight-forward IAM
  policies.
    - eg, `PSOXY_SHARED` and `PSOXY_GCAL`, to allow IAM policies such as "read `PSOXY_SHARED*`" and
      "read+write `PSOXY_GCAL*`" (if shared secrets have common prefix with connector secrets,
      then wildcard policy to read shared also grants read of secrets across all connectors)
- keys/salts per value kind (PII, item id, etc)<|MERGE_RESOLUTION|>--- conflicted
+++ resolved
@@ -8,12 +8,9 @@
 ## Next
 
 ## [0.5.2](https://github.com/Worklytics/psoxy/release/tag/v0.5.2)
-<<<<<<< HEAD
   - `slack` : discovery rules now allow names of accounts with `is_bot==true` to pass through; are now "default deny" on API fields, returning only data matching expected fields.
-=======
 - `GitHub Copilot`: Added new connector for supporting fetching Copilot data from GitHub.
 - `GitHub`: Rules updated for tokenizing team slug name and redacting URLS not required.
->>>>>>> 9edc592f
 - `Microsoft 365 Copilot`: Adding support for fetching Copilot interactions through `/beta/copilot/users/{id}/interactionHistory/getAllEnterpriseInteractions` endpoint
 - `Zoom`:
   - support for fetching meeting summaries, which opens new `/v2/meetings/{meetingId}/meeting_summary` endpoint in proxy rules
