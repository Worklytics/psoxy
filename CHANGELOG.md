--- conflicted
+++ resolved
@@ -8,12 +8,8 @@
 ## Next
 
 ## [0.5.1](https://github.com/Worklytics/psoxy/release/tag/v0.5.1)
-<<<<<<< HEAD
-- GitHub: Added rules for fetching commits through repository and pulls using GraphQL
-=======
+  - GitHub: Added rules for fetching commits through repository and pulls using GraphQL
   - `gdirectory` connector: a few redundant oauth scopes removed; no impact on functionality. you can remove these from your DWD grants if you wish, but it's not necessary
-
->>>>>>> 0ca43b23
 
 ## [0.5.0](https://github.com/Worklytics/psoxy/release/tag/v0.5.0)
 
