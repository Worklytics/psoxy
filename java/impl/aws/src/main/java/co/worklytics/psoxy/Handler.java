package co.worklytics.psoxy;

import co.worklytics.psoxy.aws.AwsContainer;
import co.worklytics.psoxy.aws.DaggerAwsContainer;
import co.worklytics.psoxy.aws.request.APIGatewayV2HTTPEventRequestAdapter;
import co.worklytics.psoxy.gateway.HttpEventRequest;
import co.worklytics.psoxy.gateway.HttpEventResponse;
import co.worklytics.psoxy.gateway.impl.CommonRequestHandler;
import com.amazonaws.services.lambda.runtime.Context;
import com.amazonaws.services.lambda.runtime.events.APIGatewayV2HTTPEvent;
import com.amazonaws.services.lambda.runtime.events.APIGatewayV2HTTPResponse;
import com.google.common.annotations.VisibleForTesting;
import lombok.SneakyThrows;
import lombok.extern.java.Log;
import org.apache.commons.codec.binary.Base64;
import org.apache.commons.lang3.StringUtils;
import org.apache.commons.lang3.exception.ExceptionUtils;
import org.apache.commons.lang3.tuple.Pair;
import org.apache.http.HttpHeaders;

import java.io.ByteArrayOutputStream;
import java.io.IOException;
import java.nio.charset.StandardCharsets;
import java.util.Optional;
import java.util.zip.GZIPOutputStream;

import io.opentracing.util.GlobalTracer;
import com.newrelic.opentracing.aws.LambdaTracing;
import com.newrelic.opentracing.LambdaTracer;

@Log
public class Handler implements com.amazonaws.services.lambda.runtime.RequestHandler<APIGatewayV2HTTPEvent, APIGatewayV2HTTPResponse> {

    /**
     * Static initialization allows reuse in containers
     * {@link "https://aws.amazon.com/premiumsupport/knowledge-center/lambda-improve-java-function-performance/"}
     */
    static AwsContainer awsContainer;
    static CommonRequestHandler requestHandler;

    static ResponseCompressionHandler responseCompressionHandler;

    static {
        staticInit();
    }

    private static void staticInit() {
        awsContainer = DaggerAwsContainer.create();
        requestHandler = awsContainer.createHandler();
<<<<<<< HEAD

        //TODO: move into DI??
        // Register the New Relic OpenTracing LambdaTracer as the Global Tracer
        GlobalTracer.registerIfAbsent(LambdaTracer.INSTANCE);
=======
        responseCompressionHandler = new ResponseCompressionHandler();
>>>>>>> 8857daa6
    }

    @SneakyThrows
    @Override
    public APIGatewayV2HTTPResponse handleRequest(APIGatewayV2HTTPEvent httpEvent, Context context) {
        return LambdaTracing.instrument(httpEvent, context, this::actualHandleRequest);
    }


    public APIGatewayV2HTTPResponse actualHandleRequest(APIGatewayV2HTTPEvent httpEvent, Context context) {
        //interfaces:
        // - HttpRequestEvent --> HttpResponseEvent

        //q: what's the component?
        // - request handler?? but it's abstract ...
        //    - make it bound with interface, rather than generic? --> prob best approach
        // - objectMapper
        //

        HttpEventResponse response;
        boolean base64Encoded = false;
        try {
            APIGatewayV2HTTPEventRequestAdapter httpEventRequestAdapter = new APIGatewayV2HTTPEventRequestAdapter(httpEvent);
            response = requestHandler.handle(httpEventRequestAdapter);

            context.getLogger().log(httpEventRequestAdapter.getHeader(HttpHeaders.ACCEPT_ENCODING).orElse("accept-encoding not found"));
            if (isCompressionRequested(httpEventRequestAdapter)) {
                Pair<Boolean, HttpEventResponse> compressedResponse = responseCompressionHandler.compressIfNeeded(response);
                base64Encoded = compressedResponse.getLeft();
                response = compressedResponse.getRight();
            }

        } catch (Throwable e) {
            context.getLogger().log(String.format("%s - %s", e.getClass().getName(), e.getMessage()));
            context.getLogger().log(ExceptionUtils.getStackTrace(e));
            response = HttpEventResponse.builder()
                .statusCode(500)
                .body("Unknown error: " + e.getClass().getName())
                .header(ResponseHeader.ERROR.getHttpHeader(),"Unknown error")
                .build();
        }

        try {
            //NOTE: AWS seems to give 502 Bad Gateway errors without explanation or any info
            // in the lambda logs if this is malformed somehow (Eg, missing statusCode)
            return APIGatewayV2HTTPResponse.builder()
                .withStatusCode(response.getStatusCode())
                .withHeaders(response.getHeaders())
                .withBody(response.getBody())
                .withIsBase64Encoded(base64Encoded)
                .build();
        } catch (Throwable e) {
            context.getLogger().log("Error writing response as Lambda return");
            throw new Error(e);
        }
    }

    private boolean isCompressionRequested(HttpEventRequest request) {
        return request.getHeader(HttpHeaders.ACCEPT_ENCODING).orElse("none").contains(ResponseCompressionHandler.GZIP);
    }

    static class ResponseCompressionHandler {

        static final String GZIP = "gzip";
        static final int DEFAULT_COMPRESSION_BUFFER_SIZE = 2048;
        static final int MIN_BYTES_TO_COMPRESS = 2048;

        @VisibleForTesting
        boolean compressionOutweighOverhead(String body) {
            return StringUtils.length(body) >= MIN_BYTES_TO_COMPRESS;
        }

        /**
         * Compresses content as binary base64
         * @param body
         * @return optional with content if compression has been applied
         */
        Optional<String> compressBodyAndConvertToBase64(String body) {
            if (compressionOutweighOverhead(body)) {
                try (ByteArrayOutputStream bos = new ByteArrayOutputStream(DEFAULT_COMPRESSION_BUFFER_SIZE)) {
                    try (GZIPOutputStream output = new GZIPOutputStream(bos)) {
                        output.write(body.getBytes(StandardCharsets.UTF_8.name()));
                    }
                    return Optional.ofNullable(Base64.encodeBase64String(bos.toByteArray()));
                } catch (IOException ignored) {
                    // do nothing, send uncompressed
                }
            }
            return Optional.empty();
        }

        /**
         * @param response
         * @return (bool, response) - bool indicates if the response has been compressed or not
         */
        Pair<Boolean, HttpEventResponse> compressIfNeeded(HttpEventResponse response) {
            String uncompressed = response.getBody();
            Optional<String> compressedBody = compressBodyAndConvertToBase64(uncompressed);
            HttpEventResponse returnResponse = response;
            boolean compressed = compressedBody.isPresent();
            if (compressed) {
                returnResponse = HttpEventResponse.builder()
                    .body(compressedBody.get())
                    .statusCode(response.getStatusCode())
                    .headers(response.getHeaders())
                    .header(HttpHeaders.CONTENT_ENCODING, GZIP)
                    .build();
            }
            return Pair.of(compressed, returnResponse);
        }
    }

}<|MERGE_RESOLUTION|>--- conflicted
+++ resolved
@@ -47,14 +47,10 @@
     private static void staticInit() {
         awsContainer = DaggerAwsContainer.create();
         requestHandler = awsContainer.createHandler();
-<<<<<<< HEAD
-
         //TODO: move into DI??
         // Register the New Relic OpenTracing LambdaTracer as the Global Tracer
         GlobalTracer.registerIfAbsent(LambdaTracer.INSTANCE);
-=======
         responseCompressionHandler = new ResponseCompressionHandler();
->>>>>>> 8857daa6
     }
 
     @SneakyThrows
