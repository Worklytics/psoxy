--- conflicted
+++ resolved
@@ -1,22 +1,21 @@
 package co.worklytics.psoxy;
 
+import java.security.Security;
+import java.time.Instant;
+import org.apache.commons.lang3.exception.ExceptionUtils;
+import org.apache.commons.lang3.tuple.Pair;
+import org.bouncycastle.jce.provider.BouncyCastleProvider;
+import com.amazonaws.services.lambda.runtime.Context;
+import com.amazonaws.services.lambda.runtime.events.APIGatewayV2HTTPEvent;
+import com.amazonaws.services.lambda.runtime.events.APIGatewayV2HTTPResponse;
 import co.worklytics.psoxy.aws.AwsContainer;
 import co.worklytics.psoxy.aws.DaggerAwsContainer;
 import co.worklytics.psoxy.aws.request.APIGatewayV2HTTPEventRequestAdapter;
 import co.worklytics.psoxy.gateway.HttpEventResponse;
 import co.worklytics.psoxy.gateway.impl.ApiDataRequestHandler;
-import com.amazonaws.services.lambda.runtime.Context;
-import com.amazonaws.services.lambda.runtime.events.APIGatewayV2HTTPEvent;
-import com.amazonaws.services.lambda.runtime.events.APIGatewayV2HTTPResponse;
 import lombok.SneakyThrows;
 import lombok.extern.java.Log;
-import org.apache.commons.lang3.exception.ExceptionUtils;
-import org.apache.commons.lang3.tuple.Pair;
 
-import java.time.Instant;
-import org.bouncycastle.jce.provider.BouncyCastleProvider;
-
-import java.security.Security;
 /**
  * default AWS lambda handler
  *
@@ -69,12 +68,10 @@
             APIGatewayV2HTTPEventRequestAdapter httpEventRequestAdapter =
                     new APIGatewayV2HTTPEventRequestAdapter(httpEvent);
             response = requestHandler.handle(httpEventRequestAdapter,
-                    ApiDataRequestHandler.ProcessingContext.builder()
-                            .async(false)
+                    ApiDataRequestHandler.ProcessingContext.builder().async(false)
                             .requestReceivedAt(Instant
                                     .ofEpochMilli(httpEvent.getRequestContext().getTimeEpoch()))
-                            .requestId(httpEvent.getRequestContext().getRequestId())
-                            .build());
+                            .requestId(httpEvent.getRequestContext().getRequestId()).build());
 
             if (responseCompressionHandler.isCompressionRequested(httpEventRequestAdapter)) {
                 Pair<Boolean, HttpEventResponse> compressedResponse =
@@ -82,18 +79,18 @@
                 base64Encoded = compressedResponse.getLeft();
                 response = compressedResponse.getRight();
             } else {
-                response = response.toBuilder()
-                        .header(ProcessedDataMetadataFields.WARNING.getHttpHeader(),
-                                Warning.COMPRESSION_NOT_REQUESTED.asHttpHeaderCode())
-                        .build();
+                response =
+                        response.toBuilder()
+                                .header(ProcessedDataMetadataFields.WARNING.getHttpHeader(),
+                                        Warning.COMPRESSION_NOT_REQUESTED.asHttpHeaderCode())
+                                .build();
             }
 
         } catch (Throwable e) {
             context.getLogger()
                     .log(String.format("%s - %s", e.getClass().getName(), e.getMessage()));
             context.getLogger().log(ExceptionUtils.getStackTrace(e));
-            response = HttpEventResponse.builder()
-                    .statusCode(500)
+            response = HttpEventResponse.builder().statusCode(500)
                     .body("Unknown error: " + e.getClass().getName())
                     .header(ProcessedDataMetadataFields.ERROR.getHttpHeader(), "Unknown error")
                     .build();
@@ -102,21 +99,10 @@
         try {
             // NOTE: AWS seems to give 502 Bad Gateway errors without explanation or any info
             // in the lambda logs if this is malformed somehow (Eg, missing statusCode)
-            return APIGatewayV2HTTPResponse.builder()
-<<<<<<< HEAD
-                .withStatusCode(response.getStatusCode())
-                .withHeaders(response.getHeaders())
-                .withMultiValueHeaders(response.getMultivaluedHeaders())
-                .withBody(response.getBody())
-                .withIsBase64Encoded(base64Encoded)
-                .build();
-=======
-                    .withStatusCode(response.getStatusCode())
+            return APIGatewayV2HTTPResponse.builder().withStatusCode(response.getStatusCode())
                     .withHeaders(response.getHeaders())
-                    .withBody(response.getBody())
-                    .withIsBase64Encoded(base64Encoded)
-                    .build();
->>>>>>> c58448ea
+                    .withMultiValueHeaders(response.getMultivaluedHeaders())
+                    .withBody(response.getBody()).withIsBase64Encoded(base64Encoded).build();
         } catch (Throwable e) {
             context.getLogger().log("Error writing response as Lambda return");
             throw new Error(e);
