package co.worklytics.psoxy;

import org.junit.jupiter.api.Test;

import java.io.File;
import java.io.StringWriter;
import java.util.Collections;
import java.util.Set;

import static org.junit.jupiter.api.Assertions.*;

class MainTest {

<<<<<<< HEAD
=======
    final String EXPECTED = "employeeId,email,department\r\n" +
        "1,\"{\"\"scope\"\":\"\"email\"\",\"\"domain\"\":\"\"worklytics.co\"\",\"\"hash\"\":\"\"Qf4dLJ4jfqZLn9ef4VirvYjvOnRaVI5tf5oLnM65YOA\"\"}\",Engineering\r\n" +
        "2,\"{\"\"scope\"\":\"\"email\"\",\"\"domain\"\":\"\"workltyics.co\"\",\"\"hash\"\":\"\"al4JK5KlOIsneC2DM__P_HRYe28LWYTBSf3yWKGm5yQ\"\"}\",Sales\r\n" +
        "3,\"{\"\"scope\"\":\"\"email\"\",\"\"domain\"\":\"\"workltycis.co\"\",\"\"hash\"\":\"\"BlQB8Vk0VwdbdWTGAzBF.ote1357Ajr0fFcgFf72kdk\"\"}\",Engineering\r\n" +
        "4,,Engineering\r\n"; //blank ID
>>>>>>> aed1ebf9

    @Test
    void main() {
        final String EXPECTED = "employeeId,email,department\r\n" +
            "1,\"{\"\"scope\"\":\"\"email\"\",\"\"domain\"\":\"\"worklytics.co\"\",\"\"hash\"\":\"\"Qf4dLJ4jfqZLn9ef4VirvYjvOnRaVI5tf5oLnM65YOA\"\"}\",Engineering\r\n" +
            "2,\"{\"\"scope\"\":\"\"email\"\",\"\"domain\"\":\"\"workltyics.co\"\",\"\"hash\"\":\"\"al4JK5KlOIsneC2DM__P_HRYe28LWYTBSf3yWKGm5yQ\"\"}\",Sales\r\n" +
            "3,\"{\"\"scope\"\":\"\"email\"\",\"\"domain\"\":\"\"workltycis.co\"\",\"\"hash\"\":\"\"BlQB8Vk0VwdbdWTGAzBF.ote1357Ajr0fFcgFf72kdk\"\"}\",Engineering\r\n";


        Config config = new Config();
        config.pseudonymizationSalt = "salt";
        config.columnsToPseudonymize = Collections.singleton("email");

        File inputFile = new File(getClass().getResource("/hris-example.csv").getFile());

        StringWriter s = new StringWriter();
        Main.pseudonymize(config, inputFile, s);

        assertEquals(EXPECTED, s.toString());
    }


    @Test
    void main_redaction() {
        final String EXPECTED = "employeeId,email\r\n" +
            "1,\"{\"\"scope\"\":\"\"email\"\",\"\"domain\"\":\"\"worklytics.co\"\",\"\"hash\"\":\"\"Qf4dLJ4jfqZLn9ef4VirvYjvOnRaVI5tf5oLnM65YOA\"\"}\"\r\n" +
            "2,\"{\"\"scope\"\":\"\"email\"\",\"\"domain\"\":\"\"workltyics.co\"\",\"\"hash\"\":\"\"al4JK5KlOIsneC2DM__P_HRYe28LWYTBSf3yWKGm5yQ\"\"}\"\r\n" +
            "3,\"{\"\"scope\"\":\"\"email\"\",\"\"domain\"\":\"\"workltycis.co\"\",\"\"hash\"\":\"\"BlQB8Vk0VwdbdWTGAzBF.ote1357Ajr0fFcgFf72kdk\"\"}\"\r\n";

        Config config = new Config();
        config.pseudonymizationSalt = "salt";
        config.columnsToRedact = Collections.singleton("department");
        config.columnsToPseudonymize = Collections.singleton("email");

        File inputFile = new File(getClass().getResource("/hris-example.csv").getFile());

        StringWriter s = new StringWriter();
        Main.pseudonymize(config, inputFile, s);

        assertEquals(EXPECTED, s.toString());
    }



    @Test
    void main_cased() {
        final String EXPECTED = "Employee Id,Email,Some Department\r\n" +
            "\"{\"\"scope\"\":\"\"hris\"\",\"\"hash\"\":\"\"SappwO4KZKGprqqUNruNreBD2BVR98nEM6NRCu3R2dM\"\"}\",\"{\"\"scope\"\":\"\"email\"\",\"\"domain\"\":\"\"worklytics.co\"\",\"\"hash\"\":\"\"Qf4dLJ4jfqZLn9ef4VirvYjvOnRaVI5tf5oLnM65YOA\"\"}\",Engineering\r\n";

        Config config = new Config();
        config.pseudonymizationSalt = "salt";
        config.columnsToPseudonymize = Set.of("Employee Id","Email");
        config.defaultScopeId = "hris";

        File inputFile = new File(getClass().getResource("/hris-example-headers-w-spaces.csv").getFile());

        StringWriter s = new StringWriter();
        Main.pseudonymize(config, inputFile, s);

        assertEquals(EXPECTED, s.toString());
    }

}<|MERGE_RESOLUTION|>--- conflicted
+++ resolved
@@ -11,21 +11,14 @@
 
 class MainTest {
 
-<<<<<<< HEAD
-=======
-    final String EXPECTED = "employeeId,email,department\r\n" +
-        "1,\"{\"\"scope\"\":\"\"email\"\",\"\"domain\"\":\"\"worklytics.co\"\",\"\"hash\"\":\"\"Qf4dLJ4jfqZLn9ef4VirvYjvOnRaVI5tf5oLnM65YOA\"\"}\",Engineering\r\n" +
-        "2,\"{\"\"scope\"\":\"\"email\"\",\"\"domain\"\":\"\"workltyics.co\"\",\"\"hash\"\":\"\"al4JK5KlOIsneC2DM__P_HRYe28LWYTBSf3yWKGm5yQ\"\"}\",Sales\r\n" +
-        "3,\"{\"\"scope\"\":\"\"email\"\",\"\"domain\"\":\"\"workltycis.co\"\",\"\"hash\"\":\"\"BlQB8Vk0VwdbdWTGAzBF.ote1357Ajr0fFcgFf72kdk\"\"}\",Engineering\r\n" +
-        "4,,Engineering\r\n"; //blank ID
->>>>>>> aed1ebf9
 
     @Test
     void main() {
         final String EXPECTED = "employeeId,email,department\r\n" +
             "1,\"{\"\"scope\"\":\"\"email\"\",\"\"domain\"\":\"\"worklytics.co\"\",\"\"hash\"\":\"\"Qf4dLJ4jfqZLn9ef4VirvYjvOnRaVI5tf5oLnM65YOA\"\"}\",Engineering\r\n" +
             "2,\"{\"\"scope\"\":\"\"email\"\",\"\"domain\"\":\"\"workltyics.co\"\",\"\"hash\"\":\"\"al4JK5KlOIsneC2DM__P_HRYe28LWYTBSf3yWKGm5yQ\"\"}\",Sales\r\n" +
-            "3,\"{\"\"scope\"\":\"\"email\"\",\"\"domain\"\":\"\"workltycis.co\"\",\"\"hash\"\":\"\"BlQB8Vk0VwdbdWTGAzBF.ote1357Ajr0fFcgFf72kdk\"\"}\",Engineering\r\n";
+            "3,\"{\"\"scope\"\":\"\"email\"\",\"\"domain\"\":\"\"workltycis.co\"\",\"\"hash\"\":\"\"BlQB8Vk0VwdbdWTGAzBF.ote1357Ajr0fFcgFf72kdk\"\"}\",Engineering\r\n" +
+            "4,,Engineering\r\n"; //blank ID
 
 
         Config config = new Config();
@@ -46,7 +39,8 @@
         final String EXPECTED = "employeeId,email\r\n" +
             "1,\"{\"\"scope\"\":\"\"email\"\",\"\"domain\"\":\"\"worklytics.co\"\",\"\"hash\"\":\"\"Qf4dLJ4jfqZLn9ef4VirvYjvOnRaVI5tf5oLnM65YOA\"\"}\"\r\n" +
             "2,\"{\"\"scope\"\":\"\"email\"\",\"\"domain\"\":\"\"workltyics.co\"\",\"\"hash\"\":\"\"al4JK5KlOIsneC2DM__P_HRYe28LWYTBSf3yWKGm5yQ\"\"}\"\r\n" +
-            "3,\"{\"\"scope\"\":\"\"email\"\",\"\"domain\"\":\"\"workltycis.co\"\",\"\"hash\"\":\"\"BlQB8Vk0VwdbdWTGAzBF.ote1357Ajr0fFcgFf72kdk\"\"}\"\r\n";
+            "3,\"{\"\"scope\"\":\"\"email\"\",\"\"domain\"\":\"\"workltycis.co\"\",\"\"hash\"\":\"\"BlQB8Vk0VwdbdWTGAzBF.ote1357Ajr0fFcgFf72kdk\"\"}\"\r\n" +
+            "4,\r\n"; //blank ID
 
         Config config = new Config();
         config.pseudonymizationSalt = "salt";
