package co.worklytics.psoxy;

import co.worklytics.psoxy.impl.SanitizerImpl;
import com.fasterxml.jackson.core.JsonProcessingException;
import com.fasterxml.jackson.databind.ObjectMapper;
import com.fasterxml.jackson.dataformat.yaml.YAMLFactory;
import com.google.cloud.secretmanager.v1.AccessSecretVersionResponse;
import com.google.cloud.secretmanager.v1.SecretManagerServiceClient;
import com.google.common.base.Preconditions;
import lombok.NonNull;
import lombok.SneakyThrows;
import org.apache.commons.csv.CSVFormat;
import org.apache.commons.csv.CSVParser;
import org.apache.commons.csv.CSVPrinter;
import org.apache.commons.lang3.StringUtils;

import java.io.File;
import java.io.FileReader;
import java.util.*;
import java.util.stream.Collectors;

public class Main {

    private static final String DEFAULT_CONFIG_FILE = "config.yaml";

    static ObjectMapper yamlMapper = new ObjectMapper(new YAMLFactory());
    static ObjectMapper jsonMapper = new ObjectMapper();



    @lombok.SneakyThrows
    public static void main(String[] args) {
        Preconditions.checkArgument(args.length != 0, "No filename passed; please invoke as: java -jar target/psoxy-cmd-line-1.0-SNAPSHOT.jar fileToPseudonymize.csv");
        Preconditions.checkArgument(args.length < 2, "Too many arguments passed; please invoke as: java -jar target/psoxy-cmd-line-1.0-SNAPSHOT.jar fileToPseudonymize.csv");

        File configFile = new File(DEFAULT_CONFIG_FILE);
        Config config;
        if (configFile.exists()) {
            config = yamlMapper.readerFor(Config.class).readValue(configFile);
            Config.validate(config);
        } else {
            throw new Error("No config.yaml found");
        }

        File inputFile = new File(args[0]);

        Preconditions.checkArgument(inputFile.exists(), "File %s does not exist", args[0]);

        pseudonymize(config, inputFile, System.out);
    }

    @SneakyThrows
    public static void pseudonymize(@NonNull Config config,
                                    @NonNull File inputFile,
                                    @NonNull Appendable out) {
        Sanitizer.Options.OptionsBuilder options = Sanitizer.Options.builder()
            .defaultScopeId(config.getDefaultScopeId());

        if (config.getPseudonymizationSaltSecret() != null) {
            try (SecretManagerServiceClient client = SecretManagerServiceClient.create()) {
                AccessSecretVersionResponse secretVersionResponse =
                    client.accessSecretVersion(config.getPseudonymizationSaltSecret().getIdentifier());
                options.pseudonymizationSalt(secretVersionResponse.getPayload().getData().toStringUtf8());
            }
        } else {
            options.pseudonymizationSalt(config.getPseudonymizationSalt());
        }


        Sanitizer sanitizer = new SanitizerImpl(options.build());

        try (FileReader in = new FileReader(inputFile)) {
            CSVParser records = CSVFormat.DEFAULT
                .withFirstRecordAsHeader()
                .parse(in);

            Preconditions.checkArgument(records.getHeaderMap() != null, "Failed to parse header from file");

            Map<Integer, String> invertedHeaderMap = records.getHeaderMap().entrySet().stream()
                .collect(Collectors.toMap(Map.Entry::getValue, Map.Entry::getKey, (a, b) -> a, TreeMap::new));

            List<String> columnHeadersToInclude = invertedHeaderMap.values()
                .stream()
                .filter(entry -> !config.getColumnsToRedact().contains(entry))
                .collect(Collectors.toList());
            String[] header = columnHeadersToInclude.toArray(new String[columnHeadersToInclude.size()]);
            CSVPrinter printer = new CSVPrinter(out, CSVFormat.DEFAULT.withHeader(header));

            config.getColumnsToPseudonymize().stream()
                    .forEach(columnToPseudonymize ->
                        Preconditions.checkArgument(records.getHeaderMap().containsKey(columnToPseudonymize), "Column %s to be pseudonymized not in file", columnToPseudonymize));


            records.forEach(row -> {

                List<Object> sanitized = invertedHeaderMap.entrySet()
                    .stream()
                    .map(column -> {
<<<<<<< HEAD
                        if (config.getColumnsToRedact().contains(column.getValue())) {
                            return null;
                        } else if (config.getColumnsToPseudonymize().contains(column.getValue())) {
=======
                        String value = row.get(column.getKey());
                        if (StringUtils.isNotBlank(value) && config.getColumnsToPseudonymize().contains(column.getValue())) {
>>>>>>> aed1ebf9
                            try {
                                return jsonMapper.writeValueAsString(sanitizer.pseudonymize(value));
                            } catch (JsonProcessingException e) {
                                throw new RuntimeException(e);
                            }
                        } else {
                            return value;
                        }
                    })
                    .filter(Objects::nonNull)
                    .collect(Collectors.toList());

                try {
                    printer.printRecord(sanitized);
                } catch (Throwable e) {
                    throw new RuntimeException("Failed to write row", e);
                }
            });
        }
    }

}<|MERGE_RESOLUTION|>--- conflicted
+++ resolved
@@ -96,14 +96,10 @@
                 List<Object> sanitized = invertedHeaderMap.entrySet()
                     .stream()
                     .map(column -> {
-<<<<<<< HEAD
+                        String value = row.get(column.getKey());
                         if (config.getColumnsToRedact().contains(column.getValue())) {
                             return null;
-                        } else if (config.getColumnsToPseudonymize().contains(column.getValue())) {
-=======
-                        String value = row.get(column.getKey());
-                        if (StringUtils.isNotBlank(value) && config.getColumnsToPseudonymize().contains(column.getValue())) {
->>>>>>> aed1ebf9
+                        } else if (StringUtils.isNotBlank(value) && config.getColumnsToPseudonymize().contains(column.getValue())) {
                             try {
                                 return jsonMapper.writeValueAsString(sanitizer.pseudonymize(value));
                             } catch (JsonProcessingException e) {
