package co.worklytics.psoxy;

import co.worklytics.psoxy.rules.CsvRules;
import co.worklytics.psoxy.storage.BulkDataSanitizerFactory;
import com.google.api.client.util.Lists;
import com.google.cloud.secretmanager.v1.AccessSecretVersionResponse;
import com.google.cloud.secretmanager.v1.SecretManagerServiceClient;
import lombok.NonNull;
import lombok.SneakyThrows;

import javax.inject.Inject;
import java.io.File;
import java.io.FileReader;

//@NoArgsConstructor(onConstructor_ = @Inject) //q: compile complaints - lombok annotation processing not reliable??
public class Handler {

    @Inject
    public Handler() {

    }

    @Inject
    RESTApiSanitizerFactory sanitizerFactory;
    @Inject
    BulkDataSanitizerFactory fileHandlerStrategy;
    @Inject
    PseudonymizerImplFactory pseudonymizerImplFactory;
<<<<<<< HEAD

    //visible for testing
    CsvRules defaultRules = CsvRules.builder().build();
=======
>>>>>>> e9982fcf

    @SneakyThrows
    public void sanitize(@NonNull Config config,
                         @NonNull File inputFile,
                         @NonNull Appendable out) {


        Pseudonymizer.ConfigurationOptions.ConfigurationOptionsBuilder options =
            Pseudonymizer.ConfigurationOptions.builder()
            .defaultScopeId(config.getDefaultScopeId());

        if (config.getPseudonymizationSaltSecret() != null) {
            //TODO: platform dependent; inject
            try (SecretManagerServiceClient client = SecretManagerServiceClient.create()) {
                AccessSecretVersionResponse secretVersionResponse =
                    client.accessSecretVersion(config.getPseudonymizationSaltSecret().getIdentifier());
                options.pseudonymizationSalt(secretVersionResponse.getPayload().getData().toStringUtf8());
            }
        } else {
            options.pseudonymizationSalt(config.getPseudonymizationSalt());
        }

        CsvRules rules = defaultRules.toBuilder()
                .columnsToPseudonymize(Lists.newArrayList(config.getColumnsToPseudonymize()))
                .columnsToRedact(Lists.newArrayList(config.getColumnsToRedact()))
                .build();


        Pseudonymizer pseudonymizer = pseudonymizerImplFactory.create(options.build());

        try (FileReader in = new FileReader(inputFile)) {
            out.append(new String(fileHandlerStrategy.get(inputFile.getName()).sanitize(in, rules, pseudonymizer)));
        }
    }
}<|MERGE_RESOLUTION|>--- conflicted
+++ resolved
@@ -26,12 +26,10 @@
     BulkDataSanitizerFactory fileHandlerStrategy;
     @Inject
     PseudonymizerImplFactory pseudonymizerImplFactory;
-<<<<<<< HEAD
+
 
     //visible for testing
     CsvRules defaultRules = CsvRules.builder().build();
-=======
->>>>>>> e9982fcf
 
     @SneakyThrows
     public void sanitize(@NonNull Config config,
