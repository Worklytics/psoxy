--- conflicted
+++ resolved
@@ -69,15 +69,8 @@
 
                 // Add the secret version.
                 SecretVersion version = client.addSecretVersion(secretName, payload);
-<<<<<<< HEAD
 
                 log.info(String.format("Property: %s, stored version %s", secretName, version.getName()));
-
-                // q: invalidate previous versions?
-=======
-
-                log.info(String.format("Property: %s, stored version %s", secretName, version.getName()));
->>>>>>> 3d05d16b
             }
         } catch (IOException e) {
             log.log(Level.SEVERE, "Could not store property " + secretName, e);
