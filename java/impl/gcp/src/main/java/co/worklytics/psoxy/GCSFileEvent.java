package co.worklytics.psoxy;

import co.worklytics.psoxy.gateway.BulkModeConfigProperty;
import co.worklytics.psoxy.gateway.ConfigService;
import co.worklytics.psoxy.gateway.StorageEventRequest;
import co.worklytics.psoxy.gateway.StorageEventResponse;
import co.worklytics.psoxy.rules.CsvRules;
import co.worklytics.psoxy.rules.RulesUtils;
import co.worklytics.psoxy.storage.StorageHandler;
import com.avaulta.gateway.rules.BulkDataRules;
import com.google.cloud.functions.BackgroundFunction;
import com.google.cloud.functions.Context;
import com.google.cloud.storage.BlobId;
import com.google.cloud.storage.BlobInfo;
import com.google.cloud.storage.Storage;
import com.google.cloud.storage.StorageOptions;
import lombok.Data;
import lombok.SneakyThrows;
<<<<<<< HEAD
=======
import lombok.extern.java.Log;
>>>>>>> e9982fcf
import org.apache.commons.io.input.BOMInputStream;

import javax.inject.Inject;
import java.io.ByteArrayInputStream;
import java.io.InputStream;
import java.io.InputStreamReader;
import java.nio.charset.StandardCharsets;
import java.util.ArrayList;
import java.util.List;

@Log
public class GCSFileEvent implements BackgroundFunction<GCSFileEvent.GcsEvent> {

    @Inject
    StorageHandler storageHandler;

    @Inject
    BulkDataRules defaultRuleSet;
    @Inject
    ConfigService configService;

    @Inject
    RulesUtils rulesUtils;

    @Override
    public void accept(GcsEvent gcsEvent, Context context) throws Exception {
        DaggerGcpContainer.create().injectGCSEvent(this);

        // See https://cloud.google.com/functions/docs/calling/storage#event_types
        if (context.eventType().equals("google.storage.object.finalize")) {

            String destinationBucket = configService.getConfigPropertyAsOptional(BulkModeConfigProperty.OUTPUT_BUCKET)
                    .orElseThrow(() -> new IllegalStateException("Output bucket not found as environment variable!"));

            String importBucket = gcsEvent.getBucket();
            String sourceName = gcsEvent.getName();


            List<StorageHandler.ObjectTransform> transforms = new ArrayList<>();
            transforms.add(StorageHandler.ObjectTransform.of(destinationBucket, (CsvRules) defaultRuleSet));

            rulesUtils.parseAdditionalTransforms(configService)
                .forEach(transforms::add);

            for (StorageHandler.ObjectTransform transform : transforms) {
                process(importBucket, sourceName, transform);
            }
        }
    }


    @SneakyThrows
    void process(String importBucket, String sourceName, StorageHandler.ObjectTransform objectTransform) {

        Storage storage = StorageOptions.getDefaultInstance().getService();
        BlobId sourceBlobId = BlobId.of(importBucket, sourceName);
        BlobInfo blobInfo = storage.get(sourceBlobId);
        try (InputStream objectData = new ByteArrayInputStream(storage.readAllBytes(sourceBlobId));
             BOMInputStream is = new BOMInputStream(objectData);
             InputStreamReader reader = new InputStreamReader(is, StandardCharsets.UTF_8)) {

            StorageEventRequest request = StorageEventRequest.builder()
                .sourceBucketName(importBucket)
                .sourceObjectPath(sourceName)
                .destinationBucketName(objectTransform.getDestinationBucketName())
                .readerStream(reader)
                .build();

            StorageEventResponse storageEventResponse = storageHandler.handle(request, objectTransform.getRules());

            try (InputStream processedStream = new ByteArrayInputStream(storageEventResponse.getBytes())) {

<<<<<<< HEAD
                System.out.println("Writing to: " + storageEventResponse.getDestinationBucketName() + "/" + storageEventResponse.getDestinationObjectPath());
=======
                log.info("Writing to: " + storageEventResponse.getDestinationBucketName() + "/" + storageEventResponse.getDestinationObjectPath());
>>>>>>> e9982fcf

                storage.createFrom(BlobInfo.newBuilder(BlobId.of(storageEventResponse.getDestinationBucketName(), storageEventResponse.getDestinationObjectPath()))
                    .setContentType(blobInfo.getContentType())
                    .build(), processedStream);

<<<<<<< HEAD
                System.out.println("Successfully pseudonymized " + importBucket + "/"
=======
                log.info("Successfully pseudonymized " + importBucket + "/"
>>>>>>> e9982fcf
                    + sourceName + " and uploaded to " + storageEventResponse.getDestinationBucketName() + "/" + storageEventResponse.getDestinationObjectPath());
            }
        }
    }


    /**
     * See https://github.com/GoogleCloudPlatform/java-docs-samples/tree/460f5cffd9f8df09146947515458f336881e29d8/functions/helloworld/hello-gcs/src/main/java/functions
     * and https://cloud.google.com/functions/docs/writing/background#cloud-storage-example
     *
     * Original code include more fields that are not currently required
     */
    @Data
    public static class GcsEvent {
        // Cloud Functions uses GSON to populate this object.
        // Field types/names are specified by Cloud Functions
        // Changing them may break your code!
        private String bucket;
        private String name;
        private String metageneration;
    }
}<|MERGE_RESOLUTION|>--- conflicted
+++ resolved
@@ -16,10 +16,8 @@
 import com.google.cloud.storage.StorageOptions;
 import lombok.Data;
 import lombok.SneakyThrows;
-<<<<<<< HEAD
-=======
 import lombok.extern.java.Log;
->>>>>>> e9982fcf
+
 import org.apache.commons.io.input.BOMInputStream;
 
 import javax.inject.Inject;
@@ -92,21 +90,16 @@
 
             try (InputStream processedStream = new ByteArrayInputStream(storageEventResponse.getBytes())) {
 
-<<<<<<< HEAD
-                System.out.println("Writing to: " + storageEventResponse.getDestinationBucketName() + "/" + storageEventResponse.getDestinationObjectPath());
-=======
+
                 log.info("Writing to: " + storageEventResponse.getDestinationBucketName() + "/" + storageEventResponse.getDestinationObjectPath());
->>>>>>> e9982fcf
+
 
                 storage.createFrom(BlobInfo.newBuilder(BlobId.of(storageEventResponse.getDestinationBucketName(), storageEventResponse.getDestinationObjectPath()))
                     .setContentType(blobInfo.getContentType())
                     .build(), processedStream);
 
-<<<<<<< HEAD
-                System.out.println("Successfully pseudonymized " + importBucket + "/"
-=======
+
                 log.info("Successfully pseudonymized " + importBucket + "/"
->>>>>>> e9982fcf
                     + sourceName + " and uploaded to " + storageEventResponse.getDestinationBucketName() + "/" + storageEventResponse.getDestinationObjectPath());
             }
         }
