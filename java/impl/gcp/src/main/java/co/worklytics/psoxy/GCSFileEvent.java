--- conflicted
+++ resolved
@@ -49,9 +49,6 @@
         }
     }
 
-
-
-
     @SneakyThrows
     void process(String importBucket, String sourceName, StorageHandler.ObjectTransform transform) {
 
@@ -69,21 +66,8 @@
 
         StorageEventRequest request = storageHandler.buildRequest(null, null, importBucket, sourceName, transform);
 
-<<<<<<< HEAD
         request = request.withCompressOutput(sourceBlobInfo.getContentEncoding().contains("gzip"));
 
-        BlobInfo destBlobInfo = BlobInfo.newBuilder(BlobId.of(request.getDestinationBucketName(), request.getDestinationObjectPath()))
-            .setContentType(sourceBlobInfo.getContentType())
-            .setMetadata(storageHandler.buildObjectMetadata(importBucket, sourceName, transform))
-            .build();
-
-        try (ReadChannel readChannel = storage.reader(sourceBlobId);
-             BOMInputStream is = new BOMInputStream(Channels.newInputStream(readChannel));
-             InputStreamReader isr = new InputStreamReader(is, StandardCharsets.UTF_8);
-             WriteChannel writeChannel = storage.writer(destBlobInfo);
-             OutputStream os = Channels.newOutputStream(writeChannel)) {
-            storageHandler.process(request, transform, isr, os);
-=======
         if (storageHandler.getApplicableRules(transform.getRules(), request.getSourceObjectPath()).isPresent()) {
             BlobInfo destBlobInfo = BlobInfo.newBuilder(BlobId.of(request.getDestinationBucketName(), request.getDestinationObjectPath()))
                 .setContentType(sourceBlobInfo.getContentType())
@@ -93,25 +77,12 @@
             try (ReadChannel readChannel = storage.reader(sourceBlobId);
                  BOMInputStream is = new BOMInputStream(Channels.newInputStream(readChannel));
                  InputStreamReader isr = new InputStreamReader(is, StandardCharsets.UTF_8);
-                 Reader reader = new BufferedReader(isr);
-                 OutputStream outputStream = Channels.newOutputStream(storage.writer(destBlobInfo));
-                 OutputStreamWriter streamWriter = new OutputStreamWriter(outputStream);
-                 Writer writer = new BufferedWriter(streamWriter)) {
-
-                request = request.withSourceReader(reader)
-                    .withDestinationWriter(writer);
-
-                StorageEventResponse storageEventResponse = storageHandler.handle(request, transform.getRules());
-
-                log.info("Writing to: " + storageEventResponse.getDestinationBucketName() + "/" + storageEventResponse.getDestinationObjectPath());
-
-                writer.flush();
-                log.info("Successfully pseudonymized " + importBucket + "/"
-                    + sourceName + " and uploaded to " + storageEventResponse.getDestinationBucketName() + "/" + storageEventResponse.getDestinationObjectPath());
+                 WriteChannel writeChannel = storage.writer(destBlobInfo);
+                 OutputStream os = Channels.newOutputStream(writeChannel)) {
+                storageHandler.process(request, transform, isr, os);
             }
         } else {
             log.info("Skipping " + importBucket + "/" + request.getSourceObjectPath() + " because no rules apply");
->>>>>>> c4e8f74a
         }
     }
 
