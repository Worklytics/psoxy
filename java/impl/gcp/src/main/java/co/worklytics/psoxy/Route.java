package co.worklytics.psoxy;

import co.worklytics.psoxy.gateway.ConfigService;
import co.worklytics.psoxy.gateway.HttpEventResponse;
import co.worklytics.psoxy.gateway.impl.CommonRequestHandler;
import co.worklytics.psoxy.gateway.impl.EnvVarsConfigService;
import com.google.cloud.functions.HttpFunction;
import com.google.cloud.functions.HttpRequest;
import com.google.cloud.functions.HttpResponse;

import lombok.extern.java.Log;
import org.apache.commons.lang3.RandomUtils;

import javax.inject.Inject;
import java.io.ByteArrayInputStream;
import java.io.IOException;
import java.nio.charset.StandardCharsets;
import java.util.logging.Level;

@Log
public class Route implements HttpFunction {

    @Inject
    CommonRequestHandler requestHandler;
    @Inject
    EnvVarsConfigService envVarsConfigService;

    @Override
    public void service(HttpRequest request, HttpResponse response)
            throws IOException {

        CloudFunctionRequest cloudFunctionRequest = CloudFunctionRequest.of(request);

        try {
            if (envVarsConfigService.isDevelopment()) {
                cloudFunctionRequest.getWarnings().forEach(log::warning);
            }
        } catch (Throwable e) {
            //suppress anything that went wrong here
<<<<<<< HEAD
=======
            log.log(Level.WARNING, "Throwable while computing warnings that is suppressed", e);
>>>>>>> f8e827f7
        }

        if (requestHandler == null) {
            DaggerGcpContainer.create().injectRoute(this);
        }

        HttpEventResponse abstractResponse =
                requestHandler.handle(cloudFunctionRequest);

        abstractResponse.getHeaders()
                .forEach(response::appendHeader);

        //sample 1% of requests, warning if compression not requested
        if (RandomUtils.nextInt(0, 99) == 0 && !cloudFunctionRequest.getWarnings().isEmpty()) {
            response.appendHeader(ResponseHeader.WARNING.getHttpHeader(),
                Warning.COMPRESSION_NOT_REQUESTED.asHttpHeaderCode());
        }

        response.setStatusCode(abstractResponse.getStatusCode());

        if (abstractResponse.getBody() != null) {
            new ByteArrayInputStream(abstractResponse.getBody().getBytes(StandardCharsets.UTF_8))
                    .transferTo(response.getOutputStream());
        }
    }
}<|MERGE_RESOLUTION|>--- conflicted
+++ resolved
@@ -37,10 +37,7 @@
             }
         } catch (Throwable e) {
             //suppress anything that went wrong here
-<<<<<<< HEAD
-=======
             log.log(Level.WARNING, "Throwable while computing warnings that is suppressed", e);
->>>>>>> f8e827f7
         }
 
         if (requestHandler == null) {
