<?xml version="1.0" encoding="UTF-8"?>

<project xmlns="http://maven.apache.org/POM/4.0.0" xmlns:xsi="http://www.w3.org/2001/XMLSchema-instance"
         xsi:schemaLocation="http://maven.apache.org/POM/4.0.0 http://maven.apache.org/xsd/maven-4.0.0.xsd">
    <modelVersion>4.0.0</modelVersion>

    <groupId>co.worklytics.psoxy</groupId>
    <artifactId>java</artifactId>
    <version>${revision}</version>
    <packaging>pom</packaging>

    <properties>
<<<<<<< HEAD
        <revision>0.4.42</revision>
=======
        <revision>0.4.43</revision>
>>>>>>> 05d2b778
        <project.build.sourceEncoding>UTF-8</project.build.sourceEncoding>
        <dependency.lombok.version>1.18.30</dependency.lombok.version> <!-- 1.18.30 is min compatible with jdk 21+ -->
        <dependency.dagger.version>2.40.5</dependency.dagger.version>
        <dependency.jackson.version>2.15.2</dependency.jackson.version>
        <dependency.apache-commons-lang3.version>3.13.0</dependency.apache-commons-lang3.version> <!-- July 2023 release, doesn't actually have constants for java after 17 yet -->
        <dependency.apache-commons-csv.version>1.10.0</dependency.apache-commons-csv.version>
        <dependency.guava.version>32.0.1-jre</dependency.guava.version>
        <dependency.commons-io.version>2.13.0</dependency.commons-io.version>
        <dependency.apache-httpcore.version>5.2.2</dependency.apache-httpcore.version>
        <dependency.google-cloud-bom.version>0.198.0</dependency.google-cloud-bom.version>
        <dependency.google-http-client.version>1.43.3</dependency.google-http-client.version>
        <dependency.google-auth-library-oauth2-http.version>1.18.0</dependency.google-auth-library-oauth2-http.version>
        <dependency.junit-jupiter.version>5.10.1</dependency.junit-jupiter.version>
        <dependency.mockito-junit-jupiter.version>5.7.0</dependency.mockito-junit-jupiter.version>
        <dependency.json-path.version>2.8.0</dependency.json-path.version>
        <dependency.bettercloud-vault-java-driver>5.1.0</dependency.bettercloud-vault-java-driver>
    </properties>

    <dependencyManagement>
        <dependencies>
            <!-- https://mvnrepository.com/artifact/org.junit/junit-bom -->
            <dependency>
                <groupId>org.junit</groupId>
                <artifactId>junit-bom</artifactId>
                <version>${dependency.junit-jupiter.version}</version>
                <type>pom</type>
                <scope>import</scope>
            </dependency>
        </dependencies>
    </dependencyManagement>

    <modules>
        <module>gateway-core</module>
        <module>core</module>
        <module>impl</module>
    </modules>

    <build>
        <plugins>
            <plugin>
                <groupId>org.apache.maven.plugins</groupId>
                <artifactId>maven-compiler-plugin</artifactId>
                <version>3.8.1</version>
                <configuration>
                    <source>11</source>
                    <target>11</target>
                    <annotationProcessorPaths>
                        <path>
                            <groupId>com.google.dagger</groupId>
                            <artifactId>dagger-compiler</artifactId>
                            <version>${dependency.dagger.version}</version>
                        </path>
                        <path>
                            <groupId>org.projectlombok</groupId>
                            <artifactId>lombok</artifactId>
                            <version>${dependency.lombok.version}</version>
                        </path>
                    </annotationProcessorPaths>
                </configuration>
            </plugin>
            <plugin>
                <groupId>org.codehaus.mojo</groupId>
                <artifactId>flatten-maven-plugin</artifactId>
                <version>1.1.0</version>
                <configuration>
                    <outputDirectory>${project.build.directory}</outputDirectory>
                </configuration>
                <executions>
                    <!-- enable flattening -->
                    <execution>
                        <id>flatten</id>
                        <phase>process-resources</phase>
                        <goals>
                            <goal>flatten</goal>
                        </goals>
                    </execution>
                    <!-- ensure proper cleanup -->
                    <execution>
                        <id>flatten.clean</id>
                        <phase>clean</phase>
                        <goals>
                            <goal>clean</goal>
                        </goals>
                    </execution>
                </executions>
            </plugin>
        </plugins>
    </build>

</project><|MERGE_RESOLUTION|>--- conflicted
+++ resolved
@@ -10,11 +10,7 @@
     <packaging>pom</packaging>
 
     <properties>
-<<<<<<< HEAD
-        <revision>0.4.42</revision>
-=======
         <revision>0.4.43</revision>
->>>>>>> 05d2b778
         <project.build.sourceEncoding>UTF-8</project.build.sourceEncoding>
         <dependency.lombok.version>1.18.30</dependency.lombok.version> <!-- 1.18.30 is min compatible with jdk 21+ -->
         <dependency.dagger.version>2.40.5</dependency.dagger.version>
