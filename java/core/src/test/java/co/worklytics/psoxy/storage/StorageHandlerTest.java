package co.worklytics.psoxy.storage;

import co.worklytics.psoxy.PsoxyModule;
<<<<<<< HEAD
import co.worklytics.psoxy.gateway.BulkModeConfigProperty;
import co.worklytics.psoxy.gateway.ConfigService;
import co.worklytics.psoxy.gateway.ProxyConfigProperty;
import co.worklytics.psoxy.gateway.StorageEventRequest;
import co.worklytics.psoxy.rules.RESTRules;
import co.worklytics.test.MockModules;
import com.avaulta.gateway.rules.BulkDataRules;
import com.avaulta.gateway.rules.ColumnarRules;
import com.avaulta.gateway.rules.RecordRules;
import com.avaulta.gateway.rules.RuleSet;
=======
import co.worklytics.psoxy.gateway.*;
import co.worklytics.psoxy.rules.RESTRules;
import co.worklytics.test.MockModules;
import co.worklytics.test.TestUtils;
import com.avaulta.gateway.rules.*;
import com.fasterxml.jackson.databind.ObjectMapper;
>>>>>>> 05d2b778
import com.google.common.collect.ImmutableMap;
import dagger.Component;
import dagger.Module;
import dagger.Provides;
<<<<<<< HEAD
=======
import lombok.SneakyThrows;
>>>>>>> 05d2b778
import org.junit.jupiter.api.BeforeEach;
import org.junit.jupiter.api.Disabled;
import org.junit.jupiter.api.Test;
import org.junit.jupiter.params.ParameterizedTest;
import org.junit.jupiter.params.provider.CsvSource;
import org.junit.jupiter.params.provider.ValueSource;
import org.mockito.Mock;
import org.mockito.MockMakers;

import javax.inject.Inject;
<<<<<<< HEAD
import javax.inject.Provider;
import javax.inject.Singleton;
import java.io.InputStreamReader;
import java.io.OutputStreamWriter;
=======
import javax.inject.Named;
import javax.inject.Provider;
import javax.inject.Singleton;
import java.io.*;
import java.nio.charset.StandardCharsets;
import java.util.Arrays;
import java.util.Base64;
import java.util.LinkedHashMap;
>>>>>>> 05d2b778
import java.util.Optional;
import java.util.zip.GZIPOutputStream;

import static org.junit.jupiter.api.Assertions.*;
import static org.mockito.ArgumentMatchers.eq;
import static org.mockito.Mockito.*;

class StorageHandlerTest {


    @Named("ForYAML")
    @Inject
    ObjectMapper yamlMapper;

    @Singleton
    @Component(modules = {
        PsoxyModule.class,
        ForRules.class,
        MockModules.ForConfigService.class,
        MockModules.ForHostEnvironment.class,
    })
    public interface Container {
        void inject( StorageHandlerTest test);
    }

    @Module
    public interface ForRules {
        @Provides
        @Singleton
        static BulkDataRules bulkRules() {
<<<<<<< HEAD
            return MockModules.provideMock(BulkDataRules.class);
=======
            return ColumnarRules.builder()
                .columnsToPseudonymize(Arrays.asList("foo"))
                .build();
>>>>>>> 05d2b778
        }

        @Provides
        @Singleton
        static RuleSet rules(BulkDataRules rules) {
            return rules;
        }

    }

    InputStreamReader mockReader;

    Writer writer;
    ByteArrayOutputStream outputStream;

    @Inject
    ConfigService config;

    // as provider to be able to set up config mock first
    @Inject
    Provider<StorageHandler> handlerProvider;

<<<<<<< HEAD
=======
    @Inject
    BulkDataRules rules;

>>>>>>> 05d2b778
    // actual class under test
    StorageHandler handler;



    @BeforeEach
    public void setup() {
        Container container = DaggerStorageHandlerTest_Container.create();
        container.inject(this);

        when(config.getConfigPropertyOrError(eq(BulkModeConfigProperty.OUTPUT_BUCKET)))
            .thenReturn("bucket");

        when(config.getConfigPropertyAsOptional(eq(ProxyConfigProperty.SOURCE)))
            .thenReturn(Optional.of("hris"));

        handler = handlerProvider.get();

        mockReader = MockModules.provideMock(InputStreamReader.class);
<<<<<<< HEAD
        mockWriter = MockModules.provideMock(OutputStreamWriter.class);
=======

        outputStream = new ByteArrayOutputStream();
        writer = new BufferedWriter(new OutputStreamWriter(outputStream));
>>>>>>> 05d2b778

    }


    @ValueSource(strings = { "", "/", "/foo", "/foo/bar" })
    @ParameterizedTest
    void buildDefaultTransform(String outputBasePath) {
        when(config.getConfigPropertyAsOptional(eq(BulkModeConfigProperty.OUTPUT_BASE_PATH)))
            .thenReturn(Optional.of(outputBasePath));


        assertEquals(outputBasePath,
            handler.buildDefaultTransform().getPathWithinBucket());
    }

    @Test
    void buildRequest() {
        when(config.getConfigPropertyAsOptional(eq(BulkModeConfigProperty.INPUT_BASE_PATH)))
            .thenReturn(Optional.empty());
        when(config.getConfigPropertyAsOptional(eq(BulkModeConfigProperty.OUTPUT_BASE_PATH)))
            .thenReturn(Optional.empty());



        StorageEventRequest request = handler.buildRequest(mockReader, writer, "bucket-in", "directory/file.csv", handler.buildDefaultTransform());

        assertEquals("directory/file.csv", request.getDestinationObjectPath());
    }


    /**
     * test a bunch of permutations of how this could be configured
     */
    @CsvSource({
        ",,directory/file.csv",
        "directory/,,file.csv",
        ",out/,out/directory/file.csv",
        "directory/,out/,out/file.csv",
        "in/,out/,out/directory/file.csv", //yeah, weird case
    })
    @ParameterizedTest
    void buildRequest(String inputBasePath, String outputBasePath, String expectedOutputPath) {
        when(config.getConfigPropertyAsOptional(eq(BulkModeConfigProperty.INPUT_BASE_PATH)))
            .thenReturn(Optional.ofNullable(inputBasePath));
        when(config.getConfigPropertyAsOptional(eq(BulkModeConfigProperty.OUTPUT_BASE_PATH)))
            .thenReturn(Optional.ofNullable(outputBasePath));

        StorageHandler.ObjectTransform tranform = StorageHandler.ObjectTransform.builder()
            .destinationBucketName(config.getConfigPropertyOrError(BulkModeConfigProperty.OUTPUT_BUCKET))
            .pathWithinBucket(config.getConfigPropertyAsOptional(BulkModeConfigProperty.OUTPUT_BASE_PATH).orElse(""))
            .rules(mock(BulkDataRules.class))
            .build();

<<<<<<< HEAD
        StorageEventRequest request = handler.buildRequest(mockReader, mockWriter, "bucket-in", "directory/file.csv", tranform);
=======
        StorageEventRequest request = handler.buildRequest(mockReader, writer, "bucket-in", "directory/file.csv", tranform);
>>>>>>> 05d2b778

        assertEquals("bucket-in", request.getSourceBucketName());
        assertEquals("directory/file.csv", request.getSourceObjectPath());
        assertEquals("bucket", request.getDestinationBucketName());
        assertEquals(expectedOutputPath, request.getDestinationObjectPath());
    }

    @Test
    public void getObjectMetadata() {

        //kinda pointless

        assertTrue(handler.buildObjectMetadata("bucket", "/directory/file.csv", handler.buildDefaultTransform())
            .containsKey(StorageHandler.BulkMetaData.INSTANCE_ID.getMetaDataKey()));

    }

    @Test
    public void hasBeenSanitized() {
        assertFalse(handler.hasBeenSanitized(null));
        assertFalse(handler.hasBeenSanitized(ImmutableMap.of()));
        assertTrue(handler.hasBeenSanitized(ImmutableMap.of(StorageHandler.BulkMetaData.INSTANCE_ID.getMetaDataKey(), "psoxy-test")));
    }

    @CsvSource({
        "directory/file.csv,false", // path has a suffix parameter, so must have one
        "directory/file1.csv,true",
        "directory/plain.csv,true",
    })
    @ParameterizedTest
    public void applicableRules_multi(String path, boolean match) {
        MultiTypeBulkDataRules multiTypeBulkDataRules = MultiTypeBulkDataRules.builder()
            .fileRules(ImmutableMap.of(
                "/directory/plain.csv",
                ColumnarRules.builder()
                    .columnsToPseudonymize(Arrays.asList("foo"))
                    .build(),
                "/directory/file{suffix}.csv",
                ColumnarRules.builder()
                    .columnsToPseudonymize(Arrays.asList("foo"))
                    .build()
            )).build();

        assertEquals(match, handler.getApplicableRules(multiTypeBulkDataRules, path).isPresent());
    }

    @ValueSource(
        booleans = {
            true,
            false
        }
    )
    @SneakyThrows
    @ParameterizedTest
    public void process_compressOutput(boolean compress) {
        String data = "foo,bar\r\n1,2\r\n1,2\n1,2\n";
        String expected = "foo,bar\r\n" +
            "\"{\"\"scope\"\":\"\"hris\"\",\"\"hash\"\":\"\"0zPKqEd-CtbCLB1ZSwX6Zo7uAWUvkpfHGzv9-cuYwZc\"\"}\",2\r\n" +
            "\"{\"\"scope\"\":\"\"hris\"\",\"\"hash\"\":\"\"0zPKqEd-CtbCLB1ZSwX6Zo7uAWUvkpfHGzv9-cuYwZc\"\"}\",2\r\n" +
            "\"{\"\"scope\"\":\"\"hris\"\",\"\"hash\"\":\"\"0zPKqEd-CtbCLB1ZSwX6Zo7uAWUvkpfHGzv9-cuYwZc\"\"}\",2\r\n";

        InputStream is = new ByteArrayInputStream(data.getBytes());

        StorageEventRequest request = StorageEventRequest.builder()
            .sourceBucketName("bucket")
            .sourceObjectPath("directory/file.csv")
            .destinationBucketName("bucket")
            .destinationObjectPath("directory/file.csv")
            .destinationWriter(writer)
            .compressOutput(compress)
            .build();

        handler.process(request, handler.buildDefaultTransform(), is, outputStream);
        writer.close();

        String output = compress ? Base64.getEncoder().encodeToString(outputStream.toByteArray()) : new String(outputStream.toByteArray());
        String encodedExpected = compress ? base64gzipped(expected) : expected;
        assertEquals(encodedExpected, output);

        assertEquals(compress,  outputStream.toByteArray().length < expected.length());
    }

    @SneakyThrows
    @Test
    public void process_compressInput() {
        String data = "foo,bar\r\n1,2\r\n1,2\n1,2\n";
        String expected = "foo,bar\r\n" +
            "\"{\"\"scope\"\":\"\"hris\"\",\"\"hash\"\":\"\"0zPKqEd-CtbCLB1ZSwX6Zo7uAWUvkpfHGzv9-cuYwZc\"\"}\",2\r\n" +
            "\"{\"\"scope\"\":\"\"hris\"\",\"\"hash\"\":\"\"0zPKqEd-CtbCLB1ZSwX6Zo7uAWUvkpfHGzv9-cuYwZc\"\"}\",2\r\n" +
            "\"{\"\"scope\"\":\"\"hris\"\",\"\"hash\"\":\"\"0zPKqEd-CtbCLB1ZSwX6Zo7uAWUvkpfHGzv9-cuYwZc\"\"}\",2\r\n";

        InputStream is = new ByteArrayInputStream(compress(data.getBytes(StandardCharsets.UTF_8)));

        StorageEventRequest request = StorageEventRequest.builder()
            .sourceBucketName("bucket")
            .sourceObjectPath("directory/file.csv")
            .destinationBucketName("bucket")
            .destinationObjectPath("directory/file.csv")
            .destinationWriter(writer)
            .decompressInput(true)
            .build();

        handler.process(request, handler.buildDefaultTransform(), is, outputStream);
        writer.close();

        String output = new String(outputStream.toByteArray());
        assertEquals(expected, output);
    }

    @SneakyThrows
    @Test
    public void applicableRules_multipleMatches() {

        //ambiguous rules
        String yaml = "fileRules:\n" +
            "  /directory/{fileName}.csv:\n" +
            "    columnsToPseudonymize:\n" +
            "      - foo\n" +
            "  /directory/file.{extension}:\n" +
            "    columnsToPseudonymize:\n" +
            "      - bar\n";

        MultiTypeBulkDataRules multiTypeBulkDataRules = yamlMapper.readValue(yaml, MultiTypeBulkDataRules.class);



        // this case can match either, so expect to match first
        assertEquals("foo",
            ((ColumnarRules) handler.getApplicableRules(multiTypeBulkDataRules, "directory/file.csv").get()).getColumnsToPseudonymize().get(0));

        // this case can can only match the second
        assertEquals("bar",
            ((ColumnarRules) handler.getApplicableRules(multiTypeBulkDataRules, "directory/file.ndjson").get()).getColumnsToPseudonymize().get(0));

        String reversed = "fileRules:\n" +
            "  /directory/file.{extension}:\n" +
            "    columnsToPseudonymize:\n" +
            "      - bar\n" +
            "  /directory/{fileName}.csv:\n" +
            "    columnsToPseudonymize:\n" +
            "      - foo\n";

        MultiTypeBulkDataRules reversedRules = yamlMapper.readValue(reversed, MultiTypeBulkDataRules.class);

        assertEquals("bar",
            ((ColumnarRules) handler.getApplicableRules(reversedRules, "directory/file.csv").get()).getColumnsToPseudonymize().get(0));

        assertEquals("bar",
            ((ColumnarRules) handler.getApplicableRules(reversedRules, "directory/file.ndjson").get()).getColumnsToPseudonymize().get(0));
    }

    @SneakyThrows
    byte[] compress(byte[] content) {
        if (content == null || content.length == 0) {
            return new byte[0];
        }

        try (ByteArrayOutputStream baos = new ByteArrayOutputStream();
             GZIPOutputStream gzipOutputStream = new GZIPOutputStream(baos)) {

            gzipOutputStream.write(content);
            gzipOutputStream.close();

            return baos.toByteArray();
        }

    }

    String base64gzipped(String content) {
        if (content == null || content.length() == 0) {
            return "";
        }

        return Base64.getEncoder().encodeToString(compress(content.getBytes(StandardCharsets.UTF_8)));
    }
}<|MERGE_RESOLUTION|>--- conflicted
+++ resolved
@@ -1,33 +1,17 @@
 package co.worklytics.psoxy.storage;
 
 import co.worklytics.psoxy.PsoxyModule;
-<<<<<<< HEAD
-import co.worklytics.psoxy.gateway.BulkModeConfigProperty;
-import co.worklytics.psoxy.gateway.ConfigService;
-import co.worklytics.psoxy.gateway.ProxyConfigProperty;
-import co.worklytics.psoxy.gateway.StorageEventRequest;
-import co.worklytics.psoxy.rules.RESTRules;
-import co.worklytics.test.MockModules;
-import com.avaulta.gateway.rules.BulkDataRules;
-import com.avaulta.gateway.rules.ColumnarRules;
-import com.avaulta.gateway.rules.RecordRules;
-import com.avaulta.gateway.rules.RuleSet;
-=======
 import co.worklytics.psoxy.gateway.*;
 import co.worklytics.psoxy.rules.RESTRules;
 import co.worklytics.test.MockModules;
 import co.worklytics.test.TestUtils;
 import com.avaulta.gateway.rules.*;
 import com.fasterxml.jackson.databind.ObjectMapper;
->>>>>>> 05d2b778
 import com.google.common.collect.ImmutableMap;
 import dagger.Component;
 import dagger.Module;
 import dagger.Provides;
-<<<<<<< HEAD
-=======
 import lombok.SneakyThrows;
->>>>>>> 05d2b778
 import org.junit.jupiter.api.BeforeEach;
 import org.junit.jupiter.api.Disabled;
 import org.junit.jupiter.api.Test;
@@ -38,12 +22,6 @@
 import org.mockito.MockMakers;
 
 import javax.inject.Inject;
-<<<<<<< HEAD
-import javax.inject.Provider;
-import javax.inject.Singleton;
-import java.io.InputStreamReader;
-import java.io.OutputStreamWriter;
-=======
 import javax.inject.Named;
 import javax.inject.Provider;
 import javax.inject.Singleton;
@@ -52,7 +30,6 @@
 import java.util.Arrays;
 import java.util.Base64;
 import java.util.LinkedHashMap;
->>>>>>> 05d2b778
 import java.util.Optional;
 import java.util.zip.GZIPOutputStream;
 
@@ -83,13 +60,9 @@
         @Provides
         @Singleton
         static BulkDataRules bulkRules() {
-<<<<<<< HEAD
-            return MockModules.provideMock(BulkDataRules.class);
-=======
             return ColumnarRules.builder()
                 .columnsToPseudonymize(Arrays.asList("foo"))
                 .build();
->>>>>>> 05d2b778
         }
 
         @Provides
@@ -112,12 +85,9 @@
     @Inject
     Provider<StorageHandler> handlerProvider;
 
-<<<<<<< HEAD
-=======
     @Inject
     BulkDataRules rules;
 
->>>>>>> 05d2b778
     // actual class under test
     StorageHandler handler;
 
@@ -137,13 +107,9 @@
         handler = handlerProvider.get();
 
         mockReader = MockModules.provideMock(InputStreamReader.class);
-<<<<<<< HEAD
-        mockWriter = MockModules.provideMock(OutputStreamWriter.class);
-=======
 
         outputStream = new ByteArrayOutputStream();
         writer = new BufferedWriter(new OutputStreamWriter(outputStream));
->>>>>>> 05d2b778
 
     }
 
@@ -197,11 +163,7 @@
             .rules(mock(BulkDataRules.class))
             .build();
 
-<<<<<<< HEAD
-        StorageEventRequest request = handler.buildRequest(mockReader, mockWriter, "bucket-in", "directory/file.csv", tranform);
-=======
         StorageEventRequest request = handler.buildRequest(mockReader, writer, "bucket-in", "directory/file.csv", tranform);
->>>>>>> 05d2b778
 
         assertEquals("bucket-in", request.getSourceBucketName());
         assertEquals("directory/file.csv", request.getSourceObjectPath());
