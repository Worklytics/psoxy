package co.worklytics.psoxy.rules.slack;

import co.worklytics.psoxy.ConfigRulesModule;
import co.worklytics.psoxy.PsoxyModule;
import co.worklytics.psoxy.gateway.*;
import co.worklytics.psoxy.storage.BulkDataTestUtils;
import co.worklytics.psoxy.storage.StorageHandler;
import co.worklytics.test.MockModules;
import co.worklytics.test.TestUtils;
import com.avaulta.gateway.rules.BulkDataRules;
import com.avaulta.gateway.rules.MultiTypeBulkDataRules;
import com.avaulta.gateway.rules.RuleSet;
import dagger.Component;
import dagger.Module;
import dagger.Provides;
import lombok.SneakyThrows;
import org.junit.jupiter.api.BeforeEach;
import org.junit.jupiter.api.Test;
import org.junit.jupiter.params.ParameterizedTest;
import org.junit.jupiter.params.provider.CsvSource;
import org.junit.jupiter.params.provider.ValueSource;

import javax.inject.Inject;
import javax.inject.Singleton;

import java.io.*;
import java.util.Optional;

import static org.junit.jupiter.api.Assertions.assertEquals;
import static org.junit.jupiter.api.Assertions.assertTrue;
import static org.mockito.ArgumentMatchers.eq;
import static org.mockito.Mockito.when;

public class SlackDiscoveryBulkTests {

    static String rulesPath;


    @Inject
    RuleSet rules;

    @Inject
    StorageHandler storageHandler;

    java.util.function.Supplier<OutputStream> outputStreamSupplier;

    ByteArrayOutputStream outputStream;

    // to cover both rules versions, calling this inside of each test with different rules to set up
    // with that rule set at run time
    void setUp(String rulesPath) {
        this.rulesPath = rulesPath;

        Container container = DaggerSlackDiscoveryBulkTests_Container.create();
        container.inject(this);

        outputStream = new ByteArrayOutputStream();
        outputStreamSupplier = () -> outputStream;
    }




    @Singleton
    @Component(modules = {
        PsoxyModule.class,
        ConfigRulesModule.class,
        Container.ForConfigService.class,
        MockModules.ForSecretStore.class,
        MockModules.ForHostEnvironment.class,
    })
    public interface Container {
        void inject(SlackDiscoveryBulkTests test);


        @Module
        interface ForConfigService {
            @Provides
            @Singleton
            static ConfigService configService() {
                ConfigService mock = MockModules.provideMock(ConfigService.class);
                when(mock.getConfigPropertyAsOptional(eq(ProxyConfigProperty.RULES)))
                    .thenReturn(Optional.of(new String(TestUtils.getData(rulesPath))));
<<<<<<< HEAD
=======
                when(mock.getConfigPropertyAsOptional(eq(ProxyConfigProperty.PSOXY_SALT)))
                    .thenReturn(Optional.of("salt"));
                when(mock.getConfigPropertyOrError(eq(ProxyConfigProperty.PSOXY_SALT)))
                    .thenReturn("salt");
>>>>>>> 6ae220d3


                return mock;
            }
        }
    }


    @ValueSource(
        strings = {
            "sources/slack/discovery-bulk-hierarchical.yaml",
            "sources/slack/discovery-bulk.yaml"
        }

    )
    @ParameterizedTest
    public void rulesValid(String rulesPath) {
        setUp(rulesPath);
        assertTrue(rules instanceof MultiTypeBulkDataRules);
    }


    @SneakyThrows
    @CsvSource({
        "sources/slack/discovery-bulk-hierarchical.yaml,channels.ndjson",
        "sources/slack/discovery-bulk-hierarchical.yaml,messages-D06TX2RP0.ndjson",
        "sources/slack/discovery-bulk-hierarchical.yaml,users.ndjson",
        "sources/slack/discovery-bulk.yaml,channels.ndjson",
        "sources/slack/discovery-bulk.yaml,messages-D06TX2RP0.ndjson",
        "sources/slack/discovery-bulk.yaml,users.ndjson",
    })
    @ParameterizedTest
    public void files(String rulesPath, String file) {
        setUp(rulesPath);
        final String objectPath = "export-20231128/" + file + ".gz";
        final String pathToOriginal = "sources/slack/example-bulk/original/" + file;
        final String pathToSanitized = "sources/slack/example-bulk/sanitized/" + file;
        storageHandler.handle(BulkDataTestUtils.request(objectPath),
            BulkDataTestUtils.transform(rules),
            BulkDataTestUtils.inputStreamSupplier(pathToOriginal),
            outputStreamSupplier);

        String output = new String(outputStream.toByteArray());
        assertEquals(new String(TestUtils.getData(pathToSanitized)), output);
    }
}<|MERGE_RESOLUTION|>--- conflicted
+++ resolved
@@ -7,15 +7,12 @@
 import co.worklytics.psoxy.storage.StorageHandler;
 import co.worklytics.test.MockModules;
 import co.worklytics.test.TestUtils;
-import com.avaulta.gateway.rules.BulkDataRules;
 import com.avaulta.gateway.rules.MultiTypeBulkDataRules;
 import com.avaulta.gateway.rules.RuleSet;
 import dagger.Component;
 import dagger.Module;
 import dagger.Provides;
 import lombok.SneakyThrows;
-import org.junit.jupiter.api.BeforeEach;
-import org.junit.jupiter.api.Test;
 import org.junit.jupiter.params.ParameterizedTest;
 import org.junit.jupiter.params.provider.CsvSource;
 import org.junit.jupiter.params.provider.ValueSource;
@@ -81,15 +78,6 @@
                 ConfigService mock = MockModules.provideMock(ConfigService.class);
                 when(mock.getConfigPropertyAsOptional(eq(ProxyConfigProperty.RULES)))
                     .thenReturn(Optional.of(new String(TestUtils.getData(rulesPath))));
-<<<<<<< HEAD
-=======
-                when(mock.getConfigPropertyAsOptional(eq(ProxyConfigProperty.PSOXY_SALT)))
-                    .thenReturn(Optional.of("salt"));
-                when(mock.getConfigPropertyOrError(eq(ProxyConfigProperty.PSOXY_SALT)))
-                    .thenReturn("salt");
->>>>>>> 6ae220d3
-
-
                 return mock;
             }
         }
