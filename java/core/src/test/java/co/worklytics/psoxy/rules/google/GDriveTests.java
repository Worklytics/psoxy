package co.worklytics.psoxy.rules.google;

import co.worklytics.psoxy.Rules;
import co.worklytics.psoxy.rules.JavaRulesTestBaseCase;
import co.worklytics.psoxy.rules.RulesBaseTestCase;
import lombok.Getter;
import lombok.SneakyThrows;
import org.junit.jupiter.api.Disabled;
import org.junit.jupiter.api.Test;

import java.net.URL;
import java.util.Arrays;
import java.util.Collection;

import static org.junit.jupiter.api.Assertions.assertTrue;

public class GDriveTests extends JavaRulesTestBaseCase {

    @Getter
    final Rules rulesUnderTest = PrebuiltSanitizerRules.GDRIVE;

    @Getter
    final String exampleDirectoryPath = "api-response-examples/g-workspace/gdrive-v2";

    @Getter
    final String defaultScopeId = "gapps";

    @Getter
    final String yamlSerializationFilepath = "google-workspace/gdrive";

    @SneakyThrows
    @Test
    void files() {
        String endpoint = "https://www.googleapis.com/drive/v2/files";
        String jsonString = asJson("files.json");

        //verify precondition that example actually contains something we need to pseudonymize
        assertTrue(jsonString.contains("Bob@worklytics.co"));
        assertTrue(jsonString.contains("alice@worklytics.co"));

        Collection<String> PII = Arrays.asList(
            "alice@worklytics.co",
            "Bob@worklytics.co"
        );
        assertNotSanitized(jsonString, PII);


        String sanitized =
            sanitizer.sanitize(new URL(endpoint), jsonString);

        assertPseudonymized(sanitized, PII);

        assertUrlWithQueryParamsAllowed(endpoint);
    }

    @SneakyThrows
    @Test
    void revisions() {
        String endpoint = "http://www.googleapis.com/drive/v2/files/any-file-id/revisions";
        String jsonString = asJson("revisions.json");

        //verify precondition that example actually contains something we need to pseudonymize
        Collection<String> PII = Arrays.asList(
            "Bob@worklytics.co"
        );
        assertNotSanitized(jsonString, PII);

        String sanitized =
<<<<<<< HEAD
            sanitizer.sanitize(new URL(endpoint), jsonString);

        assertPseudonymized(sanitized, PII);

        assertUrlWithQueryParamsAllowed(endpoint);
    }


    @SneakyThrows
    @Test
    void permissions() {
        String endpoint = "http://www.googleapis.com/drive/v2/files/any-file-id/permissions";

        //TODO: content test (although in theory, utilizes $..email pattern, so should be safe)

        assertUrlWithQueryParamsAllowed(endpoint);
=======
            sanitizer.sanitize(new URL("http://www.googleapis.com/drive/v2/files/some-file-id/revisions"), jsonString);

        assertPseudonymized(sanitized, PII);
    }

    @SneakyThrows
    @Test
    void file_permissions() {
        String jsonString = asJson("permissions.json");

        //verify precondition that example actually contains something we need to pseudonymize
        Collection<String> PII = Arrays.asList(
            "alice@worklytics.co"
        );
        assertNotSanitized(jsonString, PII);
        assertNotSanitized(jsonString, "Alice");

        String sanitized =
            sanitizer.sanitize(new URL("http://www.googleapis.com/drive/v2/files/some-file-id/permissions"), jsonString);

        assertPseudonymized(sanitized, PII);
        assertRedacted(sanitized, "Alice");
    }


    @SneakyThrows
    @Test
    void file_permission() {
        String jsonString = asJson("permission.json");

        //verify precondition that example actually contains something we need to pseudonymize
        Collection<String> PII = Arrays.asList(
            "alice@worklytics.co"
        );
        assertNotSanitized(jsonString, PII);
        assertNotSanitized(jsonString, "Alice");

        String sanitized =
            sanitizer.sanitize(new URL("http://www.googleapis.com/drive/v2/files/some-file-id/permissions/234234"), jsonString);

        assertPseudonymized(sanitized, PII);
        assertRedacted(sanitized, "Alice");
>>>>>>> 1ab9ff40
    }
}<|MERGE_RESOLUTION|>--- conflicted
+++ resolved
@@ -2,10 +2,8 @@
 
 import co.worklytics.psoxy.Rules;
 import co.worklytics.psoxy.rules.JavaRulesTestBaseCase;
-import co.worklytics.psoxy.rules.RulesBaseTestCase;
 import lombok.Getter;
 import lombok.SneakyThrows;
-import org.junit.jupiter.api.Disabled;
 import org.junit.jupiter.api.Test;
 
 import java.net.URL;
@@ -66,27 +64,11 @@
         assertNotSanitized(jsonString, PII);
 
         String sanitized =
-<<<<<<< HEAD
             sanitizer.sanitize(new URL(endpoint), jsonString);
 
         assertPseudonymized(sanitized, PII);
 
         assertUrlWithQueryParamsAllowed(endpoint);
-    }
-
-
-    @SneakyThrows
-    @Test
-    void permissions() {
-        String endpoint = "http://www.googleapis.com/drive/v2/files/any-file-id/permissions";
-
-        //TODO: content test (although in theory, utilizes $..email pattern, so should be safe)
-
-        assertUrlWithQueryParamsAllowed(endpoint);
-=======
-            sanitizer.sanitize(new URL("http://www.googleapis.com/drive/v2/files/some-file-id/revisions"), jsonString);
-
-        assertPseudonymized(sanitized, PII);
     }
 
     @SneakyThrows
@@ -126,6 +108,5 @@
 
         assertPseudonymized(sanitized, PII);
         assertRedacted(sanitized, "Alice");
->>>>>>> 1ab9ff40
     }
 }