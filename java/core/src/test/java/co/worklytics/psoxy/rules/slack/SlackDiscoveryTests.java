--- conflicted
+++ resolved
@@ -133,13 +133,8 @@
                 "W0N0ZQDED", "W0R8EBMXP", "W0G81RDQZ", "W000000", "U02DU306H0B",
                 "REPLYUSER",
                 "some parent user",
-<<<<<<< HEAD
-                "U02K5LRARED"
+                "U02K5LRARED",
                // "USLACKBOT" // this is not redacted, as it is the slack bot which is not marked with is_bot=true flag
-=======
-                "U02K5LRARED",
-                "USLACKBOT"
->>>>>>> 1f362f4b
         );
 
         Collection<String> dataToRedact = Arrays.asList(
