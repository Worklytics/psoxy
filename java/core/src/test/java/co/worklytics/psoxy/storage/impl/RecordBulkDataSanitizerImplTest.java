package co.worklytics.psoxy.storage.impl;

import co.worklytics.psoxy.ConfigRulesModule;
import co.worklytics.psoxy.PsoxyModule;
import co.worklytics.psoxy.gateway.ConfigService;
import co.worklytics.psoxy.gateway.HostEnvironment;
import co.worklytics.psoxy.gateway.ProxyConfigProperty;
import co.worklytics.psoxy.gateway.SecretStore;
import co.worklytics.psoxy.rules.slack.DaggerSlackDiscoveryBulkTests_Container;
import co.worklytics.psoxy.rules.slack.SlackDiscoveryBulkTests;
import co.worklytics.psoxy.storage.BulkDataTestUtils;
import co.worklytics.psoxy.storage.StorageHandler;
import co.worklytics.test.MockModules;
import co.worklytics.test.TestUtils;
import com.avaulta.gateway.pseudonyms.Pseudonym;
import com.avaulta.gateway.pseudonyms.impl.UrlSafeTokenPseudonymEncoder;
import com.avaulta.gateway.rules.RuleSet;
import dagger.Component;
import dagger.Module;
import dagger.Provides;
import lombok.SneakyThrows;
import org.apache.commons.codec.digest.DigestUtils;
import org.junit.jupiter.api.Test;

import javax.inject.Inject;
import javax.inject.Singleton;
import java.io.*;
import java.util.Optional;

import static org.junit.jupiter.api.Assertions.*;
import static org.mockito.ArgumentMatchers.eq;
import static org.mockito.Mockito.when;

class RecordBulkDataSanitizerImplTest {

    static String rawRules;


    @Inject
    RuleSet rules;

    @Inject
    StorageHandler storageHandler;

    @Inject
    UrlSafeTokenPseudonymEncoder encoder;

    java.util.function.Supplier<OutputStream> outputStreamSupplier;

    ByteArrayOutputStream outputStream;

    // to cover both rules versions, calling this inside of each test with different rules to set up
    // with that rule set at run time
    void setUpWithRules(String rawRules) {
        this.rawRules = rawRules;

        RecordBulkDataSanitizerImplTest.Container container = DaggerRecordBulkDataSanitizerImplTest_Container.create();
        container.inject(this);

        outputStream = new ByteArrayOutputStream();
        outputStreamSupplier = () -> outputStream;
    }

    @Singleton
    @Component(modules = {
        PsoxyModule.class,
        ConfigRulesModule.class,
        Container.ForConfigService.class,
        MockModules.ForSecretStore.class,
        MockModules.ForHostEnvironment.class,
    })
    public interface Container {

        void inject(RecordBulkDataSanitizerImplTest test);

        @Module
        interface ForConfigService {
            @Provides
            @Singleton
            static ConfigService configService() {
                ConfigService mock = MockModules.provideMock(ConfigService.class);
                when(mock.getConfigPropertyAsOptional(eq(ProxyConfigProperty.RULES)))
                    .thenReturn(Optional.of(rawRules));
<<<<<<< HEAD
=======
                when(mock.getConfigPropertyOrError(eq(ProxyConfigProperty.PSOXY_SALT)))
                    .thenReturn("salt");
                when(mock.getConfigPropertyAsOptional(eq(ProxyConfigProperty.PSOXY_SALT)))
                    .thenReturn(Optional.of("salt"));

>>>>>>> 6ae220d3
                return mock;
            }
        }

    }

    @SneakyThrows
    @Test
    void base() {
        this.setUpWithRules("---\n" +
            "format: \"NDJSON\"\n" +
            "transforms:\n" +
            "- redact: \"foo\"\n" +
            "- pseudonymize: \"bar\"\n");


        final String objectPath = "export-20231128/file.ndjson";
        final String pathToOriginal = "bulk/example.ndjson";
        final String pathToSanitized = "bulk/example-sanitized.ndjson";
        storageHandler.handle(BulkDataTestUtils.request(objectPath),
            BulkDataTestUtils.transform(rules),
            BulkDataTestUtils.inputStreamSupplier(pathToOriginal),
            outputStreamSupplier);

        String output = new String(outputStream.toByteArray());
        assertEquals(new String(TestUtils.getData(pathToSanitized)), output);

        //as of 0.4.46, test was bad on main-line, so some extra verification that the correct
        // things are happening:

        String encodedHashSalt2 = "t~-hN_i1M1DeMAicDVp6LhFgW9lH7r3_LbOpTlXYWpXVI";
        String encodedHashSalt5 = "t~cMWVVout6L1o-OKqU9a0Z1Sfqqg_i5J_zzU0M2EfDJg";

        assertEquals(encodedHashSalt2,
            encoder.encode(Pseudonym.builder().hash(DigestUtils.sha256("2" + "salt")).build()));
        assertEquals(encodedHashSalt5,
            encoder.encode(Pseudonym.builder().hash(DigestUtils.sha256("5" + "salt")).build()));

        assertTrue(output.contains(encodedHashSalt2));
        assertTrue(output.contains(encodedHashSalt5));

    }


    @Test
    void noTransforms() throws IOException {
        this.setUpWithRules("---\n" +
            "format: \"NDJSON\"\n" +
            "transforms:\n");

        final String objectPath = "export-20231128/file.ndjson";
        final String pathToOriginal = "bulk/example.ndjson";
        storageHandler.handle(BulkDataTestUtils.request(objectPath),
            BulkDataTestUtils.transform(rules),
            BulkDataTestUtils.inputStreamSupplier(pathToOriginal),
            outputStreamSupplier);


        String output = new String(outputStream.toByteArray());

        final String EXPECTED = "{\"foo\":1,\"bar\":2,\"other\":\"three\"}\n" +
            "{\"foo\":4,\"bar\":5,\"other\":\"six\"}\n";
        assertEquals(EXPECTED, output);
    }

}<|MERGE_RESOLUTION|>--- conflicted
+++ resolved
@@ -3,11 +3,7 @@
 import co.worklytics.psoxy.ConfigRulesModule;
 import co.worklytics.psoxy.PsoxyModule;
 import co.worklytics.psoxy.gateway.ConfigService;
-import co.worklytics.psoxy.gateway.HostEnvironment;
 import co.worklytics.psoxy.gateway.ProxyConfigProperty;
-import co.worklytics.psoxy.gateway.SecretStore;
-import co.worklytics.psoxy.rules.slack.DaggerSlackDiscoveryBulkTests_Container;
-import co.worklytics.psoxy.rules.slack.SlackDiscoveryBulkTests;
 import co.worklytics.psoxy.storage.BulkDataTestUtils;
 import co.worklytics.psoxy.storage.StorageHandler;
 import co.worklytics.test.MockModules;
@@ -81,14 +77,6 @@
                 ConfigService mock = MockModules.provideMock(ConfigService.class);
                 when(mock.getConfigPropertyAsOptional(eq(ProxyConfigProperty.RULES)))
                     .thenReturn(Optional.of(rawRules));
-<<<<<<< HEAD
-=======
-                when(mock.getConfigPropertyOrError(eq(ProxyConfigProperty.PSOXY_SALT)))
-                    .thenReturn("salt");
-                when(mock.getConfigPropertyAsOptional(eq(ProxyConfigProperty.PSOXY_SALT)))
-                    .thenReturn(Optional.of("salt"));
-
->>>>>>> 6ae220d3
                 return mock;
             }
         }
