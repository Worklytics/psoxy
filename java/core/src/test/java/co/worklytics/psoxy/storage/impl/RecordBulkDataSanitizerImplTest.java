package co.worklytics.psoxy.storage.impl;

import co.worklytics.psoxy.ConfigRulesModule;
import co.worklytics.psoxy.PsoxyModule;
import co.worklytics.psoxy.gateway.ConfigService;
import co.worklytics.psoxy.gateway.ProxyConfigProperty;
import co.worklytics.psoxy.storage.BulkDataTestUtils;
import co.worklytics.psoxy.storage.StorageHandler;
import co.worklytics.test.MockModules;
import co.worklytics.test.TestUtils;
import com.avaulta.gateway.pseudonyms.Pseudonym;
import com.avaulta.gateway.pseudonyms.impl.UrlSafeTokenPseudonymEncoder;
import com.avaulta.gateway.rules.RuleSet;
import dagger.Component;
import dagger.Module;
import dagger.Provides;
import lombok.SneakyThrows;
import org.apache.commons.codec.digest.DigestUtils;
import org.junit.jupiter.api.Test;

import javax.inject.Inject;
import javax.inject.Singleton;
import java.io.*;
import java.util.Optional;
import java.util.zip.GZIPInputStream;

import static org.junit.jupiter.api.Assertions.*;
import static org.mockito.ArgumentMatchers.eq;
import static org.mockito.Mockito.when;

class RecordBulkDataSanitizerImplTest {

    static String rawRules;


    @Inject
    RuleSet rules;

    @Inject
    StorageHandler storageHandler;

    @Inject
    UrlSafeTokenPseudonymEncoder encoder;

    java.util.function.Supplier<OutputStream> outputStreamSupplier;

    ByteArrayOutputStream outputStream;

    // to cover both rules versions, calling this inside of each test with different rules to set up
    // with that rule set at run time
    void setUpWithRules(String rawRules) {
        this.rawRules = rawRules;

        RecordBulkDataSanitizerImplTest.Container container = DaggerRecordBulkDataSanitizerImplTest_Container.create();
        container.inject(this);

        outputStream = new ByteArrayOutputStream();
        outputStreamSupplier = () -> outputStream;
    }

    @Singleton
    @Component(modules = {
        PsoxyModule.class,
        ConfigRulesModule.class,
        Container.ForConfigService.class,
        MockModules.ForSecretStore.class,
        MockModules.ForHostEnvironment.class,
    })
    public interface Container {

        void inject(RecordBulkDataSanitizerImplTest test);

        @Module
        interface ForConfigService {
            @Provides
            @Singleton
            static ConfigService configService() {
                ConfigService mock = MockModules.provideMock(ConfigService.class);
                when(mock.getConfigPropertyAsOptional(eq(ProxyConfigProperty.RULES)))
                    .thenReturn(Optional.of(rawRules));
                return mock;
            }
        }

    }

    @SneakyThrows
    @Test
    void base() {
        this.setUpWithRules("---\n" +
            "format: \"NDJSON\"\n" +
            "transforms:\n" +
            "- redact: \"foo\"\n" +
            "- pseudonymize: \"bar\"\n");


        final String objectPath = "export-20231128/file.ndjson";
        final String pathToOriginal = "bulk/example.ndjson";
        final String pathToSanitized = "bulk/example-sanitized.ndjson";
        storageHandler.handle(BulkDataTestUtils.request(objectPath),
            BulkDataTestUtils.transform(rules),
            BulkDataTestUtils.inputStreamSupplier(pathToOriginal),
            outputStreamSupplier);

        String output = new String(outputStream.toByteArray());
        assertEquals(new String(TestUtils.getData(pathToSanitized)), output);

        //as of 0.4.46, test was bad on main-line, so some extra verification that the correct
        // things are happening:

        String encodedHashSalt2 = "t~-hN_i1M1DeMAicDVp6LhFgW9lH7r3_LbOpTlXYWpXVI";
        String encodedHashSalt5 = "t~cMWVVout6L1o-OKqU9a0Z1Sfqqg_i5J_zzU0M2EfDJg";

        assertEquals(encodedHashSalt2,
            encoder.encode(Pseudonym.builder().hash(DigestUtils.sha256("2" + "salt")).build()));
        assertEquals(encodedHashSalt5,
            encoder.encode(Pseudonym.builder().hash(DigestUtils.sha256("5" + "salt")).build()));

        assertTrue(output.contains(encodedHashSalt2));
        assertTrue(output.contains(encodedHashSalt5));

    }


    @Test
    void noTransforms() throws IOException {
        this.setUpWithRules("---\n" +
            "format: \"NDJSON\"\n" +
            "transforms:\n");

        final String objectPath = "export-20231128/file.ndjson";
        final String pathToOriginal = "bulk/example.ndjson";
        storageHandler.handle(BulkDataTestUtils.request(objectPath),
            BulkDataTestUtils.transform(rules),
            BulkDataTestUtils.inputStreamSupplier(pathToOriginal),
            outputStreamSupplier);


        String output = new String(outputStream.toByteArray());

        final String EXPECTED = "{\"foo\":1,\"bar\":2,\"other\":\"three\"}\n" +
            "{\"foo\":4,\"bar\":5,\"other\":\"six\"}\n";
        assertEquals(EXPECTED, output);
    }

    @Test
<<<<<<< HEAD
    void gzippedContent() throws IOException {
        this.setUpWithRules("---\n" +
            "format: \"NDJSON\"\n" +
            "transforms:\n" +
            "- redact: \"team_id\"\n" +
            "- pseudonymize: \"$.profile.email\"\n");

        final String pathToOriginal = "bulk/users.ndjson.gz";
        storageHandler.handle(BulkDataTestUtils.request(pathToOriginal).withDecompressInput(true).withCompressOutput(true),
            BulkDataTestUtils.transform(rules),
            () -> TestUtils.class.getClassLoader().getResourceAsStream(pathToOriginal),
            outputStreamSupplier);

        // output is compressed, so we need to decompress it to compare
        ByteArrayOutputStream decompressed = new ByteArrayOutputStream();
        try (GZIPInputStream gzipInputStream = new GZIPInputStream(new ByteArrayInputStream(outputStream.toByteArray()))) {
            byte[] buffer = new byte[1024];
            int len;
            while ((len = gzipInputStream.read(buffer)) > 0) {
                decompressed.write(buffer, 0, len);
            }
        }
        String output = decompressed.toString();

        String SANITIZED_FILE = new String(TestUtils.getData("bulk/users-sanitized.ndjson"));

        assertEquals(SANITIZED_FILE, output);
=======
    void csv() {
        this.setUpWithRules("---\n" +
            "format: \"CSV\"\n" +
            "transforms:\n" +
            "- redact: \"foo\"\n" +
            "- pseudonymize: \"bar\"\n");

        final String objectPath = "export-20231128/file.ndjson";
        final String pathToOriginal = "bulk/example.csv";
        storageHandler.handle(BulkDataTestUtils.request(objectPath),
            BulkDataTestUtils.transform(rules),
            BulkDataTestUtils.inputStreamSupplier(pathToOriginal),
            outputStreamSupplier);


        String output = new String(outputStream.toByteArray());

        final String EXPECTED = "foo,bar\n" +
            ",t~-hN_i1M1DeMAicDVp6LhFgW9lH7r3_LbOpTlXYWpXVI\n" +
            ",t~0E6I_002nK2IJjv_KCUeFzIUo5rfuISgx7_g-EhfCxE@company.com\n";
        assertEquals(EXPECTED, output);
    }

    //as above, but preserving CRLF
    @Test
    void csv_crlf() {
        this.setUpWithRules("---\n" +
            "format: \"CSV\"\n" +
            "transforms:\n" +
            "- redact: \"foo\"\n" +
            "- pseudonymize: \"bar\"\n");

        final String objectPath = "export-20231128/file.ndjson";
        final String pathToOriginal = "bulk/example-crlf.csv";
        storageHandler.handle(BulkDataTestUtils.request(objectPath),
            BulkDataTestUtils.transform(rules),
            BulkDataTestUtils.inputStreamSupplier(pathToOriginal),
            outputStreamSupplier);


        String output = new String(outputStream.toByteArray());

        final String EXPECTED = "foo,bar\r\n" +
            ",t~-hN_i1M1DeMAicDVp6LhFgW9lH7r3_LbOpTlXYWpXVI\r\n" +
            ",t~0E6I_002nK2IJjv_KCUeFzIUo5rfuISgx7_g-EhfCxE@company.com\r\n";
        assertEquals(EXPECTED, output);
>>>>>>> 844310d5
    }

}<|MERGE_RESOLUTION|>--- conflicted
+++ resolved
@@ -20,11 +20,15 @@
 
 import javax.inject.Inject;
 import javax.inject.Singleton;
-import java.io.*;
+import java.io.ByteArrayInputStream;
+import java.io.ByteArrayOutputStream;
+import java.io.IOException;
+import java.io.OutputStream;
 import java.util.Optional;
 import java.util.zip.GZIPInputStream;
 
-import static org.junit.jupiter.api.Assertions.*;
+import static org.junit.jupiter.api.Assertions.assertEquals;
+import static org.junit.jupiter.api.Assertions.assertTrue;
 import static org.mockito.ArgumentMatchers.eq;
 import static org.mockito.Mockito.when;
 
@@ -144,7 +148,55 @@
     }
 
     @Test
-<<<<<<< HEAD
+    void csv() {
+        this.setUpWithRules("---\n" +
+            "format: \"CSV\"\n" +
+            "transforms:\n" +
+            "- redact: \"foo\"\n" +
+            "- pseudonymize: \"bar\"\n");
+
+        final String objectPath = "export-20231128/file.ndjson";
+        final String pathToOriginal = "bulk/example.csv";
+        storageHandler.handle(BulkDataTestUtils.request(objectPath),
+            BulkDataTestUtils.transform(rules),
+            BulkDataTestUtils.inputStreamSupplier(pathToOriginal),
+            outputStreamSupplier);
+
+
+        String output = new String(outputStream.toByteArray());
+
+        final String EXPECTED = "foo,bar\n" +
+            ",t~-hN_i1M1DeMAicDVp6LhFgW9lH7r3_LbOpTlXYWpXVI\n" +
+            ",t~0E6I_002nK2IJjv_KCUeFzIUo5rfuISgx7_g-EhfCxE@company.com\n";
+        assertEquals(EXPECTED, output);
+    }
+
+    //as above, but preserving CRLF
+    @Test
+    void csv_crlf() {
+        this.setUpWithRules("---\n" +
+            "format: \"CSV\"\n" +
+            "transforms:\n" +
+            "- redact: \"foo\"\n" +
+            "- pseudonymize: \"bar\"\n");
+
+        final String objectPath = "export-20231128/file.ndjson";
+        final String pathToOriginal = "bulk/example-crlf.csv";
+        storageHandler.handle(BulkDataTestUtils.request(objectPath),
+            BulkDataTestUtils.transform(rules),
+            BulkDataTestUtils.inputStreamSupplier(pathToOriginal),
+            outputStreamSupplier);
+
+
+        String output = new String(outputStream.toByteArray());
+
+        final String EXPECTED = "foo,bar\r\n" +
+            ",t~-hN_i1M1DeMAicDVp6LhFgW9lH7r3_LbOpTlXYWpXVI\r\n" +
+            ",t~0E6I_002nK2IJjv_KCUeFzIUo5rfuISgx7_g-EhfCxE@company.com\r\n";
+        assertEquals(EXPECTED, output);
+    }
+
+    @Test
     void gzippedContent() throws IOException {
         this.setUpWithRules("---\n" +
             "format: \"NDJSON\"\n" +
@@ -172,54 +224,6 @@
         String SANITIZED_FILE = new String(TestUtils.getData("bulk/users-sanitized.ndjson"));
 
         assertEquals(SANITIZED_FILE, output);
-=======
-    void csv() {
-        this.setUpWithRules("---\n" +
-            "format: \"CSV\"\n" +
-            "transforms:\n" +
-            "- redact: \"foo\"\n" +
-            "- pseudonymize: \"bar\"\n");
-
-        final String objectPath = "export-20231128/file.ndjson";
-        final String pathToOriginal = "bulk/example.csv";
-        storageHandler.handle(BulkDataTestUtils.request(objectPath),
-            BulkDataTestUtils.transform(rules),
-            BulkDataTestUtils.inputStreamSupplier(pathToOriginal),
-            outputStreamSupplier);
-
-
-        String output = new String(outputStream.toByteArray());
-
-        final String EXPECTED = "foo,bar\n" +
-            ",t~-hN_i1M1DeMAicDVp6LhFgW9lH7r3_LbOpTlXYWpXVI\n" +
-            ",t~0E6I_002nK2IJjv_KCUeFzIUo5rfuISgx7_g-EhfCxE@company.com\n";
-        assertEquals(EXPECTED, output);
-    }
-
-    //as above, but preserving CRLF
-    @Test
-    void csv_crlf() {
-        this.setUpWithRules("---\n" +
-            "format: \"CSV\"\n" +
-            "transforms:\n" +
-            "- redact: \"foo\"\n" +
-            "- pseudonymize: \"bar\"\n");
-
-        final String objectPath = "export-20231128/file.ndjson";
-        final String pathToOriginal = "bulk/example-crlf.csv";
-        storageHandler.handle(BulkDataTestUtils.request(objectPath),
-            BulkDataTestUtils.transform(rules),
-            BulkDataTestUtils.inputStreamSupplier(pathToOriginal),
-            outputStreamSupplier);
-
-
-        String output = new String(outputStream.toByteArray());
-
-        final String EXPECTED = "foo,bar\r\n" +
-            ",t~-hN_i1M1DeMAicDVp6LhFgW9lH7r3_LbOpTlXYWpXVI\r\n" +
-            ",t~0E6I_002nK2IJjv_KCUeFzIUo5rfuISgx7_g-EhfCxE@company.com\r\n";
-        assertEquals(EXPECTED, output);
->>>>>>> 844310d5
     }
 
 }