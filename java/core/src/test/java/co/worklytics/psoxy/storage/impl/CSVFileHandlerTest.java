--- conflicted
+++ resolved
@@ -227,8 +227,34 @@
         }
     }
 
-
-<<<<<<< HEAD
+    @Test
+    @SneakyThrows
+    void handle_rename() {
+        final String EXPECTED = "EMPLOYEE_ID,EMPLOYEE_EMAIL,DEPARTMENT\r\n" +
+            "\"{\"\"scope\"\":\"\"hris\"\",\"\"hash\"\":\"\"SappwO4KZKGprqqUNruNreBD2BVR98nEM6NRCu3R2dM\"\"}\",\"{\"\"scope\"\":\"\"email\"\",\"\"domain\"\":\"\"worklytics.co\"\",\"\"hash\"\":\"\"Qf4dLJ4jfqZLn9ef4VirvYjvOnRaVI5tf5oLnM65YOA\"\"}\",\",,,\"\r\n";
+
+
+        Sanitizer sanitizer = sanitizerFactory.create(Sanitizer.ConfigurationOptions.builder()
+            .rules(CsvRules.builder()
+                .columnToPseudonymize("EMPLOYEE_ID")
+                .columnToPseudonymize("EMPLOYEE_EMAIL")
+                .columnsToRename(ImmutableMap.of("EMAIL", "EMPLOYEE_EMAIL"))
+                .build())
+            .pseudonymizationSalt("salt")
+            .pseudonymImplementation(PseudonymImplementation.LEGACY)
+            .defaultScopeId("hris")
+            .build());
+
+        File inputFile = new File(getClass().getResource("/csv/hris-example-quotes.csv").getFile());
+
+        try (FileReader in = new FileReader(inputFile)) {
+            byte[] result  = csvFileHandler.handle(in, sanitizer);
+
+            assertEquals(EXPECTED, new String(result));
+        }
+    }
+
+
     @SneakyThrows
     @Test
     void acmeExample() {
@@ -236,46 +262,9 @@
             "Start Date,End Date,Response Type,Progress,Finished,Recorded Date,Response ID,Location Latitude,Location Longitude,What is the meaning of life?,\"{\"\"scope\"\":\"\"hris\"\",\"\"hash\"\":\"\"qejD3BfohzeqJbqCcGMI2O0T-fn_KB24RjUbb8pjXHs\"\"}\",\"{\"\"scope\"\":\"\"hris\"\",\"\"hash\"\":\"\"ilQfXaLbu3b3sKjKeOzt83Uy92Yy3shc_dlq1ro60cU\"\"}\",Q_DataPolicyViolations,Rating\r\n" +
             "\"{\"\"ImportId\"\":\"\"startDate\"\",\"\"timeZone\"\":\"\"America/Los_Angeles\"\"}\",\"{\"\"ImportId\"\":\"\"endDate\"\",\"\"timeZone\"\":\"\"America/Los_Angeles\"\"}\",\"{\"\"ImportId\"\":\"\"status\"\"}\",\"{\"\"ImportId\"\":\"\"progress\"\"}\",\"{\"\"ImportId\"\":\"\"finished\"\"}\",\"{\"\"ImportId\"\":\"\"recordedDate\"\",\"\"timeZone\"\":\"\"America/Los_Angeles\"\"}\",\"{\"\"ImportId\"\":\"\"_recordId\"\"}\",\"{\"\"ImportId\"\":\"\"locationLatitude\"\"}\",\"{\"\"ImportId\"\":\"\"locationLongitude\"\"}\",\"{\"\"ImportId\"\":\"\"QID1\"\"}\",\"{\"\"scope\"\":\"\"hris\"\",\"\"hash\"\":\"\"jw7v7rBpw41HFGKAH8Jp8yI2QlgO7ZYVerCJkco51Ic\"\"}\",\"{\"\"scope\"\":\"\"hris\"\",\"\"hash\"\":\"\"aM2l7o6Vm5Z1bRaYm_tjBfIolutVG-1k8s89UsME6LA\"\"}\",\"{\"\"ImportId\"\":\"\"Q_DataPolicyViolations\"\"}\",\"{\"\"ImportId\"\":\"\"Rating\"\"}\"\r\n" +
             "9/1/22 7:50,9/1/22 7:51,32,100,1,9/1/22 7:51,R_1ie8z2GwkwzKG3h,,,3,\"{\"\"scope\"\":\"\"email\"\",\"\"domain\"\":\"\"acme.COM\"\",\"\"hash\"\":\"\"PM3Oh15cS2rBp-kjSrOCpQvYFe8Wo3qLj1o5F3fuefI\"\"}\",\"{\"\"scope\"\":\"\"hris\"\",\"\"hash\"\":\"\"5NL5SaQBwE6c0L1BDjHW-BtBOXQVH8RYwY0tGGw3khk\"\"}\",,5\r\n";
-=======
-
-    @Test
-    @SneakyThrows
-    void handle_rename() {
-        final String EXPECTED = "EMPLOYEE_ID,EMPLOYEE_EMAIL,DEPARTMENT\r\n" +
-            "\"{\"\"scope\"\":\"\"hris\"\",\"\"hash\"\":\"\"SappwO4KZKGprqqUNruNreBD2BVR98nEM6NRCu3R2dM\"\"}\",\"{\"\"scope\"\":\"\"email\"\",\"\"domain\"\":\"\"worklytics.co\"\",\"\"hash\"\":\"\"Qf4dLJ4jfqZLn9ef4VirvYjvOnRaVI5tf5oLnM65YOA\"\"}\",\",,,\"\r\n";
-
-
-        Sanitizer sanitizer = sanitizerFactory.create(Sanitizer.ConfigurationOptions.builder()
-            .rules(CsvRules.builder()
-                .columnToPseudonymize("EMPLOYEE_ID")
-                .columnToPseudonymize("EMPLOYEE_EMAIL")
-                .columnsToRename(ImmutableMap.of("EMAIL", "EMPLOYEE_EMAIL"))
-                .build())
-            .pseudonymizationSalt("salt")
-            .pseudonymImplementation(PseudonymImplementation.LEGACY)
-            .defaultScopeId("hris")
-            .build());
-
-        File inputFile = new File(getClass().getResource("/csv/hris-example-quotes.csv").getFile());
-
-        try (FileReader in = new FileReader(inputFile)) {
-            byte[] result  = csvFileHandler.handle(in, sanitizer);
-
-            assertEquals(EXPECTED, new String(result));
-        }
-    }
-
-    @Test
-    @SneakyThrows
-    void handle_inclusion() {
-        final String EXPECTED = "EMPLOYEE_ID\r\n" +
-            "\"{\"\"scope\"\":\"\"hris\"\",\"\"hash\"\":\"\"SappwO4KZKGprqqUNruNreBD2BVR98nEM6NRCu3R2dM\"\"}\"\r\n";
->>>>>>> f8a93d7a
-
-
-        Sanitizer sanitizer = sanitizerFactory.create(Sanitizer.ConfigurationOptions.builder()
-            .rules(CsvRules.builder()
-<<<<<<< HEAD
+
+        Sanitizer sanitizer = sanitizerFactory.create(Sanitizer.ConfigurationOptions.builder()
+            .rules(CsvRules.builder()
                 .columnToPseudonymize("Participant Email")
                 .columnToPseudonymize("Participant Unique Identifier")
                 .columnToRedact("Participant Name")
@@ -291,7 +280,23 @@
             .build());
 
         File inputFile = new File(getClass().getResource("/csv/example_acme_20220901.csv").getFile());
-=======
+
+
+        try (FileReader in = new FileReader(inputFile)) {
+            byte[] result  = csvFileHandler.handle(in, sanitizer);
+
+            assertEquals(EXPECTED, new String(result));
+        }
+    }
+
+    @Test
+    @SneakyThrows
+    void handle_inclusion() {
+        final String EXPECTED = "EMPLOYEE_ID\r\n" +
+            "\"{\"\"scope\"\":\"\"hris\"\",\"\"hash\"\":\"\"SappwO4KZKGprqqUNruNreBD2BVR98nEM6NRCu3R2dM\"\"}\"\r\n";
+
+        Sanitizer sanitizer = sanitizerFactory.create(Sanitizer.ConfigurationOptions.builder()
+            .rules(CsvRules.builder()
                 .columnToPseudonymize("EMPLOYEE_ID")
                 .columnsToInclude(Lists.newArrayList("EMPLOYEE_ID"))
                 .build())
@@ -301,12 +306,13 @@
             .build());
 
         File inputFile = new File(getClass().getResource("/csv/hris-example-quotes.csv").getFile());
->>>>>>> f8a93d7a
-
-        try (FileReader in = new FileReader(inputFile)) {
-            byte[] result  = csvFileHandler.handle(in, sanitizer);
-
-            assertEquals(EXPECTED, new String(result));
-        }
+
+
+        try (FileReader in = new FileReader(inputFile)) {
+            byte[] result  = csvFileHandler.handle(in, sanitizer);
+
+            assertEquals(EXPECTED, new String(result));
+        }
+
     }
 }