--- conflicted
+++ resolved
@@ -9,11 +9,8 @@
 import co.worklytics.test.MockModules;
 import co.worklytics.test.TestModules;
 import co.worklytics.test.TestUtils;
-<<<<<<< HEAD
 import com.avaulta.gateway.pseudonyms.PseudonymImplementation;
-=======
 import com.fasterxml.jackson.dataformat.yaml.YAMLMapper;
->>>>>>> ba3347c1
 import dagger.Component;
 import lombok.SneakyThrows;
 import org.apache.commons.codec.binary.Base64;
@@ -68,19 +65,11 @@
                 "3,\"{\"\"scope\"\":\"\"email\"\",\"\"domain\"\":\"\"workltycis.co\"\",\"\"hash\"\":\"\"BlQB8Vk0VwdbdWTGAzBF.ote1357Ajr0fFcgFf72kdk\"\"}\",Engineering,2020-01-06\r\n" +
                 "4,,Engineering,2020-01-06\r\n"; //blank ID
 
-<<<<<<< HEAD
-        Sanitizer sanitizer = sanitizerFactory.create(Sanitizer.ConfigurationOptions.builder()
-                .rules(Rules1.builder()
-                        .pseudonymization(Rules1.Rule.builder()
-                                .csvColumns(Collections.singletonList("EMPLOYEE_EMAIL"))
-                                .build())
-                        .build())
-=======
-        Sanitizer sanitizer = sanitizerFactory.create(Sanitizer.Options.builder()
+
+        Sanitizer sanitizer = sanitizerFactory.create(Sanitizer.ConfigurationOptions.builder()
                 .rules(CsvRules.builder()
                     .columnToPseudonymize("EMPLOYEE_EMAIL")
                     .build())
->>>>>>> ba3347c1
                 .pseudonymizationSalt("salt")
                 .defaultScopeId("hris")
                 .pseudonymImplementation(PseudonymImplementation.LEGACY)
@@ -109,23 +98,12 @@
                 "3,\"{\"\"scope\"\":\"\"email\"\",\"\"domain\"\":\"\"workltycis.co\"\",\"\"hash\"\":\"\"BlQB8Vk0VwdbdWTGAzBF.ote1357Ajr0fFcgFf72kdk\"\"}\",2020-01-06\r\n" +
                 "4,,2020-01-06\r\n"; //blank ID
 
-<<<<<<< HEAD
-        Sanitizer sanitizer = sanitizerFactory.create(Sanitizer.ConfigurationOptions.builder()
-                .rules(Rules1.builder()
-                        .pseudonymization(Rules1.Rule.builder()
-                                .csvColumns(Collections.singletonList("EMPLOYEE_EMAIL"))
-                                .build())
-                        .redaction(Rules1.Rule.builder()
-                                .csvColumns(Collections.singletonList("DEPARTMENT"))
-                                .build())
-                        .build())
-=======
-        Sanitizer sanitizer = sanitizerFactory.create(Sanitizer.Options.builder()
+
+        Sanitizer sanitizer = sanitizerFactory.create(Sanitizer.ConfigurationOptions.builder()
                 .rules(CsvRules.builder()
                     .columnToPseudonymize("EMPLOYEE_EMAIL")
                     .columnToRedact("DEPARTMENT")
                     .build())
->>>>>>> ba3347c1
                 .pseudonymizationSalt("salt")
                 .pseudonymImplementation(PseudonymImplementation.LEGACY)
                 .defaultScopeId("hris")
@@ -146,20 +124,11 @@
         final String EXPECTED = "EMPLOYEE_ID,AN EMAIL,SOME DEPARTMENT\r\n" +
                 "\"{\"\"scope\"\":\"\"hris\"\",\"\"hash\"\":\"\"SappwO4KZKGprqqUNruNreBD2BVR98nEM6NRCu3R2dM\"\"}\",\"{\"\"scope\"\":\"\"email\"\",\"\"domain\"\":\"\"worklytics.co\"\",\"\"hash\"\":\"\"Qf4dLJ4jfqZLn9ef4VirvYjvOnRaVI5tf5oLnM65YOA\"\"}\",Engineering\r\n";
 
-<<<<<<< HEAD
-        Sanitizer sanitizer = sanitizerFactory.create(Sanitizer.ConfigurationOptions.builder()
-                .rules(Rules1.builder()
-                        .pseudonymization(Rules1.Rule.builder()
-                                .csvColumns(Arrays.asList("EMPLOYEE_ID", "AN EMAIL"))
-                                .build())
-                        .build())
-=======
-        Sanitizer sanitizer = sanitizerFactory.create(Sanitizer.Options.builder()
+
+        Sanitizer sanitizer = sanitizerFactory.create(Sanitizer.ConfigurationOptions.builder()
             .rules(CsvRules.builder()
                 .columnToPseudonymize("EMPLOYEE_ID")
-                .columnToPseudonymize("AN EMAIL")
-                .build())
->>>>>>> ba3347c1
+                .columnToPseudonymize("AN EMAIL").build())
                 .pseudonymizationSalt("salt")
                 .defaultScopeId("hris")
                 .pseudonymImplementation(PseudonymImplementation.LEGACY)
@@ -180,20 +149,12 @@
         final String EXPECTED = "EMPLOYEE_ID,EMAIL,DEPARTMENT\r\n" +
                 "\"{\"\"scope\"\":\"\"hris\"\",\"\"hash\"\":\"\"SappwO4KZKGprqqUNruNreBD2BVR98nEM6NRCu3R2dM\"\"}\",\"{\"\"scope\"\":\"\"email\"\",\"\"domain\"\":\"\"worklytics.co\"\",\"\"hash\"\":\"\"Qf4dLJ4jfqZLn9ef4VirvYjvOnRaVI5tf5oLnM65YOA\"\"}\",\",,,\"\r\n";
 
-<<<<<<< HEAD
-        Sanitizer sanitizer = sanitizerFactory.create(Sanitizer.ConfigurationOptions.builder()
-                .rules(Rules1.builder()
-                        .pseudonymization(Rules1.Rule.builder()
-                                .csvColumns(Arrays.asList("EMPLOYEE_ID", "EMAIL"))
-                                .build())
-                        .build())
-=======
-        Sanitizer sanitizer = sanitizerFactory.create(Sanitizer.Options.builder()
-            .rules(CsvRules.builder()
+
+        Sanitizer sanitizer = sanitizerFactory.create(Sanitizer.ConfigurationOptions.builder()
+                .rules(CsvRules.builder()
                 .columnToPseudonymize("EMPLOYEE_ID")
                 .columnToPseudonymize("EMAIL")
                 .build())
->>>>>>> ba3347c1
                 .pseudonymizationSalt("salt")
                 .pseudonymImplementation(PseudonymImplementation.LEGACY)
                 .defaultScopeId("hris")
@@ -245,18 +206,10 @@
         final String EXPECTED = "EMPLOYEE_ID,AN EMAIL,SOME DEPARTMENT\r\n" +
             "\"{\"\"scope\"\":\"\"hris\"\",\"\"hash\"\":\"\"SappwO4KZKGprqqUNruNreBD2BVR98nEM6NRCu3R2dM\"\"}\",\"{\"\"scope\"\":\"\"email\"\",\"\"domain\"\":\"\"worklytics.co\"\",\"\"hash\"\":\"\"Qf4dLJ4jfqZLn9ef4VirvYjvOnRaVI5tf5oLnM65YOA\"\"}\",Engineering\r\n";
 
-<<<<<<< HEAD
-        Sanitizer sanitizer = sanitizerFactory.create(Sanitizer.ConfigurationOptions.builder()
-            .rules(Rules1.builder()
-                .pseudonymization(Rules1.Rule.builder()
-                    .csvColumns(Arrays.asList("    employee_id     ", " an EMAIL "))
-                    .build())
-=======
-        Sanitizer sanitizer = sanitizerFactory.create(Sanitizer.Options.builder()
+        Sanitizer sanitizer = sanitizerFactory.create(Sanitizer.ConfigurationOptions.builder()
             .rules(CsvRules.builder()
                 .columnToPseudonymize("    employee_id     ")
                 .columnToPseudonymize(" an EMAIL ")
->>>>>>> ba3347c1
                 .build())
             .pseudonymizationSalt("salt")
             .defaultScopeId("hris")
