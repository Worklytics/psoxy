--- conflicted
+++ resolved
@@ -455,26 +455,14 @@
     public Stream<InvocationExample> getExamples() {
         String apiVersion = "v1.0";
         return Stream.of(
-<<<<<<< HEAD
-                InvocationExample.of("https://graph.microsoft.com/" + apiVersion + "/teams", "Teams_" + apiVersion + ".json"),
-                InvocationExample.of("https://graph.microsoft.com/" + apiVersion + "/teams/893075dd-2487-4122-925f-022c42e20265/allChannels", "Teams_allChannels_" + apiVersion + ".json"),
-                InvocationExample.of("https://graph.microsoft.com/" + apiVersion + "/users/8b081ef6-4792-4def-b2c9-c363a1bf41d5/chats", "Users_chats_" + apiVersion + ".json"),
-                InvocationExample.of("https://graph.microsoft.com/" + apiVersion + "/teams/fbe2bf47-16c8-47cf-b4a5-4b9b187c508b/channels/19:4a95f7d8db4c4e7fae857bcebe0623e6@thread.tacv2/messages", "Teams_channels_messages_" + apiVersion + ".json"),
-                InvocationExample.of("https://graph.microsoft.com/" + apiVersion + "/teams/fbe2bf47-16c8-47cf-b4a5-4b9b187c508b/channels/19:4a95f7d8db4c4e7fae857bcebe0623e6@thread.tacv2/messages/delta", "Teams_channels_messages_delta_" + apiVersion + ".json"),
-                InvocationExample.of("https://graph.microsoft.com/" + apiVersion + "/teams/fbe2bf47-16c8-47cf-b4a5-4b9b187c508b/channels/19:4a95f7d8db4c4e7fae857bcebe0623e6@thread.tacv2/messages/delta?$deltatoken=someToken", "Teams_channels_messages_delta_" + apiVersion + ".json"),
-                InvocationExample.of("https://graph.microsoft.com/" + apiVersion + "/teams/fbe2bf47-16c8-47cf-b4a5-4b9b187c508b/channels/19:4a95f7d8db4c4e7fae857bcebe0623e6@thread.tacv2/messages/delta?$skiptoken=someToken", "Teams_channels_messages_delta_" + apiVersion + ".json"),
-                InvocationExample.of("https://graph.microsoft.com/" + apiVersion + "/chats/19:2da4c29f6d7041eca70b638b43d45437@thread.v2/messages", "Chats_messages_" + apiVersion + ".json"),
-                InvocationExample.of("https://graph.microsoft.com/" + apiVersion + "/communications/calls/2f1a1100-b174-40a0-aba7-0b405e01ed92", "Communications_calls_" + apiVersion + ".json"),
-                InvocationExample.of("https://graph.microsoft.com/" + apiVersion + "/communications/callRecords/2f1a1100-b174-40a0-aba7-0b405e01ed92?$expand=sessions($expand=segments)", "Communications_callRecords_" + apiVersion + ".json"),
-                InvocationExample.of("https://graph.microsoft.com/" + apiVersion + "/communications/callRecords/getDirectRoutingCalls(fromDateTime=2019-11-01,toDateTime=2019-12-01)", "Communications_callRecords_getDirectRoutingCalls_" + apiVersion + ".json"),
-                InvocationExample.of("https://graph.microsoft.com/" + apiVersion + "/communications/callRecords/getPstnCalls(fromDateTime=2019-11-01,toDateTime=2019-12-01)", "Communications_callRecords_getPstnCalls_" + apiVersion + ".json"),
-                InvocationExample.of("https://graph.microsoft.com/" + apiVersion + "/users/dc17674c-81d9-4adb-bfb2-8f6a442e4622/onlineMeetings", "Users_onlineMeetings_" + apiVersion + ".json")
-=======
             InvocationExample.of("https://graph.microsoft.com/" + apiVersion + "/teams", "Teams_" + apiVersion + ".json"),
             InvocationExample.of("https://graph.microsoft.com/" + apiVersion + "/teams/893075dd-2487-4122-925f-022c42e20265/allChannels", "Teams_allChannels_" + apiVersion + ".json"),
             InvocationExample.of("https://graph.microsoft.com/" + apiVersion + "/users/8b081ef6-4792-4def-b2c9-c363a1bf41d5/chats", "Users_chats_" + apiVersion + ".json"),
             InvocationExample.of("https://graph.microsoft.com/" + apiVersion + "/teams/fbe2bf47-16c8-47cf-b4a5-4b9b187c508b/channels/19:4a95f7d8db4c4e7fae857bcebe0623e6@thread.tacv2/messages", "Teams_channels_messages_" + apiVersion + ".json"),
             InvocationExample.of("https://graph.microsoft.com/" + apiVersion + "/teams/fbe2bf47-16c8-47cf-b4a5-4b9b187c508b/channels/19:4a95f7d8db4c4e7fae857bcebe0623e6@thread.tacv2/messages/delta", "Teams_channels_messages_delta_" + apiVersion + ".json"),
+                InvocationExample.of("https://graph.microsoft.com/" + apiVersion + "/teams/fbe2bf47-16c8-47cf-b4a5-4b9b187c508b/channels/19:4a95f7d8db4c4e7fae857bcebe0623e6@thread.tacv2/messages/delta?$deltatoken=someToken", "Teams_channels_messages_delta_" + apiVersion + ".json"),
+                InvocationExample.of("https://graph.microsoft.com/" + apiVersion + "/teams/fbe2bf47-16c8-47cf-b4a5-4b9b187c508b/channels/19:4a95f7d8db4c4e7fae857bcebe0623e6@thread.tacv2/messages/delta?$skiptoken=someToken", "Teams_channels_messages_delta_" + apiVersion + ".json"),
+                InvocationExample.of("https://graph.microsoft.com/" + apiVersion + "/chats/19:2da4c29f6d7041eca70b638b43d45437@thread.v2/messages", "Chats_messages_" + apiVersion + ".json"),
             InvocationExample.of("https://graph.microsoft.com/" + apiVersion + "/chats/19:2da4c29f6d7041eca70b638b43d45437@thread.v2/messages", "Chats_messages_" + apiVersion + ".json"),
             InvocationExample.of("https://graph.microsoft.com/" + apiVersion + "/communications/calls/2f1a1100-b174-40a0-aba7-0b405e01ed92", "Communications_calls_" + apiVersion + ".json"),
             InvocationExample.of("https://graph.microsoft.com/" + apiVersion + "/communications/callRecords/2f1a1100-b174-40a0-aba7-0b405e01ed92?$expand=sessions($expand=segments)", "Communications_callRecords_" + apiVersion + ".json"),
@@ -482,7 +470,6 @@
             InvocationExample.of("https://graph.microsoft.com/" + apiVersion + "/communications/callRecords/getPstnCalls(fromDateTime=2019-11-01,toDateTime=2019-12-01)", "Communications_callRecords_getPstnCalls_" + apiVersion + ".json"),
             InvocationExample.of("https://graph.microsoft.com/" + apiVersion + "/users", "Users_" + apiVersion + ".json"),
             InvocationExample.of("https://graph.microsoft.com/" + apiVersion + "/users/dc17674c-81d9-4adb-bfb2-8f6a442e4622/onlineMeetings", "Users_onlineMeetings_" + apiVersion + ".json")
->>>>>>> 294de0e2
         );
     }
 }