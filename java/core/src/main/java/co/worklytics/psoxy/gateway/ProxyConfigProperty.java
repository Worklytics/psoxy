package co.worklytics.psoxy.gateway;

import lombok.AllArgsConstructor;
import lombok.Getter;
import lombok.NoArgsConstructor;

/**
 * config properties that control basic proxy behavior
 */
@NoArgsConstructor
@AllArgsConstructor
public enum ProxyConfigProperty implements ConfigService.ConfigProperty {


    /**
     * CUSTOM_RULES_SHA - sha of custom rules file, if custom rules configured via some method
     * *other* than environment vars; this is used to force re-deploy/restart of Cloud Functions
     * / Lambdas, so that new rules are seen by the proxy.
     *
     * It's exposed here to application code, to allow us to confirm that custom rules are indeed
     * being used.
     */
    CUSTOM_RULES_SHA,

    /**
     * OPTIONAL; if omitted, domains are preserved (pass through to clients)
     *
     *  - PRESERVE (default)
     *  - ENCRYPT
     *  - TOKENIZE
     *  - REDACT
     */
    EMAIL_DOMAIN_HANDLING,

    /**
     * 'STRICT', 'IGNORE_DOTS', ...
     *
     * OPTIONAL; default to 'STRICT'; possibly will change in next proxy version.
     */
    EMAIL_CANONICALIZATION,

    /**
     * where to find configuration parameters that are shared across connectors
     * OPTIONAL; default to ""
     */
    PATH_TO_SHARED_CONFIG,

    /**
     * where to find configuration parameters that are specific to this instance
     * OPTIONAL; default to ""
     */
    PATH_TO_INSTANCE_CONFIG,

    PSOXY_ENCRYPTION_KEY(SupportedSource.ENV_VAR_OR_REMOTE),

    ENCRYPTION_KEY_IP(SupportedSource.ENV_VAR_OR_REMOTE),

<<<<<<< HEAD
    PSOXY_SALT(SupportedSource.ENV_VAR_OR_REMOTE),
    SALT_IP(SupportedSource.ENV_VAR_OR_REMOTE), // used to salt IP; distinct value so can independently rotate IP salt from primary salt
=======
    /**
     * key used to encrypt the domains of email addresses; use case is to support rotation of this
     * key independent of that used for PII
     *
     * alpha
     */
    ENCRYPTION_KEY_EMAIL_DOMAINS(false),

    /**
     * default SALT value, used when computing hashes
     */
    PSOXY_SALT(false),

    /**
     * if set, used instead of PSOXY_SALT when hashing IP addresses; this is to allow distinct rotation schedule, as IPs may not be considered PII
     * *alpha*; we may remove this
     */
    SALT_IP(false),

    /**
     * if set, used instead of PSOXY_SALT when hashing email domains; this is to allow distinct rotation schedule, as domains are not PII
     * *alpha*; we may remove this
     */
    SALT_EMAIL_DOMAINS(false),
>>>>>>> 58be8a1e


    //see PseudonymImplementation
    //use case: use `v0.3` if your initially used a `v0.3.x` version of Proxy to collect data and
    // want data collected through a later Proxy version to be pseudonymized consistently with that
    //NOTE: only useful in bulk case, to force legacy pseudonyms there; in API case, should be
    // controlled via header
    PSEUDONYM_IMPLEMENTATION,

    //if relying on default rules, whether to use version that pseudonymizes per-account source IDs
    // that aren't email addresses (eg, the IDs that sources generate for each account, which aren't
    // usually PII without having access to the source's dataset)
    PSEUDONYMIZE_APP_IDS,

    // if set, a base64-YAML encoding of rules
    RULES(SupportedSource.ENV_VAR_OR_REMOTE),
    // for testing - if set, allows for behavior that should only be permitted in development context,
    // such as to skip sanitizer if corresponding header is sent
    IS_DEVELOPMENT_MODE,
    SOURCE,
    SOURCE_AUTH_STRATEGY_IDENTIFIER,
    //target API endpoint to forward request to
    TARGET_HOST,

    /**
     * control the TLS protocol version used by proxy for outbound connections (eg, to data source)
     * OPTIONAL; default to 'TLSv1.3'
     * only safe alternative setting would be 'TLSv1.2'; we provide option to configure this in
     * case there is some API supported by proxy that doesn't support TLSv1.3 (we're not aware of
     * any as of Sept 2024)
     */
    TLS_VERSION,

    BUNDLE_FILENAME,

    ;

    public static class TlsVersions {
        public final static String TLSv1_2 = "TLSv1.2";
        public final static String TLSv1_3 = "TLSv1.3";
        public final  static String[] ALL = {TLSv1_2, TLSv1_3};
    }


    @Getter(onMethod_ = @Override)
    private  SupportedSource supportedSource = SupportedSource.ENV_VAR;
}<|MERGE_RESOLUTION|>--- conflicted
+++ resolved
@@ -55,36 +55,31 @@
 
     ENCRYPTION_KEY_IP(SupportedSource.ENV_VAR_OR_REMOTE),
 
-<<<<<<< HEAD
-    PSOXY_SALT(SupportedSource.ENV_VAR_OR_REMOTE),
-    SALT_IP(SupportedSource.ENV_VAR_OR_REMOTE), // used to salt IP; distinct value so can independently rotate IP salt from primary salt
-=======
+
     /**
      * key used to encrypt the domains of email addresses; use case is to support rotation of this
      * key independent of that used for PII
      *
      * alpha
      */
-    ENCRYPTION_KEY_EMAIL_DOMAINS(false),
+    ENCRYPTION_KEY_EMAIL_DOMAINS(SupportedSource.ENV_VAR_OR_REMOTE),
 
     /**
      * default SALT value, used when computing hashes
      */
-    PSOXY_SALT(false),
+    PSOXY_SALT(SupportedSource.ENV_VAR_OR_REMOTE),
 
     /**
      * if set, used instead of PSOXY_SALT when hashing IP addresses; this is to allow distinct rotation schedule, as IPs may not be considered PII
      * *alpha*; we may remove this
      */
-    SALT_IP(false),
+    SALT_IP(SupportedSource.ENV_VAR_OR_REMOTE),
 
     /**
      * if set, used instead of PSOXY_SALT when hashing email domains; this is to allow distinct rotation schedule, as domains are not PII
      * *alpha*; we may remove this
      */
-    SALT_EMAIL_DOMAINS(false),
->>>>>>> 58be8a1e
-
+    SALT_EMAIL_DOMAINS(SupportedSource.ENV_VAR_OR_REMOTE),
 
     //see PseudonymImplementation
     //use case: use `v0.3` if your initially used a `v0.3.x` version of Proxy to collect data and
