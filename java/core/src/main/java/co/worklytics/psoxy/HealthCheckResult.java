package co.worklytics.psoxy;

import com.fasterxml.jackson.annotation.JsonAnySetter;
import com.fasterxml.jackson.annotation.JsonInclude;
import com.fasterxml.jackson.annotation.JsonPropertyOrder;
import lombok.*;

import java.time.Instant;
import java.util.HashMap;
import java.util.Map;
import java.util.Set;
import java.util.regex.Pattern;

@JsonPropertyOrder(alphabetic = true) //for consistent json format across jdks
@Data
@Builder
@NoArgsConstructor //for jackson
@AllArgsConstructor
public class HealthCheckResult {

    @Builder.Default
<<<<<<< HEAD
    String version = "v0.4.22";
=======
    String version = "v0.4.24";
>>>>>>> 3d05d16b

    //q: terraform module version?? (eg, have terraform deployment set its version number as ENV
    // variable, and then psoxy can read it and report it here)

    public String getVersion() {
        if (bundleFilename == null) {
            return version;
        } else {
            return Pattern.compile("psoxy-[^-]*-(.*).jar").matcher(bundleFilename)
                .replaceAll("$1");
        }
    }

    public void setVersion(String version) {
        //no-op, in case trying to parse JSON from old deployment version
    }

    String bundleFilename;

    String configuredSource;

    /**
     * from config, if any. (if null, the computed logically)
     */
    String pseudonymImplementation;

    String sourceAuthStrategy;

    String sourceAuthGrantType;

    Boolean nonDefaultSalt;

    Set<String> missingConfigProperties;

    Map<String, Instant> configPropertiesLastModified;

    @JsonInclude(JsonInclude.Include.NON_NULL)
    String rules;


    public boolean passed() {
        return getConfiguredSource() != null
            && getNonDefaultSalt()
            && getMissingConfigProperties().isEmpty();
    }

    //unknownProperties + any setter, so robust across versions (eg, proxy server has something that proxy client lacks)
    @JsonInclude(JsonInclude.Include.NON_EMPTY)
    @Builder.Default
    Map<String, Object> unknownProperties = new HashMap<>();

    @JsonAnySetter
    public void setUnknownProperty(String key, Object value) {
        unknownProperties.put(key, value);
    }
}<|MERGE_RESOLUTION|>--- conflicted
+++ resolved
@@ -19,11 +19,7 @@
 public class HealthCheckResult {
 
     @Builder.Default
-<<<<<<< HEAD
-    String version = "v0.4.22";
-=======
     String version = "v0.4.24";
->>>>>>> 3d05d16b
 
     //q: terraform module version?? (eg, have terraform deployment set its version number as ENV
     // variable, and then psoxy can read it and report it here)
