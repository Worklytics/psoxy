--- conflicted
+++ resolved
@@ -26,15 +26,8 @@
     static final String DIRECTORY_REGEX_USERS_BY_PSEUDO = "^/(v1.0|beta)/users(/p~[a-zA-Z0-9_-]+?)?[^/]*";
     static final String DIRECTORY_REGEX_GROUP_MEMBERS = "^/(v1.0|beta)/groups/[^/]*/members.*";
 
-<<<<<<< HEAD
     static final List<Transform> USER_TRANSFORMS = Arrays.asList(
         Transform.Redact.builder()
-=======
-    static final Rules2.Endpoint DIRECTORY_USERS = Rules2.Endpoint.builder()
-        .pathRegex(DIRECTORY_REGEX_USERS)
-        .allowedQueryParams(List.of("$top","$select","$skiptoken","$orderBy","$count"))
-        .transform(Transform.Redact.builder()
->>>>>>> 35d594c0
             .jsonPath("$..displayName")
             .jsonPath("$..aboutMe")
             .jsonPath("$..mySite")
@@ -68,6 +61,7 @@
     );
     static final Rules2.Endpoint DIRECTORY_USERS = Rules2.Endpoint.builder()
         .pathRegex(DIRECTORY_REGEX_USERS)
+        .allowedQueryParams(List.of("$top","$select","$skiptoken","$orderBy","$count"))
         .transforms(USER_TRANSFORMS)
         .build();
 
@@ -102,32 +96,8 @@
 
     static final Rules2.Endpoint DIRECTORY_GROUP_MEMBERS = Rules2.Endpoint.builder()
         .pathRegex(DIRECTORY_REGEX_GROUP_MEMBERS)
-<<<<<<< HEAD
+        .allowedQueryParams(List.of("$top","$select","$skiptoken","$orderBy","$count"))
         .transforms(USER_TRANSFORMS)
-=======
-        .allowedQueryParams(List.of("$top","$select","$skiptoken","$orderBy","$count"))
-        .transform(Transform.Redact.builder()
-            .jsonPath("$..displayName")
-            .jsonPath("$..employeeId")
-            .jsonPath("$..aboutMe")
-            .jsonPath("$..mySite")
-            .jsonPath("$..preferredName")
-            .jsonPath("$..givenName")
-            .jsonPath("$..surname")
-            .jsonPath("$..mailNickname") //get the actual mail
-            .jsonPath("$..proxyAddresses")
-            .jsonPath("$..faxNumber")
-            .jsonPath("$..mobilePhone")
-            .jsonPath("$..businessPhones[*]")
-            .jsonPath("$..securityIdentifier")
-            .build())
-        .transform(Transform.Pseudonymize.builder()
-            .jsonPath("$..userPrincipalName")
-            .jsonPath("$..imAddresses[*]")
-            .jsonPath("$..mail")
-            .jsonPath("$..otherMails[*]")
-            .build())
->>>>>>> 35d594c0
         .build();
 
     static final Rules2 DIRECTORY = Rules2.builder()
