--- conflicted
+++ resolved
@@ -52,11 +52,6 @@
     HTTPS_REQUIRED,
 
     /**
-<<<<<<< HEAD
-     * An error internal to proxy's application logic, but not handled such that it could be mapped
-     * into one of the above.
-     * eg, something very unexpected, or a bug in the code.
-=======
      *  failed to write to side output (response may have otherwise been successful)
      *  clients can ignore this if they choose.
      */
@@ -71,7 +66,6 @@
     /**
      *  An error internal to proxy's application logic, but not handled such that it could be mapped into one of the above.
      *  eg, something very unexpected, or a bug in the code.
->>>>>>> 39e99a4f
      */
     UNKNOWN, INVALID_REQUEST,
     ;
