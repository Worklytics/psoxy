package co.worklytics.psoxy.gateway.impl;

import co.worklytics.psoxy.ControlHeader;
import co.worklytics.psoxy.HashUtils;
import co.worklytics.psoxy.HealthCheckResult;
import co.worklytics.psoxy.gateway.*;
import co.worklytics.psoxy.gateway.impl.oauth.OAuthRefreshTokenSourceAuthStrategy;
import co.worklytics.psoxy.rules.RulesUtils;
import com.fasterxml.jackson.databind.ObjectMapper;
import dagger.Lazy;
import lombok.NoArgsConstructor;
import lombok.NonNull;
import lombok.extern.java.Log;
import org.apache.commons.lang3.StringUtils;
import org.apache.commons.lang3.tuple.Pair;
import org.apache.http.HttpHeaders;
import org.apache.http.HttpStatus;
import org.apache.http.entity.ContentType;

import javax.inject.Inject;
import javax.inject.Provider;
import java.io.IOException;
import java.nio.charset.StandardCharsets;
import java.time.Instant;
import java.util.Collections;
import java.util.Optional;
import java.util.Set;
import java.util.logging.Level;
import java.util.stream.Collectors;

/**
 * Request handler that performs health check duties
 */
@NoArgsConstructor(onConstructor_ = @Inject)
@Log
public class HealthCheckRequestHandler {

<<<<<<< HEAD
    public static final String JAVA_SOURCE_CODE_VERSION = "rc-v0.5.10";
=======
    public static final String JAVA_SOURCE_CODE_VERSION = "v0.5.10";
>>>>>>> 704f905f

    /**
     * a random UUID used to salt the hash of the salt.  Purpose of this is to invalidate any non-purpose built rainbow table solution.
     *   (Eg, if we just directly hashed the salt, a general rainbow table of hashes could be used to determine the salt value)
     *
     *  That said, if salt is 20+ random characters, there is no *general* rainbow table of that length in existence and one is impossible to
     *  build, as storing it requires ~10e25 petabytes - which is about 10e20 more storage than humanity actually has. So this additional
     *  protection isn't so necessary, but whatever.
     *
     *  do NOT change this value. if you do, we won't be able to detect that proxy-side salts of changed.
     */
    private static final String SALT_FOR_SALT = "f33c366c-ae91-4819-b221-f9794ebb8145";

    @Inject
    EnvVarsConfigService envVarsConfigService;
    @Inject
    ConfigService config;
    @Inject
    SecretStore secretStore;
    @Inject
    Lazy<SourceAuthStrategy> sourceAuthStrategy;
    @Inject
    ObjectMapper objectMapper;
    @Inject
    RulesUtils rulesUtils;
    @Inject
    HashUtils hashUtils;

    String piiSaltHash;

    public Optional<HttpEventResponse> handleIfHealthCheck(HttpEventRequest request) {
        if (isHealthCheckRequest(request)) {
            if (request.getClientIp().isPresent()) {
                log.info("Health check request from " + request.getClientIp().get());
            }
            return Optional.of(handle(request));
        }
        return Optional.empty();
    }

    private boolean isHealthCheckRequest(HttpEventRequest request) {
        return request.getHeader(ControlHeader.HEALTH_CHECK.getHttpHeader()).isPresent();
    }

    private void logInDev(String message, Throwable e) {
        if (envVarsConfigService.isDevelopment()) {
            log.log(Level.WARNING, message, e);
        }
    }

    private HttpEventResponse handle(HttpEventRequest request) {

        Set<String> missing;


        try {
            missing =
                sourceAuthStrategy.get().getRequiredConfigProperties().stream()
                    .filter(configProperty -> config.getConfigPropertyAsOptional(configProperty).isEmpty())
                    .filter(configProperty -> secretStore.getConfigPropertyAsOptional(configProperty).isEmpty())
                    .map(ConfigService.ConfigProperty::name)
                    .collect(Collectors.toSet());
        } catch (Throwable e) {
            // will fail if sourceAuthStrategy is not set up properly
            logInDev(e.getMessage(), e);
            missing = Collections.emptySet();
        }

        try {
            Optional<String> targetHost = config.getConfigPropertyAsOptional(ApiModeConfigProperty.TARGET_HOST);

            if (targetHost.isEmpty() || StringUtils.isBlank(targetHost.get())) {
                missing.add(ApiModeConfigProperty.TARGET_HOST.name());
            }
        } catch (Throwable ignored) {
            logInDev("Failed to add TARGET_HOST info to health check", ignored);
        }

        HealthCheckResult.HealthCheckResultBuilder healthCheckResult = HealthCheckResult.builder()
                .javaSourceCodeVersion(JAVA_SOURCE_CODE_VERSION)
                .configuredSource(config.getConfigPropertyAsOptional(ProxyConfigProperty.SOURCE).orElse(null))
                .configuredHost(config.getConfigPropertyAsOptional(ApiModeConfigProperty.TARGET_HOST).orElse(null))
                .nonDefaultSalt(secretStore.getConfigPropertyAsOptional(ProxyConfigProperty.PSOXY_SALT).isPresent())
                .pseudonymImplementation(config.getConfigPropertyAsOptional(ProxyConfigProperty.PSEUDONYM_IMPLEMENTATION).orElse(null))
                .missingConfigProperties(missing)
                .callerIp(request.getClientIp().orElse("unknown"));


        try {
            config.getConfigPropertyAsOptional(ProxyConfigProperty.PSEUDONYMIZE_APP_IDS)
                .map(Boolean::parseBoolean)
                .ifPresent(healthCheckResult::pseudonymizeAppIds);
        } catch (Throwable e) {
            logInDev("Failed to add pseudonymizeAppIds to health check", e);
        }

        try {
            //collect toMap doesn't like null values; presumably people who see Unix-epoch will
            // recognize it means unknown/unknowable; in practice, won't be used due to filter atm
            final Instant PLACEHOLDER_FOR_NULL_LAST_MODIFIED = Instant.ofEpochMilli(0);
            healthCheckResult.configPropertiesLastModified(sourceAuthStrategy.get().getAllConfigProperties().stream()
                    .map(param -> {
                        Optional<ConfigService.ConfigValueWithMetadata> fromConfig = config.getConfigPropertyWithMetadata(param);
                        if (fromConfig.isEmpty()) {
                            fromConfig = secretStore.getConfigPropertyWithMetadata(param);
                        }

                        return Pair.of(param, fromConfig);
                    })
                    .filter(p -> p.getValue().isPresent()) // only values found
                    .filter(p -> p.getValue().get().getLastModifiedDate().isPresent()) // only values with last modified date, as others pointless
                    .collect(Collectors.toMap(p -> p.getKey().name(),
                            p -> p.getValue()
                                    .map(metadata -> metadata.getLastModifiedDate().orElse(PLACEHOLDER_FOR_NULL_LAST_MODIFIED))
                                .orElse(PLACEHOLDER_FOR_NULL_LAST_MODIFIED))));
        } catch (Throwable e) {
            logInDev("Failed to fill 'configPropertiesLastModified' on health check", e);
        }

        try {
            config.getConfigPropertyAsOptional(ApiModeConfigProperty.SOURCE_AUTH_STRATEGY_IDENTIFIER)
                    .ifPresent(healthCheckResult::sourceAuthStrategy);
        } catch (Throwable e) {
            logInDev("Failed to add sourceAuthStrategy to health check", e);
        }

        try {
            config.getConfigPropertyAsOptional(OAuthRefreshTokenSourceAuthStrategy.ConfigProperty.GRANT_TYPE)
                    .ifPresent(healthCheckResult::sourceAuthGrantType);
        } catch (Throwable e) {
            logInDev("Failed to add sourceAuthGrantType to health check", e);
        }

        try {
            config.getConfigPropertyAsOptional(ProxyConfigProperty.BUNDLE_FILENAME)
                    .ifPresent(healthCheckResult::bundleFilename);
        } catch (Throwable e) {
            logInDev("Failed to add bundleFilename to health check", e);
        }

        try {
            rulesUtils.getRulesFromConfig(config, envVarsConfigService)
                    .ifPresent(rules -> healthCheckResult.rules(rulesUtils.asYaml(rules)));
        } catch (Throwable e) {
            logInDev("Failed to add rules to health check", e);
        }

        // if SALT configured, as a hash of it to the health check, to enable detection of changes
        // (if salt changes, client needs to know; as all subsequent pseudonyms produced by proxy instance from that point
        // will be inconsistent with the prior ones)
        config.getConfigPropertyAsOptional(ProxyConfigProperty.PSOXY_SALT)
                .ifPresent(salt -> healthCheckResult.saltSha256Hash(hashUtils.hash(salt, SALT_FOR_SALT)));

        try {
            sourceAuthStrategy.get().validateConfigValues().forEach(healthCheckResult::warningMessage);
        } catch (Throwable e) {
            logInDev("Failed to add warnings from sourceAuthStrategy to health check", e);
        }

        HttpEventResponse.HttpEventResponseBuilder responseBuilder = HttpEventResponse.builder();

        try {
            HealthCheckResult result = healthCheckResult.build();
            responseBuilder.statusCode(responseStatusCode(result));
            responseBuilder.header(HttpHeaders.CONTENT_TYPE, ContentType.APPLICATION_JSON.withCharset(StandardCharsets.UTF_8).getMimeType());
            String json = objectMapper.writeValueAsString(result);
            responseBuilder.body(json + "\r\n");
            if (!result.passed()) {
                log.warning("Health check failed: " + json);
            }
        } catch (IOException e) {
            log.log(Level.WARNING, "Failed to write health check details", e);
        }

        return responseBuilder.build();
    }

    /*
     * @return a SHA-256 hash of the salt, to aid in detecting changes to the salt value.
     */
    public String piiSaltHash() {
        if (piiSaltHash == null) {
            piiSaltHash = config.getConfigPropertyAsOptional(ProxyConfigProperty.PSOXY_SALT)
                .map(salt -> hashUtils.hash(salt, SALT_FOR_SALT)).orElse("");
        }
        return piiSaltHash;
    }


    private int responseStatusCode(@NonNull HealthCheckResult healthCheckResult) {
        if (healthCheckResult.passed()) {
            return HttpStatus.SC_OK;
        } else {
            return HttpStatus.SC_PRECONDITION_FAILED;
        }
    }

}<|MERGE_RESOLUTION|>--- conflicted
+++ resolved
@@ -35,11 +35,7 @@
 @Log
 public class HealthCheckRequestHandler {
 
-<<<<<<< HEAD
-    public static final String JAVA_SOURCE_CODE_VERSION = "rc-v0.5.10";
-=======
     public static final String JAVA_SOURCE_CODE_VERSION = "v0.5.10";
->>>>>>> 704f905f
 
     /**
      * a random UUID used to salt the hash of the salt.  Purpose of this is to invalidate any non-purpose built rainbow table solution.
