package co.worklytics.psoxy.rules.salesforce;

import co.worklytics.psoxy.rules.RESTRules;
import co.worklytics.psoxy.rules.Rules2;
import com.avaulta.gateway.pseudonyms.PseudonymEncoder;
import com.avaulta.gateway.rules.Endpoint;
import com.avaulta.gateway.rules.SchemaRuleUtils;
import com.avaulta.gateway.rules.transforms.Transform;
import com.google.common.collect.Lists;

import java.util.LinkedHashMap;
import java.util.List;
import java.util.Map;

public class PrebuiltSanitizerRules {

    private static final String VERSION_REGEX = "v(\\d*.\\d{1})";
    private static final List<String> intervalQueryParameters = Lists.newArrayList(
            "start",
            "end"
    );

    private static final List<String> getQueryParameters = Lists.newArrayList("ids", "fields");

    private static final List<Transform> USER_TRANSFORMATIONS = Lists.newArrayList(Transform.Redact.builder()
                    .jsonPath("$..Alias")
                    .jsonPath("$..Email")
                    .jsonPath("$..Name")
                    .jsonPath("$..Username")
                    .build(),
            Transform.Pseudonymize.builder()
                    .jsonPath("$..ContactId")
                    .jsonPath("$..CreatedById")
                    .jsonPath("$..ManagerId")
                    .jsonPath("$..Id")
                    .build());

    private static final Transform ATTRIBUTES_REDACT = Transform.Redact.builder()
            .jsonPath("$..attributes")
            .build();

    private static final List<Transform> QUERY_ID_USER_TRANSFORMATION = Lists.newArrayList(Transform.Redact.builder()
                    .jsonPath("$..records[*].attributes")
                    .build(),
            Transform.Pseudonymize.builder()
                    .includeReversible(true)
                    .encoding(PseudonymEncoder.Implementations.URL_SAFE_TOKEN)
                    .jsonPath("$..records[*].Id")
                    .build());

    private final static SchemaRuleUtils.JsonSchemaFilter ID_QUERY_RESULT_JSON_SCHEMA = SchemaRuleUtils.JsonSchemaFilter.builder()
            .type("object")
            .properties(Map.of(
                    "Id", SchemaRuleUtils.JsonSchemaFilter.builder()
                            .type("string")
                            .build()))
            .build();

    private final static SchemaRuleUtils.JsonSchemaFilter USER_BY_QUERY_RESULT_JSON_SCHEMA = SchemaRuleUtils.JsonSchemaFilter.builder()
            .type("object")
<<<<<<< HEAD
            .properties(new LinkedHashMap<String, SchemaRuleUtils.JsonSchema>() {{ //req for java8-backwards compatibility
                            put("Alias", SchemaRuleUtils.JsonSchema.builder().type("string").build());
                            put("AccountId", SchemaRuleUtils.JsonSchema.builder().type("string").build());
                            put("ContactId", SchemaRuleUtils.JsonSchema.builder().type("string").build());
                            put("CreatedDate", SchemaRuleUtils.JsonSchema.builder().type("string").build());
                            put("CreatedById", SchemaRuleUtils.JsonSchema.builder().type("string").build());
                            put("Email", SchemaRuleUtils.JsonSchema.builder().type("string").build());
                            put("EmailEncodingKey", SchemaRuleUtils.JsonSchema.builder().type("string").build());
                            put("Id", SchemaRuleUtils.JsonSchema.builder().type("string").build());
                            put("IsActive", SchemaRuleUtils.JsonSchema.builder().type("boolean").build());
                            put("LastLoginDate", SchemaRuleUtils.JsonSchema.builder().type("string").build());
                            put("LastModifiedDate", SchemaRuleUtils.JsonSchema.builder().type("string").build());
                            put("ManagerId", SchemaRuleUtils.JsonSchema.builder().type("string").build());
                            put("Name", SchemaRuleUtils.JsonSchema.builder().type("string").build());
                            put("TimeZoneSidKey", SchemaRuleUtils.JsonSchema.builder().type("string").build());
                            put("Username", SchemaRuleUtils.JsonSchema.builder().type("string").build());
                            put("UserRoleId", SchemaRuleUtils.JsonSchema.builder().type("string").build());
                            put("UserType", SchemaRuleUtils.JsonSchema.builder().type("string").build());
=======
            .properties(new LinkedHashMap<>() {{
                            put("Alias", SchemaRuleUtils.JsonSchemaFilter.builder().type("string").build());
                            put("AccountId", SchemaRuleUtils.JsonSchemaFilter.builder().type("string").build());
                            put("ContactId", SchemaRuleUtils.JsonSchemaFilter.builder().type("string").build());
                            put("CreatedDate", SchemaRuleUtils.JsonSchemaFilter.builder().type("string").build());
                            put("CreatedById", SchemaRuleUtils.JsonSchemaFilter.builder().type("string").build());
                            put("Email", SchemaRuleUtils.JsonSchemaFilter.builder().type("string").build());
                            put("EmailEncodingKey", SchemaRuleUtils.JsonSchemaFilter.builder().type("string").build());
                            put("Id", SchemaRuleUtils.JsonSchemaFilter.builder().type("string").build());
                            put("IsActive", SchemaRuleUtils.JsonSchemaFilter.builder().type("boolean").build());
                            put("LastLoginDate", SchemaRuleUtils.JsonSchemaFilter.builder().type("string").build());
                            put("LastModifiedDate", SchemaRuleUtils.JsonSchemaFilter.builder().type("string").build());
                            put("ManagerId", SchemaRuleUtils.JsonSchemaFilter.builder().type("string").build());
                            put("Name", SchemaRuleUtils.JsonSchemaFilter.builder().type("string").build());
                            put("TimeZoneSidKey", SchemaRuleUtils.JsonSchemaFilter.builder().type("string").build());
                            put("Username", SchemaRuleUtils.JsonSchemaFilter.builder().type("string").build());
                            put("UserRoleId", SchemaRuleUtils.JsonSchemaFilter.builder().type("string").build());
                            put("UserType", SchemaRuleUtils.JsonSchemaFilter.builder().type("string").build());
>>>>>>> fce15456
                        }}
            )
            .build();

    private final static SchemaRuleUtils.JsonSchemaFilter ACTIVITY_HISTORIES_QUERY_RESULT_SCHEMA = SchemaRuleUtils.JsonSchemaFilter.builder()
            .type("object")
            .properties(Map.of(
                    "ActivityHistories", jsonSchemaForQueryResult(SchemaRuleUtils.JsonSchemaFilter.builder()
                            .type("object")
                            .properties(new LinkedHashMap<String, SchemaRuleUtils.JsonSchema>() { //req for java8-backwards compatibility
                                {
                                    put("AccountId", SchemaRuleUtils.JsonSchemaFilter.builder().type("string").build());
                                    put("ActivityDate", SchemaRuleUtils.JsonSchemaFilter.builder().type("string").build());
                                    put("ActivityDateTime", SchemaRuleUtils.JsonSchemaFilter.builder().type("string").build());
                                    put("ActivitySubtype", SchemaRuleUtils.JsonSchemaFilter.builder().type("string").build());
                                    put("ActivityType", SchemaRuleUtils.JsonSchemaFilter.builder().type("string").build());
                                    put("CallDurationInSeconds", SchemaRuleUtils.JsonSchemaFilter.builder().type("integer").build());
                                    put("CallType", SchemaRuleUtils.JsonSchemaFilter.builder().type("string").build());
                                    put("CreatedDate", SchemaRuleUtils.JsonSchemaFilter.builder().type("string").build());
                                    put("CreatedById", SchemaRuleUtils.JsonSchemaFilter.builder().type("string").build());
                                    put("DurationInMinutes", SchemaRuleUtils.JsonSchemaFilter.builder().type("integer").build());
                                    put("EndDateTime", SchemaRuleUtils.JsonSchemaFilter.builder().type("string").build());
                                    put("Id", SchemaRuleUtils.JsonSchemaFilter.builder().type("string").build());
                                    put("IsAllDayEvent", SchemaRuleUtils.JsonSchemaFilter.builder().type("boolean").build());
                                    put("IsDeleted", SchemaRuleUtils.JsonSchemaFilter.builder().type("boolean").build());
                                    put("IsHighPriority", SchemaRuleUtils.JsonSchemaFilter.builder().type("boolean").build());
                                    put("IsTask", SchemaRuleUtils.JsonSchemaFilter.builder().type("boolean").build());
                                    put("LastModifiedDate", SchemaRuleUtils.JsonSchemaFilter.builder().type("string").build());
                                    put("LastModifiedById", SchemaRuleUtils.JsonSchemaFilter.builder().type("string").build());
                                    put("OwnerId", SchemaRuleUtils.JsonSchemaFilter.builder().type("string").build());
                                    put("Priority", SchemaRuleUtils.JsonSchemaFilter.builder().type("string").build());
                                    put("StartDateTime", SchemaRuleUtils.JsonSchemaFilter.builder().type("string").build());
                                    put("Status", SchemaRuleUtils.JsonSchemaFilter.builder().type("string").build());
                                    put("WhatId", SchemaRuleUtils.JsonSchemaFilter.builder().type("string").build());
                                    put("WhoId", SchemaRuleUtils.JsonSchemaFilter.builder().type("string").build());
                                }
                            })
                            .build())))
            .build();

    private final static SchemaRuleUtils.JsonSchemaFilter ACCOUNT_QUERY_RESULT_SCHEMA = SchemaRuleUtils.JsonSchemaFilter.builder()
            .type("object")
<<<<<<< HEAD
        .properties(new LinkedHashMap<String, SchemaRuleUtils.JsonSchema>() { //req for java8-backwards compatibility
            {
                put("Id", SchemaRuleUtils.JsonSchema.builder().type("string").build());
                put("AnnualRevenue", SchemaRuleUtils.JsonSchema.builder().type("number").build());
                put("CreatedDate", SchemaRuleUtils.JsonSchema.builder().type("string").build());
                put("CreatedById", SchemaRuleUtils.JsonSchema.builder().type("string").build());
                put("IsDeleted", SchemaRuleUtils.JsonSchema.builder().type("string").build());
                put("LastActivityDate", SchemaRuleUtils.JsonSchema.builder().type("string").build());
                put("LastModifiedDate", SchemaRuleUtils.JsonSchema.builder().type("string").build());
                put("LastModifiedById", SchemaRuleUtils.JsonSchema.builder().type("string").build());
                put("NumberOfEmployees", SchemaRuleUtils.JsonSchema.builder().type("integer").build());
                put("OwnerId", SchemaRuleUtils.JsonSchema.builder().type("string").build());
                put("Ownership", SchemaRuleUtils.JsonSchema.builder().type("string").build());
                put("ParentId", SchemaRuleUtils.JsonSchema.builder().type("string").build());
                put("Rating", SchemaRuleUtils.JsonSchema.builder().type("string").build());
                put("Sic", SchemaRuleUtils.JsonSchema.builder().type("string").build());
                put("Type", SchemaRuleUtils.JsonSchema.builder().type("string").build());
=======
            .properties(new LinkedHashMap<>() {{
                put("Id", SchemaRuleUtils.JsonSchemaFilter.builder().type("string").build());
                put("AnnualRevenue", SchemaRuleUtils.JsonSchemaFilter.builder().type("number").build());
                put("CreatedDate", SchemaRuleUtils.JsonSchemaFilter.builder().type("string").build());
                put("CreatedById", SchemaRuleUtils.JsonSchemaFilter.builder().type("string").build());
                put("IsDeleted", SchemaRuleUtils.JsonSchemaFilter.builder().type("string").build());
                put("LastActivityDate", SchemaRuleUtils.JsonSchemaFilter.builder().type("string").build());
                put("LastModifiedDate", SchemaRuleUtils.JsonSchemaFilter.builder().type("string").build());
                put("LastModifiedById", SchemaRuleUtils.JsonSchemaFilter.builder().type("string").build());
                put("NumberOfEmployees", SchemaRuleUtils.JsonSchemaFilter.builder().type("integer").build());
                put("OwnerId", SchemaRuleUtils.JsonSchemaFilter.builder().type("string").build());
                put("Ownership", SchemaRuleUtils.JsonSchemaFilter.builder().type("string").build());
                put("ParentId", SchemaRuleUtils.JsonSchemaFilter.builder().type("string").build());
                put("Rating", SchemaRuleUtils.JsonSchemaFilter.builder().type("string").build());
                put("Sic", SchemaRuleUtils.JsonSchemaFilter.builder().type("string").build());
                put("Type", SchemaRuleUtils.JsonSchemaFilter.builder().type("string").build());
>>>>>>> fce15456
            }})
            .build();

    private final static Transform ACCOUNT_TRANSFORMATIONS = Transform.Pseudonymize.builder()
            .jsonPath("$..CreatedById")
            .jsonPath("$..LastModifiedById")
            .jsonPath("$..OwnerId")
            .build();
    static final Endpoint DESCRIBE_ENDPOINT = Endpoint.builder()
            .pathRegex("^/services/data/" + VERSION_REGEX + "/sobjects/(Account|ActivityHistory|User)/describe$")
            // No redaction/pseudonymization, response is just metadata of the object
            .build();

    static final Endpoint UPDATED_ACCOUNTS_AND_ACTIVITY_HISTORY_ENDPOINT = Endpoint.builder()
            .pathRegex("^/services/data/" + VERSION_REGEX + "/sobjects/(Account|ActivityHistory)/updated[?][^/]*")
            .allowedQueryParams(intervalQueryParameters)
            .build();

    static final Endpoint GET_ACCOUNTS_ENDPOINT = Endpoint.builder()
            .pathRegex("^/services/data/" + VERSION_REGEX + "/composite/sobjects/Account[?][^/]*")
            .allowedQueryParams(getQueryParameters)
            .transform(ATTRIBUTES_REDACT)
            .transform(ACCOUNT_TRANSFORMATIONS)
            .build();

    static final Endpoint GET_USERS_ENDPOINT = Endpoint.builder()
            .pathRegex("^/services/data/" + VERSION_REGEX + "/composite/sobjects/User[?][^/]*")
            .allowedQueryParams(getQueryParameters)
            .transform(ATTRIBUTES_REDACT)
            .transforms(USER_TRANSFORMATIONS)
            .build();

    static final Endpoint QUERY_ID_FOR_ACCOUNTS_ENDPOINT = Endpoint.builder()
            .pathRegex("^/services/data/" + VERSION_REGEX + "/query[?]q=SELECT(%20|\\+)Id(%20|\\+)FROM(%20|\\+)Account.*$")
            .responseSchema(jsonSchemaForQueryResult(ID_QUERY_RESULT_JSON_SCHEMA))
            .build();

    static final Endpoint QUERY_USERS_ENDPOINT = Endpoint.builder()
            .pathRegex("^/services/data/" + VERSION_REGEX + "/query[?]q=SELECT.*FROM(%20|\\+)User(%20|\\+)WHERE(%20|\\+)LastModifiedDate.*$")
            .transforms(USER_TRANSFORMATIONS)
            .responseSchema(jsonSchemaForQueryResult(USER_BY_QUERY_RESULT_JSON_SCHEMA))
            .build();

    static final Endpoint QUERY_ACCOUNTS_ENDPOINT = Endpoint.builder()
            .pathRegex("^/services/data/" + VERSION_REGEX + "/query[?]q=SELECT.*FROM(%20|\\+)Account(%20|\\+)WHERE(%20|\\+)LastModifiedDate.*$")
            .transform(ACCOUNT_TRANSFORMATIONS)
            .responseSchema(jsonSchemaForQueryResult(ACCOUNT_QUERY_RESULT_SCHEMA))
            .build();

    static final Endpoint QUERY_FOR_ACTIVITY_HISTORIES_ENDPOINT = Endpoint.builder()
            .pathRegex("^/services/data/" + VERSION_REGEX + "/query[?]q=SELECT.*FROM(%20|\\+)ActivityHistories.*$")
            .transform(Transform.Pseudonymize.builder()
                    .jsonPath("$..records[*].ActivityHistories.records[*].CreatedById")
                    .jsonPath("$..records[*].ActivityHistories.records[*].LastModifiedById")
                    .jsonPath("$..records[*].ActivityHistories.records[*].OwnerId")
                    .jsonPath("$..records[*].ActivityHistories.records[*].WhoId")
                    .build())
            .responseSchema(jsonSchemaForQueryResult(ACTIVITY_HISTORIES_QUERY_RESULT_SCHEMA))
            .build();

    static final Endpoint QUERY_ID_FOR_USERS_ENDPOINT = Endpoint.builder()
            .pathRegex("^/services/data/" + VERSION_REGEX + "/query[?]q=SELECT(%20|\\+)Id(%20|\\+)FROM(%20|\\+)User.*$")
            .transforms(QUERY_ID_USER_TRANSFORMATION)
            .responseSchema(jsonSchemaForQueryResult(ID_QUERY_RESULT_JSON_SCHEMA))
            .build();

    public static final RESTRules SALESFORCE = Rules2.builder()
            .endpoint(DESCRIBE_ENDPOINT)
            .endpoint(UPDATED_ACCOUNTS_AND_ACTIVITY_HISTORY_ENDPOINT)
            // Note: Update users is not used, as it will return an array
            // of ids which needs to be pseudonymized but is not compatible with
            // how pseudonymization works. See example below.
            //
            // For this, that endpoint is not being supported
            //
            // Example:
            // {
            //  "ids": [
            //    "0015Y00002ZbgP3QAJ",
            //    "0015Y00002c7g8uQAA"
            //  ],
            //  "latestDateCovered": "2023-03-09T18:44:00.000+0000"
            //}
            .endpoint(GET_ACCOUNTS_ENDPOINT)
            .endpoint(GET_USERS_ENDPOINT)
            .endpoint(QUERY_ID_FOR_USERS_ENDPOINT)
            .endpoint(QUERY_ID_FOR_ACCOUNTS_ENDPOINT)
            .endpoint(QUERY_USERS_ENDPOINT)
            .endpoint(QUERY_ACCOUNTS_ENDPOINT)
            .endpoint(QUERY_FOR_ACTIVITY_HISTORIES_ENDPOINT)
            .build();

    private static SchemaRuleUtils.JsonSchemaFilter jsonSchemaForQueryResult(SchemaRuleUtils.JsonSchemaFilter recordSchema) {
        return SchemaRuleUtils.JsonSchemaFilter.builder()
                .type("object")
                // Using LinkedHashMap to keep the order to support same
                // YAML serialization result
<<<<<<< HEAD
                .properties(new LinkedHashMap<String, SchemaRuleUtils.JsonSchema>() {{ //req for java8-backwards compatibility
                    put("totalSize", SchemaRuleUtils.JsonSchema.builder()
=======
                .properties(new LinkedHashMap<>() {{
                    put("totalSize", SchemaRuleUtils.JsonSchemaFilter.builder()
>>>>>>> fce15456
                            .type("integer")
                            .build());
                    put("done", SchemaRuleUtils.JsonSchemaFilter.builder()
                            .type("boolean")
                            .build());
                    put("nextRecordsUrl", SchemaRuleUtils.JsonSchemaFilter.builder()
                            .type("string")
                            .build());
                    put("records", SchemaRuleUtils.JsonSchemaFilter.builder()
                            .type("array")
                            .items(recordSchema)
                            .build());
                }})
                .build();
    }
}
<|MERGE_RESOLUTION|>--- conflicted
+++ resolved
@@ -58,27 +58,7 @@
 
     private final static SchemaRuleUtils.JsonSchemaFilter USER_BY_QUERY_RESULT_JSON_SCHEMA = SchemaRuleUtils.JsonSchemaFilter.builder()
             .type("object")
-<<<<<<< HEAD
             .properties(new LinkedHashMap<String, SchemaRuleUtils.JsonSchema>() {{ //req for java8-backwards compatibility
-                            put("Alias", SchemaRuleUtils.JsonSchema.builder().type("string").build());
-                            put("AccountId", SchemaRuleUtils.JsonSchema.builder().type("string").build());
-                            put("ContactId", SchemaRuleUtils.JsonSchema.builder().type("string").build());
-                            put("CreatedDate", SchemaRuleUtils.JsonSchema.builder().type("string").build());
-                            put("CreatedById", SchemaRuleUtils.JsonSchema.builder().type("string").build());
-                            put("Email", SchemaRuleUtils.JsonSchema.builder().type("string").build());
-                            put("EmailEncodingKey", SchemaRuleUtils.JsonSchema.builder().type("string").build());
-                            put("Id", SchemaRuleUtils.JsonSchema.builder().type("string").build());
-                            put("IsActive", SchemaRuleUtils.JsonSchema.builder().type("boolean").build());
-                            put("LastLoginDate", SchemaRuleUtils.JsonSchema.builder().type("string").build());
-                            put("LastModifiedDate", SchemaRuleUtils.JsonSchema.builder().type("string").build());
-                            put("ManagerId", SchemaRuleUtils.JsonSchema.builder().type("string").build());
-                            put("Name", SchemaRuleUtils.JsonSchema.builder().type("string").build());
-                            put("TimeZoneSidKey", SchemaRuleUtils.JsonSchema.builder().type("string").build());
-                            put("Username", SchemaRuleUtils.JsonSchema.builder().type("string").build());
-                            put("UserRoleId", SchemaRuleUtils.JsonSchema.builder().type("string").build());
-                            put("UserType", SchemaRuleUtils.JsonSchema.builder().type("string").build());
-=======
-            .properties(new LinkedHashMap<>() {{
                             put("Alias", SchemaRuleUtils.JsonSchemaFilter.builder().type("string").build());
                             put("AccountId", SchemaRuleUtils.JsonSchemaFilter.builder().type("string").build());
                             put("ContactId", SchemaRuleUtils.JsonSchemaFilter.builder().type("string").build());
@@ -96,7 +76,6 @@
                             put("Username", SchemaRuleUtils.JsonSchemaFilter.builder().type("string").build());
                             put("UserRoleId", SchemaRuleUtils.JsonSchemaFilter.builder().type("string").build());
                             put("UserType", SchemaRuleUtils.JsonSchemaFilter.builder().type("string").build());
->>>>>>> fce15456
                         }}
             )
             .build();
@@ -139,26 +118,7 @@
 
     private final static SchemaRuleUtils.JsonSchemaFilter ACCOUNT_QUERY_RESULT_SCHEMA = SchemaRuleUtils.JsonSchemaFilter.builder()
             .type("object")
-<<<<<<< HEAD
         .properties(new LinkedHashMap<String, SchemaRuleUtils.JsonSchema>() { //req for java8-backwards compatibility
-            {
-                put("Id", SchemaRuleUtils.JsonSchema.builder().type("string").build());
-                put("AnnualRevenue", SchemaRuleUtils.JsonSchema.builder().type("number").build());
-                put("CreatedDate", SchemaRuleUtils.JsonSchema.builder().type("string").build());
-                put("CreatedById", SchemaRuleUtils.JsonSchema.builder().type("string").build());
-                put("IsDeleted", SchemaRuleUtils.JsonSchema.builder().type("string").build());
-                put("LastActivityDate", SchemaRuleUtils.JsonSchema.builder().type("string").build());
-                put("LastModifiedDate", SchemaRuleUtils.JsonSchema.builder().type("string").build());
-                put("LastModifiedById", SchemaRuleUtils.JsonSchema.builder().type("string").build());
-                put("NumberOfEmployees", SchemaRuleUtils.JsonSchema.builder().type("integer").build());
-                put("OwnerId", SchemaRuleUtils.JsonSchema.builder().type("string").build());
-                put("Ownership", SchemaRuleUtils.JsonSchema.builder().type("string").build());
-                put("ParentId", SchemaRuleUtils.JsonSchema.builder().type("string").build());
-                put("Rating", SchemaRuleUtils.JsonSchema.builder().type("string").build());
-                put("Sic", SchemaRuleUtils.JsonSchema.builder().type("string").build());
-                put("Type", SchemaRuleUtils.JsonSchema.builder().type("string").build());
-=======
-            .properties(new LinkedHashMap<>() {{
                 put("Id", SchemaRuleUtils.JsonSchemaFilter.builder().type("string").build());
                 put("AnnualRevenue", SchemaRuleUtils.JsonSchemaFilter.builder().type("number").build());
                 put("CreatedDate", SchemaRuleUtils.JsonSchemaFilter.builder().type("string").build());
@@ -174,7 +134,6 @@
                 put("Rating", SchemaRuleUtils.JsonSchemaFilter.builder().type("string").build());
                 put("Sic", SchemaRuleUtils.JsonSchemaFilter.builder().type("string").build());
                 put("Type", SchemaRuleUtils.JsonSchemaFilter.builder().type("string").build());
->>>>>>> fce15456
             }})
             .build();
 
@@ -272,13 +231,9 @@
                 .type("object")
                 // Using LinkedHashMap to keep the order to support same
                 // YAML serialization result
-<<<<<<< HEAD
                 .properties(new LinkedHashMap<String, SchemaRuleUtils.JsonSchema>() {{ //req for java8-backwards compatibility
-                    put("totalSize", SchemaRuleUtils.JsonSchema.builder()
-=======
-                .properties(new LinkedHashMap<>() {{
                     put("totalSize", SchemaRuleUtils.JsonSchemaFilter.builder()
->>>>>>> fce15456
+
                             .type("integer")
                             .build());
                     put("done", SchemaRuleUtils.JsonSchemaFilter.builder()
