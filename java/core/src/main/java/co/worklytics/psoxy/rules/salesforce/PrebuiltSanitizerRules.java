package co.worklytics.psoxy.rules.salesforce;

import co.worklytics.psoxy.rules.RESTRules;
import co.worklytics.psoxy.rules.RuleSet;
import co.worklytics.psoxy.rules.Rules2;
import com.avaulta.gateway.pseudonyms.PseudonymEncoder;
import com.avaulta.gateway.rules.Endpoint;
import com.avaulta.gateway.rules.SchemaRuleUtils;
import com.avaulta.gateway.rules.transforms.Transform;
import com.google.common.collect.Lists;

import java.util.LinkedHashMap;
import java.util.List;
import java.util.Map;

public class PrebuiltSanitizerRules {

    private static final String VERSION_REGEX = "v(\\d*.\\d{1})";
    private static final List<String> intervalQueryParameters = Lists.newArrayList(
            "start",
            "end"
    );

    private static final List<String> getQueryParameters = Lists.newArrayList("ids", "fields");

    private static final List<Transform> USER_TRANSFORMATIONS = Lists.newArrayList(Transform.Redact.builder()
                    .jsonPath("$..Alias")
                    .jsonPath("$..Email")
                    .jsonPath("$..Name")
                    .jsonPath("$..Username")
                    .build(),
            Transform.Pseudonymize.builder()
                    .jsonPath("$..ContactId")
                    .jsonPath("$..CreatedById")
                    .jsonPath("$..ManagerId")
                    .jsonPath("$..Id")
                    .build());

    private static final Transform ATTRIBUTES_REDACT = Transform.Redact.builder()
            .jsonPath("$..attributes")
            .build();

    private static final List<Transform> QUERY_ID_USER_TRANSFORMATION = Lists.newArrayList(Transform.Redact.builder()
                    .jsonPath("$..records[*].attributes")
                    .build(),
            Transform.Pseudonymize.builder()
                    .includeReversible(true)
                    .encoding(PseudonymEncoder.Implementations.URL_SAFE_TOKEN)
                    .jsonPath("$..records[*].Id")
                    .build());

    private final static SchemaRuleUtils.JsonSchema ID_QUERY_RESULT_JSON_SCHEMA = SchemaRuleUtils.JsonSchema.builder()
            .type("object")
            .properties(Map.of(
                    "Id", SchemaRuleUtils.JsonSchema.builder()
                            .type("string")
                            .build()))
            .build();

    private final static SchemaRuleUtils.JsonSchema USER_BY_QUERY_RESULT_JSON_SCHEMA = SchemaRuleUtils.JsonSchema.builder()
            .type("object")
            .properties(new LinkedHashMap<>() {{
                            put("Alias", SchemaRuleUtils.JsonSchema.builder().type("string").build());
                            put("AccountId", SchemaRuleUtils.JsonSchema.builder().type("string").build());
                            put("ContactId", SchemaRuleUtils.JsonSchema.builder().type("string").build());
                            put("CreatedDate", SchemaRuleUtils.JsonSchema.builder().type("string").build());
                            put("CreatedById", SchemaRuleUtils.JsonSchema.builder().type("string").build());
                            put("Email", SchemaRuleUtils.JsonSchema.builder().type("string").build());
                            put("EmailEncodingKey", SchemaRuleUtils.JsonSchema.builder().type("string").build());
                            put("Id", SchemaRuleUtils.JsonSchema.builder().type("string").build());
                            put("IsActive", SchemaRuleUtils.JsonSchema.builder().type("boolean").build());
                            put("LastLoginDate", SchemaRuleUtils.JsonSchema.builder().type("string").build());
                            put("LastModifiedDate", SchemaRuleUtils.JsonSchema.builder().type("string").build());
                            put("ManagerId", SchemaRuleUtils.JsonSchema.builder().type("string").build());
                            put("Name", SchemaRuleUtils.JsonSchema.builder().type("string").build());
                            put("TimeZoneSidKey", SchemaRuleUtils.JsonSchema.builder().type("string").build());
                            put("Username", SchemaRuleUtils.JsonSchema.builder().type("string").build());
                            put("UserRoleId", SchemaRuleUtils.JsonSchema.builder().type("string").build());
                            put("UserType", SchemaRuleUtils.JsonSchema.builder().type("string").build());
                        }}
            )
            .build();

    private final static SchemaRuleUtils.JsonSchema ACTIVITY_HISTORIES_QUERY_RESULT_SCHEMA = SchemaRuleUtils.JsonSchema.builder()
            .type("object")
            .properties(Map.of(
                    "ActivityHistories", jsonSchemaForQueryResult(SchemaRuleUtils.JsonSchema.builder()
                            .type("object")
                            .properties(new LinkedHashMap<>() {
                                {
                                    put("AccountId", SchemaRuleUtils.JsonSchema.builder().type("string").build());
                                    put("ActivityDate", SchemaRuleUtils.JsonSchema.builder().type("string").build());
                                    put("ActivityDateTime", SchemaRuleUtils.JsonSchema.builder().type("string").build());
                                    put("ActivitySubtype", SchemaRuleUtils.JsonSchema.builder().type("string").build());
                                    put("ActivityType", SchemaRuleUtils.JsonSchema.builder().type("string").build());
                                    put("CallDurationInSeconds", SchemaRuleUtils.JsonSchema.builder().type("integer").build());
                                    put("CallType", SchemaRuleUtils.JsonSchema.builder().type("string").build());
                                    put("CreatedDate", SchemaRuleUtils.JsonSchema.builder().type("string").build());
                                    put("CreatedById", SchemaRuleUtils.JsonSchema.builder().type("string").build());
                                    put("DurationInMinutes", SchemaRuleUtils.JsonSchema.builder().type("integer").build());
                                    put("EndDateTime", SchemaRuleUtils.JsonSchema.builder().type("string").build());
                                    put("Id", SchemaRuleUtils.JsonSchema.builder().type("string").build());
                                    put("IsAllDayEvent", SchemaRuleUtils.JsonSchema.builder().type("boolean").build());
                                    put("IsDeleted", SchemaRuleUtils.JsonSchema.builder().type("boolean").build());
                                    put("IsHighPriority", SchemaRuleUtils.JsonSchema.builder().type("boolean").build());
                                    put("IsTask", SchemaRuleUtils.JsonSchema.builder().type("boolean").build());
                                    put("LastModifiedDate", SchemaRuleUtils.JsonSchema.builder().type("string").build());
                                    put("LastModifiedById", SchemaRuleUtils.JsonSchema.builder().type("string").build());
                                    put("OwnerId", SchemaRuleUtils.JsonSchema.builder().type("string").build());
                                    put("Priority", SchemaRuleUtils.JsonSchema.builder().type("string").build());
                                    put("StartDateTime", SchemaRuleUtils.JsonSchema.builder().type("string").build());
                                    put("Status", SchemaRuleUtils.JsonSchema.builder().type("string").build());
                                    put("WhatId", SchemaRuleUtils.JsonSchema.builder().type("string").build());
                                    put("WhoId", SchemaRuleUtils.JsonSchema.builder().type("string").build());
                                }
                            })
                            .build())))
            .build();

    private final static SchemaRuleUtils.JsonSchema ACCOUNT_QUERY_RESULT_SCHEMA = SchemaRuleUtils.JsonSchema.builder()
            .type("object")
            .properties(new LinkedHashMap<>() {{
                put("Id", SchemaRuleUtils.JsonSchema.builder().type("string").build());
                put("AnnualRevenue", SchemaRuleUtils.JsonSchema.builder().type("number").build());
                put("CreatedDate", SchemaRuleUtils.JsonSchema.builder().type("string").build());
                put("CreatedById", SchemaRuleUtils.JsonSchema.builder().type("string").build());
                put("IsDeleted", SchemaRuleUtils.JsonSchema.builder().type("string").build());
                put("LastActivityDate", SchemaRuleUtils.JsonSchema.builder().type("string").build());
                put("LastModifiedDate", SchemaRuleUtils.JsonSchema.builder().type("string").build());
                put("LastModifiedById", SchemaRuleUtils.JsonSchema.builder().type("string").build());
                put("NumberOfEmployees", SchemaRuleUtils.JsonSchema.builder().type("integer").build());
                put("OwnerId", SchemaRuleUtils.JsonSchema.builder().type("string").build());
                put("Ownership", SchemaRuleUtils.JsonSchema.builder().type("string").build());
                put("ParentId", SchemaRuleUtils.JsonSchema.builder().type("string").build());
                put("Rating", SchemaRuleUtils.JsonSchema.builder().type("string").build());
                put("Sic", SchemaRuleUtils.JsonSchema.builder().type("string").build());
                put("Type", SchemaRuleUtils.JsonSchema.builder().type("string").build());
            }})
            .build();

    private final static Transform ACCOUNT_TRANSFORMATIONS = Transform.Pseudonymize.builder()
            .jsonPath("$..CreatedById")
            .jsonPath("$..LastModifiedById")
            .jsonPath("$..OwnerId")
            .build();
    static final Endpoint DESCRIBE_ENDPOINT = Endpoint.builder()
            .pathRegex("^/services/data/" + VERSION_REGEX + "/sobjects/(Account|ActivityHistory|User)/describe$")
            // No redaction/pseudonymization, response is just metadata of the object
            .build();

    static final Endpoint UPDATED_ACCOUNTS_AND_ACTIVITY_HISTORY_ENDPOINT = Endpoint.builder()
            .pathRegex("^/services/data/" + VERSION_REGEX + "/sobjects/(Account|ActivityHistory)/updated[?][^/]*")
            .allowedQueryParams(intervalQueryParameters)
            .build();

    static final Endpoint GET_ACCOUNTS_ENDPOINT = Endpoint.builder()
            .pathRegex("^/services/data/" + VERSION_REGEX + "/composite/sobjects/Account[?][^/]*")
            .allowedQueryParams(getQueryParameters)
            .transform(ATTRIBUTES_REDACT)
            .transform(ACCOUNT_TRANSFORMATIONS)
            .build();

    static final Endpoint GET_USERS_ENDPOINT = Endpoint.builder()
            .pathRegex("^/services/data/" + VERSION_REGEX + "/composite/sobjects/User[?][^/]*")
            .allowedQueryParams(getQueryParameters)
            .transform(ATTRIBUTES_REDACT)
            .transforms(USER_TRANSFORMATIONS)
            .build();

    static final Endpoint QUERY_ID_FOR_ACCOUNTS_ENDPOINT = Endpoint.builder()
            .pathRegex("^/services/data/" + VERSION_REGEX + "/query[?]q=SELECT(%20|\\+)Id(%20|\\+)FROM(%20|\\+)Account.*$")
            .responseSchema(jsonSchemaForQueryResult(ID_QUERY_RESULT_JSON_SCHEMA))
            .build();

    static final Endpoint QUERY_USERS_ENDPOINT = Endpoint.builder()
            .pathRegex("^/services/data/" + VERSION_REGEX + "/query[?]q=SELECT.*FROM(%20|\\+)User(%20|\\+)WHERE(%20|\\+)LastModifiedDate.*$")
            .transforms(USER_TRANSFORMATIONS)
            .responseSchema(jsonSchemaForQueryResult(USER_BY_QUERY_RESULT_JSON_SCHEMA))
            .build();

    static final Endpoint QUERY_ACCOUNTS_ENDPOINT = Endpoint.builder()
            .pathRegex("^/services/data/" + VERSION_REGEX + "/query[?]q=SELECT.*FROM(%20|\\+)Account(%20|\\+)WHERE(%20|\\+)LastModifiedDate.*$")
            .transform(ACCOUNT_TRANSFORMATIONS)
            .responseSchema(jsonSchemaForQueryResult(ACCOUNT_QUERY_RESULT_SCHEMA))
            .build();

    static final Endpoint QUERY_FOR_ACTIVITY_HISTORIES_ENDPOINT = Endpoint.builder()
            .pathRegex("^/services/data/" + VERSION_REGEX + "/query[?]q=SELECT.*FROM(%20|\\+)ActivityHistories.*$")
            .transform(Transform.Pseudonymize.builder()
                    .jsonPath("$..records[*].ActivityHistories.records[*].CreatedById")
                    .jsonPath("$..records[*].ActivityHistories.records[*].LastModifiedById")
                    .jsonPath("$..records[*].ActivityHistories.records[*].OwnerId")
                    .jsonPath("$..records[*].ActivityHistories.records[*].WhoId")
                    .build())
            .responseSchema(jsonSchemaForQueryResult(ACTIVITY_HISTORIES_QUERY_RESULT_SCHEMA))
            .build();

    static final Endpoint QUERY_ID_FOR_USERS_ENDPOINT = Endpoint.builder()
            .pathRegex("^/services/data/" + VERSION_REGEX + "/query[?]q=SELECT(%20|\\+)Id(%20|\\+)FROM(%20|\\+)User.*$")
            .transforms(QUERY_ID_USER_TRANSFORMATION)
            .responseSchema(jsonSchemaForQueryResult(ID_QUERY_RESULT_JSON_SCHEMA))
            .build();

<<<<<<< HEAD
    public static final RESTRules SALESFORCE = Rules2.builder()
            .endpoint(DESCRIBE)
            .endpoint(UPDATED_ACCOUNTS_AND_ACTIVITY_HISTORY)
=======
    public static final RuleSet SALESFORCE = Rules2.builder()
            .endpoint(DESCRIBE_ENDPOINT)
            .endpoint(UPDATED_ACCOUNTS_AND_ACTIVITY_HISTORY_ENDPOINT)
>>>>>>> e285e015
            // Note: Update users is not used, as it will return an array
            // of ids which needs to be pseudonymized but is not compatible with
            // how pseudonymization works. See example below.
            //
            // For this, that endpoint is not being supported
            //
            // Example:
            // {
            //  "ids": [
            //    "0015Y00002ZbgP3QAJ",
            //    "0015Y00002c7g8uQAA"
            //  ],
            //  "latestDateCovered": "2023-03-09T18:44:00.000+0000"
            //}
            .endpoint(GET_ACCOUNTS_ENDPOINT)
            .endpoint(GET_USERS_ENDPOINT)
            .endpoint(QUERY_ID_FOR_USERS_ENDPOINT)
            .endpoint(QUERY_ID_FOR_ACCOUNTS_ENDPOINT)
            .endpoint(QUERY_USERS_ENDPOINT)
            .endpoint(QUERY_ACCOUNTS_ENDPOINT)
            .endpoint(QUERY_FOR_ACTIVITY_HISTORIES_ENDPOINT)
            .build();

    private static SchemaRuleUtils.JsonSchema jsonSchemaForQueryResult(SchemaRuleUtils.JsonSchema recordSchema) {
        return SchemaRuleUtils.JsonSchema.builder()
                .type("object")
                // Using LinkedHashMap to keep the order to support same
                // YAML serialization result
                .properties(new LinkedHashMap<>() {{
                    put("totalSize", SchemaRuleUtils.JsonSchema.builder()
                            .type("integer")
                            .build());
                    put("done", SchemaRuleUtils.JsonSchema.builder()
                            .type("boolean")
                            .build());
                    put("nextRecordsUrl", SchemaRuleUtils.JsonSchema.builder()
                            .type("string")
                            .build());
                    put("records", SchemaRuleUtils.JsonSchema.builder()
                            .type("array")
                            .items(recordSchema)
                            .build());
                }})
                .build();
    }
}<|MERGE_RESOLUTION|>--- conflicted
+++ resolved
@@ -201,15 +201,9 @@
             .responseSchema(jsonSchemaForQueryResult(ID_QUERY_RESULT_JSON_SCHEMA))
             .build();
 
-<<<<<<< HEAD
-    public static final RESTRules SALESFORCE = Rules2.builder()
-            .endpoint(DESCRIBE)
-            .endpoint(UPDATED_ACCOUNTS_AND_ACTIVITY_HISTORY)
-=======
     public static final RuleSet SALESFORCE = Rules2.builder()
             .endpoint(DESCRIBE_ENDPOINT)
             .endpoint(UPDATED_ACCOUNTS_AND_ACTIVITY_HISTORY_ENDPOINT)
->>>>>>> e285e015
             // Note: Update users is not used, as it will return an array
             // of ids which needs to be pseudonymized but is not compatible with
             // how pseudonymization works. See example below.
@@ -255,4 +249,4 @@
                 }})
                 .build();
     }
-}+}
