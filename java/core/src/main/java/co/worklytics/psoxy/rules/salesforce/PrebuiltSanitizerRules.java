package co.worklytics.psoxy.rules.salesforce;

import co.worklytics.psoxy.rules.RESTRules;
import co.worklytics.psoxy.rules.Rules2;
import com.avaulta.gateway.pseudonyms.PseudonymEncoder;
import com.avaulta.gateway.rules.Endpoint;
import com.avaulta.gateway.rules.JsonSchemaFilterUtils;
import com.avaulta.gateway.rules.transforms.Transform;
import com.google.common.collect.Lists;

import java.util.LinkedHashMap;
import java.util.List;
import java.util.Map;

public class PrebuiltSanitizerRules {

    private static final String VERSION_REGEX = "v(\\d*.\\d{1})";
    private static final List<String> intervalQueryParameters = Lists.newArrayList(
            "start",
            "end"
    );

    private static final List<String> getQueryParameters = Lists.newArrayList("ids", "fields");

    private static final List<Transform> USER_TRANSFORMATIONS = Lists.newArrayList(Transform.Redact.builder()
                    .jsonPath("$..Alias")
                    .jsonPath("$..Email")
                    .jsonPath("$..Name")
                    .jsonPath("$..Username")
                    .build(),
            Transform.Pseudonymize.builder()
                    .jsonPath("$..ContactId")
                    .jsonPath("$..CreatedById")
                    .jsonPath("$..ManagerId")
                    .jsonPath("$..Id")
                    .build());

    private static final Transform ATTRIBUTES_REDACT = Transform.Redact.builder()
            .jsonPath("$..attributes")
            .build();

    private static final List<Transform> QUERY_ID_USER_TRANSFORMATION = Lists.newArrayList(Transform.Redact.builder()
                    .jsonPath("$..records[*].attributes")
                    .build(),
            Transform.Pseudonymize.builder()
                    .includeReversible(true)
                    .encoding(PseudonymEncoder.Implementations.URL_SAFE_TOKEN)
                    .jsonPath("$..records[*].Id")
                    .build());

    private final static JsonSchemaFilterUtils.JsonSchemaFilter ID_QUERY_RESULT_JSON_SCHEMA = JsonSchemaFilterUtils.JsonSchemaFilter.builder()
            .type("object")
            .properties(Map.of(
                    "Id", JsonSchemaFilterUtils.JsonSchemaFilter.builder()
                            .type("string")
                            .build()))
            .build();

    private final static JsonSchemaFilterUtils.JsonSchemaFilter USER_BY_QUERY_RESULT_JSON_SCHEMA = JsonSchemaFilterUtils.JsonSchemaFilter.builder()
            .type("object")
<<<<<<< HEAD
            .properties(new LinkedHashMap<String, JsonSchemaFilterUtils.JsonSchemaFilter>() {{ //req for java8-backwards compatibility
=======
            .properties(new LinkedHashMap<>() {{
>>>>>>> a84aa0aa
                            put("Alias", JsonSchemaFilterUtils.JsonSchemaFilter.builder().type("string").build());
                            put("AccountId", JsonSchemaFilterUtils.JsonSchemaFilter.builder().type("string").build());
                            put("ContactId", JsonSchemaFilterUtils.JsonSchemaFilter.builder().type("string").build());
                            put("CreatedDate", JsonSchemaFilterUtils.JsonSchemaFilter.builder().type("string").build());
                            put("CreatedById", JsonSchemaFilterUtils.JsonSchemaFilter.builder().type("string").build());
                            put("Email", JsonSchemaFilterUtils.JsonSchemaFilter.builder().type("string").build());
                            put("EmailEncodingKey", JsonSchemaFilterUtils.JsonSchemaFilter.builder().type("string").build());
                            put("Id", JsonSchemaFilterUtils.JsonSchemaFilter.builder().type("string").build());
                            put("IsActive", JsonSchemaFilterUtils.JsonSchemaFilter.builder().type("boolean").build());
                            put("LastLoginDate", JsonSchemaFilterUtils.JsonSchemaFilter.builder().type("string").build());
                            put("LastModifiedDate", JsonSchemaFilterUtils.JsonSchemaFilter.builder().type("string").build());
                            put("ManagerId", JsonSchemaFilterUtils.JsonSchemaFilter.builder().type("string").build());
                            put("Name", JsonSchemaFilterUtils.JsonSchemaFilter.builder().type("string").build());
                            put("TimeZoneSidKey", JsonSchemaFilterUtils.JsonSchemaFilter.builder().type("string").build());
                            put("Username", JsonSchemaFilterUtils.JsonSchemaFilter.builder().type("string").build());
                            put("UserRoleId", JsonSchemaFilterUtils.JsonSchemaFilter.builder().type("string").build());
                            put("UserType", JsonSchemaFilterUtils.JsonSchemaFilter.builder().type("string").build());
                        }}
            )
            .build();

    private final static JsonSchemaFilterUtils.JsonSchemaFilter ACTIVITY_HISTORIES_QUERY_RESULT_SCHEMA = JsonSchemaFilterUtils.JsonSchemaFilter.builder()
            .type("object")
            .properties(Map.of(
                    "ActivityHistories", jsonSchemaForQueryResult(JsonSchemaFilterUtils.JsonSchemaFilter.builder()
                            .type("object")
                            .properties(new LinkedHashMap<String, JsonSchemaFilterUtils.JsonSchemaFilter>() { //req for java8-backwards compatibility
                                {
                                    put("AccountId", JsonSchemaFilterUtils.JsonSchemaFilter.builder().type("string").build());
                                    put("ActivityDate", JsonSchemaFilterUtils.JsonSchemaFilter.builder().type("string").build());
                                    put("ActivityDateTime", JsonSchemaFilterUtils.JsonSchemaFilter.builder().type("string").build());
                                    put("ActivitySubtype", JsonSchemaFilterUtils.JsonSchemaFilter.builder().type("string").build());
                                    put("ActivityType", JsonSchemaFilterUtils.JsonSchemaFilter.builder().type("string").build());
                                    put("CallDurationInSeconds", JsonSchemaFilterUtils.JsonSchemaFilter.builder().type("integer").build());
                                    put("CallType", JsonSchemaFilterUtils.JsonSchemaFilter.builder().type("string").build());
                                    put("CreatedDate", JsonSchemaFilterUtils.JsonSchemaFilter.builder().type("string").build());
                                    put("CreatedById", JsonSchemaFilterUtils.JsonSchemaFilter.builder().type("string").build());
                                    put("DurationInMinutes", JsonSchemaFilterUtils.JsonSchemaFilter.builder().type("integer").build());
                                    put("EndDateTime", JsonSchemaFilterUtils.JsonSchemaFilter.builder().type("string").build());
                                    put("Id", JsonSchemaFilterUtils.JsonSchemaFilter.builder().type("string").build());
                                    put("IsAllDayEvent", JsonSchemaFilterUtils.JsonSchemaFilter.builder().type("boolean").build());
                                    put("IsDeleted", JsonSchemaFilterUtils.JsonSchemaFilter.builder().type("boolean").build());
                                    put("IsHighPriority", JsonSchemaFilterUtils.JsonSchemaFilter.builder().type("boolean").build());
                                    put("IsTask", JsonSchemaFilterUtils.JsonSchemaFilter.builder().type("boolean").build());
                                    put("LastModifiedDate", JsonSchemaFilterUtils.JsonSchemaFilter.builder().type("string").build());
                                    put("LastModifiedById", JsonSchemaFilterUtils.JsonSchemaFilter.builder().type("string").build());
                                    put("OwnerId", JsonSchemaFilterUtils.JsonSchemaFilter.builder().type("string").build());
                                    put("Priority", JsonSchemaFilterUtils.JsonSchemaFilter.builder().type("string").build());
                                    put("StartDateTime", JsonSchemaFilterUtils.JsonSchemaFilter.builder().type("string").build());
                                    put("Status", JsonSchemaFilterUtils.JsonSchemaFilter.builder().type("string").build());
                                    put("WhatId", JsonSchemaFilterUtils.JsonSchemaFilter.builder().type("string").build());
                                    put("WhoId", JsonSchemaFilterUtils.JsonSchemaFilter.builder().type("string").build());
                                }
                            })
                            .build())))
            .build();

    private final static JsonSchemaFilterUtils.JsonSchemaFilter ACCOUNT_QUERY_RESULT_SCHEMA = JsonSchemaFilterUtils.JsonSchemaFilter.builder()
            .type("object")
<<<<<<< HEAD
            .properties(new LinkedHashMap<String, JsonSchemaFilterUtils.JsonSchemaFilter>() { //req for java8-backwards compatibility
                {
=======
            .properties(new LinkedHashMap<>() {{
>>>>>>> a84aa0aa
                put("Id", JsonSchemaFilterUtils.JsonSchemaFilter.builder().type("string").build());
                put("AnnualRevenue", JsonSchemaFilterUtils.JsonSchemaFilter.builder().type("number").build());
                put("CreatedDate", JsonSchemaFilterUtils.JsonSchemaFilter.builder().type("string").build());
                put("CreatedById", JsonSchemaFilterUtils.JsonSchemaFilter.builder().type("string").build());
                put("IsDeleted", JsonSchemaFilterUtils.JsonSchemaFilter.builder().type("string").build());
                put("LastActivityDate", JsonSchemaFilterUtils.JsonSchemaFilter.builder().type("string").build());
                put("LastModifiedDate", JsonSchemaFilterUtils.JsonSchemaFilter.builder().type("string").build());
                put("LastModifiedById", JsonSchemaFilterUtils.JsonSchemaFilter.builder().type("string").build());
                put("NumberOfEmployees", JsonSchemaFilterUtils.JsonSchemaFilter.builder().type("integer").build());
                put("OwnerId", JsonSchemaFilterUtils.JsonSchemaFilter.builder().type("string").build());
                put("Ownership", JsonSchemaFilterUtils.JsonSchemaFilter.builder().type("string").build());
                put("ParentId", JsonSchemaFilterUtils.JsonSchemaFilter.builder().type("string").build());
                put("Rating", JsonSchemaFilterUtils.JsonSchemaFilter.builder().type("string").build());
                put("Sic", JsonSchemaFilterUtils.JsonSchemaFilter.builder().type("string").build());
                put("Type", JsonSchemaFilterUtils.JsonSchemaFilter.builder().type("string").build());
            }})
            .build();

    private final static Transform ACCOUNT_TRANSFORMATIONS = Transform.Pseudonymize.builder()
            .jsonPath("$..CreatedById")
            .jsonPath("$..LastModifiedById")
            .jsonPath("$..OwnerId")
            .build();
    static final Endpoint DESCRIBE_ENDPOINT = Endpoint.builder()
            .pathRegex("^/services/data/" + VERSION_REGEX + "/sobjects/(Account|ActivityHistory|User)/describe$")
            // No redaction/pseudonymization, response is just metadata of the object
            .build();

    static final Endpoint UPDATED_ACCOUNTS_AND_ACTIVITY_HISTORY_ENDPOINT = Endpoint.builder()
            .pathRegex("^/services/data/" + VERSION_REGEX + "/sobjects/(Account|ActivityHistory)/updated[?][^/]*")
            .allowedQueryParams(intervalQueryParameters)
            .build();

    static final Endpoint GET_ACCOUNTS_ENDPOINT = Endpoint.builder()
            .pathRegex("^/services/data/" + VERSION_REGEX + "/composite/sobjects/Account[?][^/]*")
            .allowedQueryParams(getQueryParameters)
            .transform(ATTRIBUTES_REDACT)
            .transform(ACCOUNT_TRANSFORMATIONS)
            .build();

    static final Endpoint GET_USERS_ENDPOINT = Endpoint.builder()
            .pathRegex("^/services/data/" + VERSION_REGEX + "/composite/sobjects/User[?][^/]*")
            .allowedQueryParams(getQueryParameters)
            .transform(ATTRIBUTES_REDACT)
            .transforms(USER_TRANSFORMATIONS)
            .build();

    static final Endpoint QUERY_ID_FOR_ACCOUNTS_ENDPOINT = Endpoint.builder()
            .pathRegex("^/services/data/" + VERSION_REGEX + "/query[?]q=SELECT(%20|\\+)Id(%20|\\+)FROM(%20|\\+)Account.*$")
            .responseSchema(jsonSchemaForQueryResult(ID_QUERY_RESULT_JSON_SCHEMA))
            .build();

    static final Endpoint QUERY_USERS_ENDPOINT = Endpoint.builder()
            .pathRegex("^/services/data/" + VERSION_REGEX + "/query[?]q=SELECT.*FROM(%20|\\+)User(%20|\\+)WHERE(%20|\\+)LastModifiedDate.*$")
            .transforms(USER_TRANSFORMATIONS)
            .responseSchema(jsonSchemaForQueryResult(USER_BY_QUERY_RESULT_JSON_SCHEMA))
            .build();

    static final Endpoint QUERY_ACCOUNTS_ENDPOINT = Endpoint.builder()
            .pathRegex("^/services/data/" + VERSION_REGEX + "/query[?]q=SELECT.*FROM(%20|\\+)Account(%20|\\+)WHERE(%20|\\+)LastModifiedDate.*$")
            .transform(ACCOUNT_TRANSFORMATIONS)
            .responseSchema(jsonSchemaForQueryResult(ACCOUNT_QUERY_RESULT_SCHEMA))
            .build();

    static final Endpoint QUERY_FOR_ACTIVITY_HISTORIES_ENDPOINT = Endpoint.builder()
            .pathRegex("^/services/data/" + VERSION_REGEX + "/query[?]q=SELECT.*FROM(%20|\\+)ActivityHistories.*$")
            .transform(Transform.Pseudonymize.builder()
                    .jsonPath("$..records[*].ActivityHistories.records[*].CreatedById")
                    .jsonPath("$..records[*].ActivityHistories.records[*].LastModifiedById")
                    .jsonPath("$..records[*].ActivityHistories.records[*].OwnerId")
                    .jsonPath("$..records[*].ActivityHistories.records[*].WhoId")
                    .build())
            .responseSchema(jsonSchemaForQueryResult(ACTIVITY_HISTORIES_QUERY_RESULT_SCHEMA))
            .build();

    static final Endpoint QUERY_ID_FOR_USERS_ENDPOINT = Endpoint.builder()
            .pathRegex("^/services/data/" + VERSION_REGEX + "/query[?]q=SELECT(%20|\\+)Id(%20|\\+)FROM(%20|\\+)User.*$")
            .transforms(QUERY_ID_USER_TRANSFORMATION)
            .responseSchema(jsonSchemaForQueryResult(ID_QUERY_RESULT_JSON_SCHEMA))
            .build();

    public static final RESTRules SALESFORCE = Rules2.builder()
            .endpoint(DESCRIBE_ENDPOINT)
            .endpoint(UPDATED_ACCOUNTS_AND_ACTIVITY_HISTORY_ENDPOINT)
            // Note: Update users is not used, as it will return an array
            // of ids which needs to be pseudonymized but is not compatible with
            // how pseudonymization works. See example below.
            //
            // For this, that endpoint is not being supported
            //
            // Example:
            // {
            //  "ids": [
            //    "0015Y00002ZbgP3QAJ",
            //    "0015Y00002c7g8uQAA"
            //  ],
            //  "latestDateCovered": "2023-03-09T18:44:00.000+0000"
            //}
            .endpoint(GET_ACCOUNTS_ENDPOINT)
            .endpoint(GET_USERS_ENDPOINT)
            .endpoint(QUERY_ID_FOR_USERS_ENDPOINT)
            .endpoint(QUERY_ID_FOR_ACCOUNTS_ENDPOINT)
            .endpoint(QUERY_USERS_ENDPOINT)
            .endpoint(QUERY_ACCOUNTS_ENDPOINT)
            .endpoint(QUERY_FOR_ACTIVITY_HISTORIES_ENDPOINT)
            .build();

    private static JsonSchemaFilterUtils.JsonSchemaFilter jsonSchemaForQueryResult(JsonSchemaFilterUtils.JsonSchemaFilter recordSchema) {
        return JsonSchemaFilterUtils.JsonSchemaFilter.builder()
                .type("object")
                // Using LinkedHashMap to keep the order to support same
                // YAML serialization result
<<<<<<< HEAD
                .properties(new LinkedHashMap<String, JsonSchemaFilterUtils.JsonSchemaFilter>() {{ //req for java8-backwards compatibility
=======
                .properties(new LinkedHashMap<>() {{
>>>>>>> a84aa0aa
                    put("totalSize", JsonSchemaFilterUtils.JsonSchemaFilter.builder()
                            .type("integer")
                            .build());
                    put("done", JsonSchemaFilterUtils.JsonSchemaFilter.builder()
                            .type("boolean")
                            .build());
                    put("nextRecordsUrl", JsonSchemaFilterUtils.JsonSchemaFilter.builder()
                            .type("string")
                            .build());
                    put("records", JsonSchemaFilterUtils.JsonSchemaFilter.builder()
                            .type("array")
                            .items(recordSchema)
                            .build());
                }})
                .build();
    }
}
<|MERGE_RESOLUTION|>--- conflicted
+++ resolved
@@ -58,11 +58,8 @@
 
     private final static JsonSchemaFilterUtils.JsonSchemaFilter USER_BY_QUERY_RESULT_JSON_SCHEMA = JsonSchemaFilterUtils.JsonSchemaFilter.builder()
             .type("object")
-<<<<<<< HEAD
             .properties(new LinkedHashMap<String, JsonSchemaFilterUtils.JsonSchemaFilter>() {{ //req for java8-backwards compatibility
-=======
-            .properties(new LinkedHashMap<>() {{
->>>>>>> a84aa0aa
+
                             put("Alias", JsonSchemaFilterUtils.JsonSchemaFilter.builder().type("string").build());
                             put("AccountId", JsonSchemaFilterUtils.JsonSchemaFilter.builder().type("string").build());
                             put("ContactId", JsonSchemaFilterUtils.JsonSchemaFilter.builder().type("string").build());
@@ -122,12 +119,7 @@
 
     private final static JsonSchemaFilterUtils.JsonSchemaFilter ACCOUNT_QUERY_RESULT_SCHEMA = JsonSchemaFilterUtils.JsonSchemaFilter.builder()
             .type("object")
-<<<<<<< HEAD
-            .properties(new LinkedHashMap<String, JsonSchemaFilterUtils.JsonSchemaFilter>() { //req for java8-backwards compatibility
-                {
-=======
-            .properties(new LinkedHashMap<>() {{
->>>>>>> a84aa0aa
+            .properties(new LinkedHashMap<String, JsonSchemaFilterUtils.JsonSchemaFilter>() {{ //req for java8-backwards compatibility
                 put("Id", JsonSchemaFilterUtils.JsonSchemaFilter.builder().type("string").build());
                 put("AnnualRevenue", JsonSchemaFilterUtils.JsonSchemaFilter.builder().type("number").build());
                 put("CreatedDate", JsonSchemaFilterUtils.JsonSchemaFilter.builder().type("string").build());
@@ -240,11 +232,8 @@
                 .type("object")
                 // Using LinkedHashMap to keep the order to support same
                 // YAML serialization result
-<<<<<<< HEAD
                 .properties(new LinkedHashMap<String, JsonSchemaFilterUtils.JsonSchemaFilter>() {{ //req for java8-backwards compatibility
-=======
-                .properties(new LinkedHashMap<>() {{
->>>>>>> a84aa0aa
+
                     put("totalSize", JsonSchemaFilterUtils.JsonSchemaFilter.builder()
                             .type("integer")
                             .build());
