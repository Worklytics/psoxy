--- conflicted
+++ resolved
@@ -22,7 +22,6 @@
 import java.time.Clock;
 import java.time.Duration;
 import java.time.Instant;
-import java.time.temporal.TemporalAmount;
 import java.util.*;
 import java.util.logging.Level;
 import java.util.stream.Collectors;
@@ -167,10 +166,6 @@
                 .build();
         }
 
-<<<<<<< HEAD
-
-=======
->>>>>>> 2a1635bb
         ProcessedContent sanitized = webhookSanitizer.sanitize(request);
 
         output.write(sanitized);
@@ -182,7 +177,6 @@
 
     /**
      * returns a failure message if invalid, or empty otherwise
-<<<<<<< HEAD
      * @param jwt to validate
      * @return optional with the failure, if any
      */
@@ -197,14 +191,6 @@
     }
 
     /**
-     * returns a failure message if invalid, or empty otherwise
-     * @param signedJWT
-     * @param publicKeys
-     * @return optional with the failure, if any
-     */
-    @SneakyThrows
-    Optional<String> validate(SignedJWT signedJWT, Collection<RSAPublicKey> publicKeys) {
-=======
      * @param signedJWT to validate
      * @param publicKeys to verify the signature against; if ANY of these keys can verify the signature, the JWT is considered valid
      * @return optional with the failure, if any
@@ -236,7 +222,6 @@
         if (signedJWT.getJWTClaimsSet().getExpirationTime().after(Date.from(now.plus(MAX_FUTURE_TOKEN_EXPIRATION)))) {
             return Optional.of("Auth token invalid because its expires too far in future: " + signedJWT.getJWTClaimsSet().getExpirationTime());
         }
->>>>>>> 2a1635bb
 
         boolean signatureValid = publicKeys.stream()
             .filter(k -> {
