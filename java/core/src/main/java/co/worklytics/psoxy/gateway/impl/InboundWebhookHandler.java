--- conflicted
+++ resolved
@@ -86,13 +86,11 @@
     @SneakyThrows
     public HttpEventResponse handle(HttpEventRequest request) {
 
-<<<<<<< HEAD
         boolean isDevelopmentMode = configService.getConfigPropertyAsOptional(ProxyConfigProperty.IS_DEVELOPMENT_MODE).map(Boolean::parseBoolean).orElse(false);
         if (isDevelopmentMode) {
             log.info("Development mode enabled; auth header: " + authorizationHeader.orElse("not present"));
             log.info("Request: "  + request.prettyPrint());
         }
-=======
         if (request.getHttpMethod().equals("OPTIONS")) {
             // at least in AWS-cases, this is redundant; AWS API Gateway / Lambda Function URLs handle CORS preflight requests using configuration set in Terraform
             // see: https://docs.aws.amazon.com/lambda/latest/dg/urls-configuration.html#urls-cors
@@ -111,7 +109,6 @@
         }
 
         Optional<String> authorizationHeader = getAuthorizationHeader(request);
->>>>>>> d1ea82b6
 
         Optional<SignedJWT> authToken;
 
