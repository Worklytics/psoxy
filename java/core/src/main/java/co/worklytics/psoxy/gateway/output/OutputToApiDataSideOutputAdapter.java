--- conflicted
+++ resolved
@@ -1,12 +1,11 @@
 package co.worklytics.psoxy.gateway.output;
 
+import java.io.IOException;
+import javax.inject.Inject;
 import co.worklytics.psoxy.gateway.ProcessedContent;
 import co.worklytics.psoxy.gateway.impl.ApiDataRequestHandler;
 import dagger.assisted.Assisted;
 import dagger.assisted.AssistedInject;
-
-import javax.inject.Inject;
-import java.io.IOException;
 
 /**
  * an adapter that takes an {@link Output} and wraps it to be used as an {@link ApiDataSideOutput}.
@@ -24,18 +23,15 @@
     }
 
     @Override
-<<<<<<< HEAD
-    public void write(HttpEventRequest request, ProcessedContent content) throws Output.WriteFailure {
-        wrappedOutput.write(outputUtils.canonicalResponseKey(request), content);
-=======
-    public void writeRaw(ProcessedContent content, ApiDataRequestHandler.ProcessingContext processingContext) throws IOException {
+    public void writeRaw(ProcessedContent content,
+            ApiDataRequestHandler.ProcessingContext processingContext) throws IOException {
         String key = apiDataOutputUtils.buildRawOutputKey(processingContext);
         wrappedOutput.write(key, content);
->>>>>>> ce897adb
     }
 
     @Override
-    public void writeSanitized(ProcessedContent sanitizedContent, ApiDataRequestHandler.ProcessingContext processingContext) throws IOException {
+    public void writeSanitized(ProcessedContent sanitizedContent,
+            ApiDataRequestHandler.ProcessingContext processingContext) throws IOException {
         String key = apiDataOutputUtils.buildSanitizedOutputKey(processingContext);
 
         // TODO: enforce no sensitive data in sanitized output metadata ??
