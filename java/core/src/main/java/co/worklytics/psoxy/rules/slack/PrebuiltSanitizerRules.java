--- conflicted
+++ resolved
@@ -13,7 +13,6 @@
  */
 public class PrebuiltSanitizerRules {
 
-<<<<<<< HEAD
     static final Rules1 SLACK = Rules1.builder()
         .allowedEndpointRegex("^\\/api\\/discovery\\.enterprise\\.info(?:\\?.+)?")
         .allowedEndpointRegex("^\\/api\\/discovery\\.conversations\\.list(?:\\?.+)?")
@@ -78,8 +77,10 @@
         .pseudonymization(Rule.builder()
             .relativeUrlRegex("\\/api\\/discovery\\.conversations\\.history(?:\\?.+)?")
             .jsonPath("$.messages[*].user")
+            .jsonPath("$.messages[*].files[*].user")
             .jsonPath("$.messages[*].reactions[*].users[*]")
             .jsonPath("$.messages[*].replies[*].user")
+            .jsonPath("$.messages[*].replies[*].parent_user_id")
             .jsonPath("$.messages[*].reply_users[*]")
             .jsonPath("$.messages[*].edited.user")
             .jsonPath("$.messages[*].blocks[*].elements[*].elements[*].user_id") // mentions in rich blocks
@@ -89,10 +90,12 @@
             .relativeUrlRegex("\\/api\\/discovery\\.conversations\\.history(?:\\?.+)?")
             // we don't care about text
             // username is a variation of user, so just skip it to avoid references
-            .jsonPath("$.messages[*]['text','username']")
+            .jsonPath("$.messages[*]['text','username','permalink']")
             .jsonPath("$.messages[*]..['text']")
             .jsonPath("$.messages[*].user_profile")
-            .jsonPath("$.messages[*].attachments[*]['fallback','service_name']")
+            // Thumbnails name or url may reveal content
+            .jsonPath("$.messages[*].attachments[*]['fallback','service_name', 'thumb_url','thumb_width','thumb_height']")
+            .jsonPath("$.messages[*].files[*]['thumb_url','thumb_width','thumb_height','thumb_tiny']")
             .build()
         )
         .build();
@@ -100,96 +103,4 @@
     static public final Map<String, RuleSet> SLACK_DEFAULT_RULES_MAP = ImmutableMap.<String, RuleSet>builder()
         .put("slack", SLACK)
         .build();
-=======
-    static final Rules SLACK = Rules.builder()
-            .allowedEndpointRegex("^\\/api\\/discovery\\.enterprise\\.info(?:\\?.+)?")
-            .allowedEndpointRegex("^\\/api\\/discovery\\.conversations\\.list(?:\\?.+)?")
-            .allowedEndpointRegex("^\\/api\\/discovery\\.conversations\\.history(?:\\?.+)?")
-            .allowedEndpointRegex("^\\/api\\/discovery\\.conversations\\.recent(?:\\?.+)?")
-            .allowedEndpointRegex("^\\/api\\/discovery\\.conversations\\.info(?:\\?.+)?")
-            .allowedEndpointRegex("^\\/api\\/discovery\\.users\\.list(?:\\?.+)?")
-            // enterprise info
-            .redaction(Rule.builder()
-                    .relativeUrlRegex("\\/api\\/discovery\\.enterprise\\.info(?:\\?.+)?")
-                    // we don't care about names
-                    .jsonPath("$.enterprise.teams[*]['name','description','icon','enterprise_name']")
-                    .jsonPath("$.enterprise['icon','name']")
-                    .build()
-            )
-            // users
-            .pseudonymization(Rule.builder()
-                    .relativeUrlRegex("\\/api\\/discovery\\.users\\.list(?:\\?.+)?")
-                    .jsonPath("$.users[*].id")
-                    .jsonPath("$.users[*].profile.email")
-                    .build()
-            )
-            .redaction(Rule.builder()
-                    .relativeUrlRegex("\\/api\\/discovery\\.users\\.list(?:\\?.+)?")
-                    // we don't care about names
-                    .jsonPath("$.users[*]['name','real_name']")
-                    // profile contains a lot of stuff. We just mainly need "email" and "team". clean it up
-                    // TODO: ideally this is a whitelist
-                    .jsonPath("$.users[*].profile['title','phone','skype','first_name','last_name','real_name','real_name_normalized','display_name','display_name_normalized']")
-                    .jsonPath("$.users[*].profile['fields','pronouns','status_text','status_emoji','status_emoji_display_info','status_expiration','avatar_hash']")
-                    .jsonPath("$.users[*].profile['image_original','is_custom_image','image_24','image_32','image_48','image_72','image_192','image_512','image_1024','status_text_canonical']")
-                    .build()
-            )
-            // conversations list
-            // no PII
-            // redact channel name, topic and purpose
-            .redaction(Rule.builder()
-                    .relativeUrlRegex("\\/api\\/discovery\\.conversations\\.list(?:\\?.+)?")
-                    // we don't care about names
-                    // topic and purpose contains user ids, not used at all, so just get rid of the entire content
-                    .jsonPath("$.channels[*]['name','topic','purpose']")
-                    .build()
-            )
-            // conversations info
-            // no PII
-            // redact channel name, topic and purpose
-            .pseudonymization(Rule.builder()
-                    .relativeUrlRegex("\\/api\\/discovery\\.conversations\\.info(?:\\?.+)?")
-                    .jsonPath("$.info[*].creator")
-                    .build()
-            )
-            .redaction(Rule.builder()
-                    .relativeUrlRegex("\\/api\\/discovery\\.conversations\\.info(?:\\?.+)?")
-                    // we don't care about names
-                    // topic and purpose contains user ids, not used at all, so just get rid of the entire content
-                    .jsonPath("$.info[*]['name','name_normalized','previous_names','topic','purpose']")
-                    .build()
-            )
-            // conversations history
-            // no PII
-            // redact channel name, topic and purpose
-            .pseudonymization(Rule.builder()
-                    .relativeUrlRegex("\\/api\\/discovery\\.conversations\\.history(?:\\?.+)?")
-                    .jsonPath("$.messages[*].user")
-                    .jsonPath("$.messages[*].files[*].user")
-                    .jsonPath("$.messages[*].reactions[*].users[*]")
-                    .jsonPath("$.messages[*].replies[*].user")
-                    .jsonPath("$.messages[*].replies[*].parent_user_id")
-                    .jsonPath("$.messages[*].reply_users[*]")
-                    .jsonPath("$.messages[*].edited.user")
-                    .jsonPath("$.messages[*].blocks[*].elements[*].elements[*].user_id") // mentions in rich blocks
-                    .build()
-            )
-            .redaction(Rule.builder()
-                    .relativeUrlRegex("\\/api\\/discovery\\.conversations\\.history(?:\\?.+)?")
-                    // we don't care about text
-                    // username is a variation of user, so just skip it to avoid references
-                    .jsonPath("$.messages[*]['text','username','permalink']")
-                    .jsonPath("$.messages[*]..['text']")
-                    .jsonPath("$.messages[*].user_profile")
-                    // Thumbnails name or url may reveal content
-                    .jsonPath("$.messages[*].attachments[*]['fallback','service_name', 'thumb_url','thumb_width','thumb_height']")
-                    .jsonPath("$.messages[*].files[*]['thumb_url','thumb_width','thumb_height','thumb_tiny']")
-                    .build()
-            )
-            .build();
-
-    static public final Map<String, Rules> SLACK_DEFAULT_RULES_MAP = ImmutableMap.<String, Rules>builder()
-            .put("slack", SLACK)
-            .build();
->>>>>>> 240b3bbc
 }