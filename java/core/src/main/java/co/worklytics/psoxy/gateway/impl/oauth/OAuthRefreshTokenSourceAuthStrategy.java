--- conflicted
+++ resolved
@@ -210,22 +210,7 @@
                 objectMapper.readerFor(CanonicalOAuthAccessTokenResponseDto.class)
                     .readValue(response.getContent());
 
-<<<<<<< HEAD
             storeRefreshTokenIfRotated(tokenResponse);
-=======
-            //TODO: this is obviously not great; if we're going to support refresh token rotation,
-            // need to have some way to control the logic based on grant type
-            config.getConfigPropertyAsOptional(RefreshTokenBuilder.ConfigProperty.REFRESH_TOKEN)
-                .ifPresent(currentRefreshToken -> {
-                    if (!Objects.equals(currentRefreshToken, tokenResponse.getRefreshToken())) {
-                        //TODO: update refreshToken (some source APIs do this; TBC whether ones currently
-                        // in scope for psoxy use do)
-                        //q: write to secret? (most correct ...)
-                        //q: write to file system?
-                        log.severe("Source API rotated refreshToken, which is currently NOT supported by psoxy");
-                    }
-                });
->>>>>>> 890b9320
 
             return tokenResponse;
         }
@@ -241,12 +226,12 @@
         void storeRefreshTokenIfRotated(CanonicalOAuthAccessTokenResponseDto tokenResponse) {
             if (!StringUtils.isBlank(tokenResponse.getRefreshToken())) {
                 //if a refresh_token came back from server, potentially update it
-                config.getConfigPropertyAsOptional(RefreshTokenPayloadBuilder.ConfigProperty.REFRESH_TOKEN)
+                config.getConfigPropertyAsOptional(RefreshTokenBuilder.ConfigProperty.REFRESH_TOKEN)
                     .filter(storedToken -> !Objects.equals(storedToken, tokenResponse.getRefreshToken()))
                     .ifPresent(storedTokenToRotate -> {
                         if (config.supportsWriting()) {
                             try {
-                                config.putConfigProperty(RefreshTokenPayloadBuilder.ConfigProperty.REFRESH_TOKEN,
+                                config.putConfigProperty(RefreshTokenBuilder.ConfigProperty.REFRESH_TOKEN,
                                     tokenResponse.getRefreshToken());
                             } catch (Throwable e) {
                                 log.log(Level.SEVERE, "refresh_token rotated, but failed to write updated value; while this access_token may work, future token exchanges may fail", e);
