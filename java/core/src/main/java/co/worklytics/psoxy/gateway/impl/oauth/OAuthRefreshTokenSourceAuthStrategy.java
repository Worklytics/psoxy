package co.worklytics.psoxy.gateway.impl.oauth;

import co.worklytics.psoxy.gateway.ConfigService;
import co.worklytics.psoxy.gateway.LockService;
import co.worklytics.psoxy.gateway.RequiresConfiguration;
import co.worklytics.psoxy.gateway.SourceAuthStrategy;
import co.worklytics.psoxy.utils.RandomNumberGenerator;
import com.fasterxml.jackson.core.JsonProcessingException;
import com.fasterxml.jackson.databind.ObjectMapper;
import com.google.api.client.http.*;
import com.google.auth.Credentials;
import com.google.auth.oauth2.AccessToken;
import com.google.auth.oauth2.OAuth2CredentialsWithRefresh;
import com.google.common.annotations.VisibleForTesting;
import com.google.common.util.concurrent.Uninterruptibles;
import lombok.Getter;
import lombok.NoArgsConstructor;
import lombok.NonNull;
import lombok.RequiredArgsConstructor;
import lombok.extern.java.Log;
import org.apache.commons.lang3.StringUtils;

import javax.inject.Inject;
import java.io.IOException;
import java.nio.charset.StandardCharsets;
import java.time.Clock;
import java.time.Duration;
import java.time.Instant;
import java.util.*;
import java.util.concurrent.TimeUnit;
import java.util.logging.Level;
import java.util.stream.Collectors;
import java.util.stream.Stream;


/**
 * source auth strategy to authenticate using a short-lived OAuth 2.0 access token which must be
 * periodically refreshed.
 *   Options for refresh method are configured by
 * <p>
 * A new access token will be retrieved for every psoxy instance that spins up; as well as when the
 * current one expires.  We'll endeavor to minimize the number of token requests by sharing this
 * states across API requests
 * <p>
 * If the source API you're connecting to offers long-lived access tokens (or does not offer refresh
 * tokens), you may opt for the access-token only strategy:
 * @see OAuthAccessTokenSourceAuthStrategy
 *
 */
@Log
@NoArgsConstructor(onConstructor_ = @Inject)
public class OAuthRefreshTokenSourceAuthStrategy implements SourceAuthStrategy {

    @Getter
    private final String configIdentifier = "oauth2_refresh_token";

    /**
     * default access token expiration to assume, if 'expires_in' value is omitted from response
     * (which is allowed under OAuth 2.0 spec)
     */
    public static final Duration DEFAULT_ACCESS_TOKEN_EXPIRATION = Duration.ofHours(1);

    /**
     * some sources seem to give you a new refresh token on EVERY token refresh request; we don't
     * want to churn through refresh tokens when not really needed
     *
     * examples: Dropbox
     *
     * TODO: revisit whether this needs to be configured per data source
     */
    public static final Duration MIN_DURATION_TO_KEEP_REFRESH_TOKEN = Duration.ofDays(7);


    //q: should we put these as config properties? creates potential for inconsistent configs
    // eg, orphaned config properties for SourceAuthStrategy not in use; missing config properties
    //  expected by this
    @RequiredArgsConstructor
    public enum ConfigProperty implements ConfigService.ConfigProperty {
        REFRESH_ENDPOINT(false),
        CLIENT_ID(false),
        GRANT_TYPE(false),
        ACCESS_TOKEN(true),
        TOKEN_RESPONSE_TYPE(false)
        ;

        private final Boolean noCache;

        @Override
        public Boolean noCache() {
            return noCache;
        }
    }

    @Inject OAuth2CredentialsWithRefresh.OAuth2RefreshHandler refreshHandler;

    @Override
    public Set<ConfigService.ConfigProperty> getRequiredConfigProperties() {
        Stream<ConfigService.ConfigProperty> propertyStream = Stream.empty();

        if (refreshHandler instanceof RequiresConfiguration) {
            propertyStream = Stream.concat(propertyStream,
                ((RequiresConfiguration) refreshHandler).getRequiredConfigProperties().stream());
        }
        return propertyStream.collect(Collectors.toSet());
    }

    @Override
    public Set<ConfigService.ConfigProperty> getAllConfigProperties() {
        Stream<ConfigService.ConfigProperty> propertyStream = Stream.of(ConfigProperty.values());

        if (refreshHandler instanceof RequiresConfiguration) {
            propertyStream = Stream.concat(propertyStream,
                ((RequiresConfiguration) refreshHandler).getAllConfigProperties().stream());
        }
        return propertyStream.collect(Collectors.toSet());
    }


    @Override
    public Credentials getCredentials(Optional<String> userToImpersonate) {
        return OAuth2CredentialsWithRefresh.newBuilder()
            //TODO: pull an AccessToken from some cached location or something? otherwise will
            // be 'null' and refreshed for every request; and/or Keep credentials themselves in
            // memory
            .setRefreshHandler(refreshHandler)
            .build();
    }

    public interface TokenRequestBuilder {

        /**
         * @return identifier of type of OAuth grant that this payload builder should be used for
         */
        String getGrantType();

        /**
         * whether resulting `access_token` should be shared across all instances of connections
         * to this source.
         *
         * q: what does this have to do with a token request payload?? it's semantics of tokens
         * according to Source, right? (eg, whether they allow multiple valid token instances to
         * be used concurrently for the same grant)
         *
         * q: maybe this should just *always* be true? or should be env var?
         *
         *
         * @return whether resulting `access_token` should be shared across all instances of
         * connections to this source.
         */
        default boolean useSharedToken() {
            return false;
        }

        /**
         * @return request paylaod for token request
         */
        HttpContent buildPayload();

        /**
         * Add any headers to the request if needed, by default, does nothing
         * @param httpHeaders the request headers to modify
         */
        default void addHeaders(HttpHeaders httpHeaders) {}
    }

    public interface TokenResponseParser {
        String getName();

        CanonicalOAuthAccessTokenResponseDto parseTokenResponse(HttpResponse response) throws IOException;
    }

    @NoArgsConstructor(onConstructor_ = @Inject)
    @Log
    public static class TokenRefreshHandlerImpl implements OAuth2CredentialsWithRefresh.OAuth2RefreshHandler,
            RequiresConfiguration {

        @Inject
        ConfigService config;
        @Inject
        ObjectMapper objectMapper;
        @Inject
        HttpRequestFactory httpRequestFactory;
        @Inject
        TokenRequestBuilder payloadBuilder;
        @Inject
        Clock clock;
        @Inject //injected, so can be mocked for tests
        RandomNumberGenerator randomNumberGenerator;
        @Inject
        LockService lockService;
        @Inject
        TokenResponseParser tokenResponseParser;

        @VisibleForTesting
        protected final Duration MAX_PROACTIVE_TOKEN_REFRESH = Duration.ofMinutes(5L);

        // not high; better to fail fast and leave it to the caller (Worklytics) to retry than hold
        // open a lambda waiting for a lock
        private static final String TOKEN_REFRESH_LOCK_ID = "oauth_refresh_token";
        private static final int MAX_TOKEN_REFRESH_ATTEMPTS = 3;

<<<<<<< HEAD
=======
        /**
         * how long to wait after a failed lock attempt before trying again; multiplier on the
         * attempt.
         *
         * goal is that this value should be big enough to allow the process that holds the lock to
         *  1) refresh the token it
         *  2) write it
         *  3) release the lock
         *  4) have that write be visible to other processes, given eventual consistency in GCP
         *     Secret Manager case
         *
         * this includes the allowance for eventual consistency, so wait should be >= that value
         * in practice.
         */
        private static final long WAIT_AFTER_FAILED_LOCK_ATTEMPTS = 4000L;

        /**
         * how long to allow for eventual consistency after write to config
         */
        private static final long ALLOWANCE_FOR_EVENTUAL_CONSISTENCY_SECONDS = 2L;

>>>>>>> 9613277e
        /**
         * implements canonical oauth flow to exchange refreshToken for accessToken
         *
         * @return the resulting AccessToken
         * @throws IOException if anything went wrong;
         * @throws Error       if config values missing
         */
        @Override
        public AccessToken refreshAccessToken() throws IOException {
            return refreshAccessToken(0);
        }

        private AccessToken refreshAccessToken(int attempt) throws IOException {
            if (attempt == MAX_TOKEN_REFRESH_ATTEMPTS) {
                throw new RuntimeException("Failed to refresh token after " + attempt + " attempts");
            }

            CanonicalOAuthAccessTokenResponseDto tokenResponse;

            AccessToken token = getSharedAccessTokenIfSupported().orElse(null);
<<<<<<< HEAD


            if (token == null || shouldRefresh(token, clock.instant())) {
=======

            if (shouldRefresh(token, clock.instant())) {
>>>>>>> 9613277e

                // only lock if we're using a shared token across processes
                boolean lockNeeded = payloadBuilder.useSharedToken();

                boolean acquired = !lockNeeded || lockService.acquire(TOKEN_REFRESH_LOCK_ID, Duration.ofMinutes(2));

                if (acquired) {
                    tokenResponse = exchangeRefreshTokenForAccessToken();
                    token = asAccessToken(tokenResponse);

                    storeSharedAccessTokenIfSupported(token);

<<<<<<< HEAD
                tokenResponse = exchangeRefreshTokenForAccessToken();
                token = asAccessToken(tokenResponse);

                storeSharedAccessTokenIfSupported(token);

                if (lockNeeded) {
                    //q: hold lock extra long, to wait for consistency??
                    lockService.release(TOKEN_REFRESH_LOCK_ID);
=======
                    if (lockNeeded) {
                        // hold lock extra, to try to maximize the time between token refreshes
                        Uninterruptibles.sleepUninterruptibly(ALLOWANCE_FOR_EVENTUAL_CONSISTENCY_SECONDS, TimeUnit.SECONDS);
                        lockService.release(TOKEN_REFRESH_LOCK_ID);
                    }
                } else {
                    //re-try recursively, w/ linear backoff
                    Uninterruptibles.sleepUninterruptibly(attempt * WAIT_AFTER_FAILED_LOCK_ATTEMPTS, TimeUnit.MILLISECONDS);
                    token = refreshAccessToken(attempt + 1);
>>>>>>> 9613277e
                }
            }

            return token;
        }


        private CanonicalOAuthAccessTokenResponseDto exchangeRefreshTokenForAccessToken() throws IOException {
            String refreshEndpoint =
                config.getConfigPropertyOrError(ConfigProperty.REFRESH_ENDPOINT);

            HttpRequest tokenRequest = httpRequestFactory
                .buildPostRequest(new GenericUrl(refreshEndpoint), payloadBuilder.buildPayload());

            // modify any header if needed
            payloadBuilder.addHeaders(tokenRequest.getHeaders());

            HttpResponse response = tokenRequest.execute();
            CanonicalOAuthAccessTokenResponseDto tokenResponse =
                    tokenResponseParser.parseTokenResponse(response);

            storeRefreshTokenIfRotated(tokenResponse);

            return tokenResponse;
        }

        /**
         * Store the new refresh token if included in token response and differs from stored value
         *
         * this method encapsulates the logic for checking and storing new token
         *
         * @param tokenResponse the token response
         */
        @VisibleForTesting
        void storeRefreshTokenIfRotated(CanonicalOAuthAccessTokenResponseDto tokenResponse) {
            if (!StringUtils.isBlank(tokenResponse.getRefreshToken())) {
                //if a refresh_token came back from server, potentially update it
                config.getConfigPropertyWithMetadata(RefreshTokenTokenRequestBuilder.ConfigProperty.REFRESH_TOKEN)
                    .filter(storedToken -> !Objects.equals(storedToken.getValue(), tokenResponse.getRefreshToken()))
                    .filter(storedToken -> storedToken.getLastModifiedDate().isEmpty()
                        || storedToken.getLastModifiedDate().get()
                                .isBefore(Instant.now().minus(MIN_DURATION_TO_KEEP_REFRESH_TOKEN)))
                    .ifPresent(storedTokenToRotate -> {
                        if (config.supportsWriting()) {
                            try {
                                config.putConfigProperty(RefreshTokenTokenRequestBuilder.ConfigProperty.REFRESH_TOKEN,
                                    tokenResponse.getRefreshToken());
                            } catch (Throwable e) {
                                log.log(Level.SEVERE, "refresh_token rotated, but failed to write updated value; while this access_token may work, future token exchanges may fail", e);
                            }
                        } else {
                            log.log(Level.SEVERE, "refresh_token rotated, but config service does not support writing; while this access_token may work, future token exchanges may fail");
                        }
                    });
            }
        }


        AccessToken asAccessToken(CanonicalOAuthAccessTokenResponseDto tokenResponse) {
            //expires_in is RECOMMENDED, not REQUIRED in response; if omitted, we're supposed to
            // assume a default value for service OR retrieve via some other means
            Integer expiresIn = Optional.ofNullable(tokenResponse.getExpiresIn())
                .orElse((int) DEFAULT_ACCESS_TOKEN_EXPIRATION.toSeconds());
            return new AccessToken(tokenResponse.getAccessToken(),
                Date.from(clock.instant().plusSeconds(expiresIn)));
        }


        /**
         * whether token should be refreshed
         *   - it's null
         *   - it's expired
         *   - it's close to expiring (proactive refresh)
         *
         * @param accessToken to check
         * @param now effective time of check
         * @return whether token should be refreshed
         */

        @VisibleForTesting
        protected boolean shouldRefresh(AccessToken accessToken, Instant now) {
            if (accessToken == null) {
                return true;
            }
            Instant expiresAt = accessToken.getExpirationTime().toInstant();
            Instant thresholdToProactiveRefresh = expiresAt
                .minusSeconds(randomNumberGenerator.nextInt((int) MAX_PROACTIVE_TOKEN_REFRESH.toSeconds()));
            return now.isAfter(thresholdToProactiveRefresh);
        }

        @Override
        public Set<ConfigService.ConfigProperty> getRequiredConfigProperties() {

            // only things
            Stream<ConfigService.ConfigProperty> propertyStream = Stream.of(
                    ConfigProperty.REFRESH_ENDPOINT,
                    // ACCESS_TOKEN is optional
                    ConfigProperty.GRANT_TYPE
                      // CLIENT_ID not required by RefreshHandler, though likely by payload builder
            );

            if (payloadBuilder instanceof RequiresConfiguration) {
                propertyStream = Stream.concat(propertyStream,
                    ((RequiresConfiguration) payloadBuilder).getRequiredConfigProperties().stream());
            }
            return propertyStream.collect(Collectors.toSet());
        }

        @Override
        public Set<ConfigService.ConfigProperty> getAllConfigProperties() {
            Stream<ConfigService.ConfigProperty> allConfigPropertiesStream = Arrays.stream(ConfigProperty.values());

            if (payloadBuilder instanceof RequiresConfiguration) {
                allConfigPropertiesStream = Stream.concat(allConfigPropertiesStream,
                    ((RequiresConfiguration) payloadBuilder).getAllConfigProperties().stream());
            }
            return allConfigPropertiesStream.collect(Collectors.toSet());
        }

        @VisibleForTesting
        Optional<AccessToken> getSharedAccessTokenIfSupported() {
            if (payloadBuilder.useSharedToken()) {
                Optional<String> jsonToken = config.getConfigPropertyAsOptional(ConfigProperty.ACCESS_TOKEN);
                if (jsonToken.isEmpty()) {
                    return Optional.empty();
                } else {
                    try {
                        AccessTokenDto accessTokenDto = objectMapper.readerFor(AccessTokenDto.class).readValue(jsonToken.get().getBytes(StandardCharsets.UTF_8));
                        return Optional.ofNullable(accessTokenDto).map(AccessTokenDto::asAccessToken);
                    } catch (IOException e) {
                        log.log(Level.SEVERE, "Could not parse contents of token into an object", e);
                        return Optional.empty();
                    }
                }
            } else {
                return Optional.empty();
            }
        }

        @VisibleForTesting
        void storeSharedAccessTokenIfSupported(@NonNull AccessToken accessToken) {
            if (payloadBuilder.useSharedToken()) {
                try {
                    config.putConfigProperty(ConfigProperty.ACCESS_TOKEN,
                        objectMapper.writerFor(AccessTokenDto.class)
                            .writeValueAsString(AccessTokenDto.toAccessTokenDto(accessToken)));
                    log.log(Level.INFO, "New token stored in config");
                } catch (JsonProcessingException e) {
                    log.log(Level.SEVERE, "Could not serialize token into JSON", e);
                }
            }
        }
    }

    @NoArgsConstructor(onConstructor_ = @Inject)
    public static class TokenResponseParserImpl implements TokenResponseParser {
        @Inject
        ObjectMapper objectMapper;

        @Override
        public String getName() {
            return "DEFAULT";
        }

        @Override
        public CanonicalOAuthAccessTokenResponseDto parseTokenResponse(HttpResponse response) throws IOException {
            return objectMapper.readerFor(CanonicalOAuthAccessTokenResponseDto.class)
                    .readValue(response.getContent());
        }
    }


}<|MERGE_RESOLUTION|>--- conflicted
+++ resolved
@@ -199,8 +199,7 @@
         private static final String TOKEN_REFRESH_LOCK_ID = "oauth_refresh_token";
         private static final int MAX_TOKEN_REFRESH_ATTEMPTS = 3;
 
-<<<<<<< HEAD
-=======
+
         /**
          * how long to wait after a failed lock attempt before trying again; multiplier on the
          * attempt.
@@ -222,7 +221,6 @@
          */
         private static final long ALLOWANCE_FOR_EVENTUAL_CONSISTENCY_SECONDS = 2L;
 
->>>>>>> 9613277e
         /**
          * implements canonical oauth flow to exchange refreshToken for accessToken
          *
@@ -243,14 +241,10 @@
             CanonicalOAuthAccessTokenResponseDto tokenResponse;
 
             AccessToken token = getSharedAccessTokenIfSupported().orElse(null);
-<<<<<<< HEAD
-
-
-            if (token == null || shouldRefresh(token, clock.instant())) {
-=======
+
 
             if (shouldRefresh(token, clock.instant())) {
->>>>>>> 9613277e
+
 
                 // only lock if we're using a shared token across processes
                 boolean lockNeeded = payloadBuilder.useSharedToken();
@@ -263,16 +257,6 @@
 
                     storeSharedAccessTokenIfSupported(token);
 
-<<<<<<< HEAD
-                tokenResponse = exchangeRefreshTokenForAccessToken();
-                token = asAccessToken(tokenResponse);
-
-                storeSharedAccessTokenIfSupported(token);
-
-                if (lockNeeded) {
-                    //q: hold lock extra long, to wait for consistency??
-                    lockService.release(TOKEN_REFRESH_LOCK_ID);
-=======
                     if (lockNeeded) {
                         // hold lock extra, to try to maximize the time between token refreshes
                         Uninterruptibles.sleepUninterruptibly(ALLOWANCE_FOR_EVENTUAL_CONSISTENCY_SECONDS, TimeUnit.SECONDS);
@@ -282,7 +266,6 @@
                     //re-try recursively, w/ linear backoff
                     Uninterruptibles.sleepUninterruptibly(attempt * WAIT_AFTER_FAILED_LOCK_ATTEMPTS, TimeUnit.MILLISECONDS);
                     token = refreshAccessToken(attempt + 1);
->>>>>>> 9613277e
                 }
             }
 
