--- conflicted
+++ resolved
@@ -144,10 +144,6 @@
         this.sanitizer = loadSanitizerRules();
 
         String callLog = String.format("%s %s TokensReversed=%b", request.getHttpMethod(), URLUtils.relativeURL(toLog), tokenizedURLReversed);
-<<<<<<< HEAD
-
-=======
->>>>>>> cdf6ee19
         if (skipSanitization) {
             log.info(String.format("%s. Skipping sanitization.", callLog));
         } else if (sanitizer.isAllowed(request.getHttpMethod(), targetUrl)) {
