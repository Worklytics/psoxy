--- conflicted
+++ resolved
@@ -215,12 +215,8 @@
         // https://javadoc.io/doc/org.apache.httpcomponents/httpclient/latest/org/apache/http/client/utils/URIBuilder.html#setPath(java.lang.String)
         // The value is expected to be unescaped and may contain non ASCII characters.
         uriBuilder.setPath(URLDecoder.decode(request.getPath(), StandardCharsets.UTF_8));
-<<<<<<< HEAD
-        if (request.getQuery().stream().allMatch(StringUtils::isNotBlank)) {
-=======
         if (StringUtils.isNotBlank(request.getQuery().orElse(null))) {
             // if applied on empty, will append "?"
->>>>>>> f110e867
             uriBuilder.setCustomQuery(URLDecoder.decode(request.getQuery().orElse(""), StandardCharsets.UTF_8));
         }
         return uriBuilder.build().toURL();
