--- conflicted
+++ resolved
@@ -79,7 +79,7 @@
             } else {
                 if (compiledAllowedEndpoints == null) {
                     compiledAllowedEndpoints = options.getRules().getAllowedEndpointRegexes().stream()
-                        .map(Pattern::compile)
+                        .map(regex -> Pattern.compile(regex, CASE_INSENSITIVE))
                         .collect(Collectors.toList());
                 }
                 String relativeUrl = URLUtils.relativeURL(url);
@@ -87,14 +87,9 @@
             }
         } else {
             if (compiledAllowedEndpoints == null) {
-<<<<<<< HEAD
                 compiledAllowedEndpoints = options.getRules2().getEndpoints().stream()
                     .map(Rules2.Endpoint::getPathRegex)
-                    .map(Pattern::compile)
-=======
-                compiledAllowedEndpoints = options.getRules().getAllowedEndpointRegexes().stream()
                     .map(regex -> Pattern.compile(regex, CASE_INSENSITIVE))
->>>>>>> 240b3bbc
                     .collect(Collectors.toList());
             }
             String relativeUrl = URLUtils.relativeURL(url);
