package co.worklytics.psoxy.rules.google;

import co.worklytics.psoxy.ConfigRulesModule;
import co.worklytics.psoxy.rules.Rules2;
import co.worklytics.psoxy.rules.RuleSet;
import co.worklytics.psoxy.rules.Transform;
import co.worklytics.psoxy.rules.zoom.ZoomTransforms;
import com.avaulta.gateway.pseudonyms.PseudonymEncoder;
import com.google.common.collect.ImmutableMap;
import com.google.common.collect.ImmutableSet;

import java.util.Map;
import java.util.Set;
import java.util.stream.Collectors;

/**
 * Prebuilt sanitization rules for Google tools
 */
public class PrebuiltSanitizerRules {

    static final Rules2 GCAL = Rules2.builder()
<<<<<<< HEAD
        .endpoint(Rules2.Endpoint.builder()
            .pathRegex("^/calendar/v3/calendars/[^/]*?$")
            .transform(Transform.Redact.ofPaths("$.summary"))
            .transform(Transform.Pseudonymize.ofPaths("$.id"))
            .build())
        .endpoint(Rules2.Endpoint.builder()
            .pathRegex("^/calendar/v3/calendars/[^/]*?/events[^/]*")
            .transform(Transform.Pseudonymize.ofPaths("$..email"))
            .transform(Transform.Redact.ofPaths(
                "$..displayName",
                "$.summary",
                "$.items[*].extendedProperties", // overly conservative, but we just don't know what's here
                "$.items[*].summary",
                "$.items[*].conferenceData.notes",
                "$.items[*].conferenceData.entryPoints[*]['accessCode','password','passcode','pin']",
                "$..meetingCreatedBy" // not documented; seen for one customer; would be better to pseudonymize, if has reliable schema
            ))
            .transform(ZoomTransforms.FILTER_CONTENT_EXCEPT_ZOOM_URL.toBuilder()
                .jsonPath("$.items[*].description")
                .build())
            .transform(ZoomTransforms.SANITIZE_JOIN_URL.toBuilder()
                .jsonPath("$.items[*].description")
                .jsonPath("$.items[*].location") // sometimes ppl put meeting url here
                .jsonPath("$.items[*].conferenceData.entryPoints[*].uri")
                .build())
            .build())
        .endpoint( Rules2.Endpoint.builder()
            .pathRegex("^/calendar/v3/calendars/[^/]*?/events/.*")
            .transform(Transform.Redact.ofPaths(
                "$..displayName",
                "$.summary",
                "$.extendedProperties", // overly conservative, but we just don't know what's here
                "$.conferenceData.entryPoints[*]['accessCode','password','passcode','pin']",
                "$.conferenceData.notes",
                "$..meetingCreatedBy" //not documented, but seen for one customer; would be better to pseudonymize, if has reliable schema
            ))
            .transform(ZoomTransforms.FILTER_CONTENT_EXCEPT_ZOOM_URL.toBuilder()
                .jsonPath("$.description")
                .build())
            .transform(ZoomTransforms.SANITIZE_JOIN_URL.toBuilder()
                .jsonPath("$.description")
                .jsonPath("$.conferenceData.entryPoints[*].uri")
                .jsonPath("$.location") // sometimes ppl put meeting url here
                .build())
            .transform(Transform.Pseudonymize.builder()
                .jsonPath("$..email")
                .build())
            .build())
        .endpoint(Rules2.Endpoint.builder()
            .pathRegex("^/calendar/v3/users/[^/]*?/settings.*")
            .build())
        .build();
=======
            .endpoint(Rules2.Endpoint.builder()
                    .pathRegex("^/calendar/v3/calendars/[^/]*?$")
                    .transform(Transform.Redact.ofPaths("$.summary"))
                    .transform(Transform.Pseudonymize.ofPaths("$.id"))
                    .build())
            .endpoint(Rules2.Endpoint.builder()
                    .pathRegex("^/calendar/v3/calendars/[^/]*?/events[^/]*")
                    .transform(Transform.Pseudonymize.ofPaths("$..email"))
                    .transform(Transform.Redact.ofPaths(
                            "$..displayName",
                            "$.summary",
                            "$.items[*].extendedProperties.private",
                            "$.items[*].summary",
                            "$.items[*].conferenceData.entryPoints[*]['accessCode','password','passcode','pin']"
                    ))
                    .transform(ZoomTransforms.FILTER_CONTENT_EXCEPT_ZOOM_URL.toBuilder()
                            .jsonPath("$.items[*].description")
                            .build())
                    .transform(ZoomTransforms.SANITIZE_JOIN_URL.toBuilder()
                            .jsonPath("$.items[*].description")
                            .jsonPath("$.items[*].conferenceData.entryPoints[*].uri")
                            .build())
                    .build())
            .endpoint(Rules2.Endpoint.builder()
                    .pathRegex("^/calendar/v3/calendars/[^/]*?/events/.*")
                    .transform(Transform.Redact.ofPaths(
                            "$..displayName",
                            "$.summary",
                            "$.conferenceData.entryPoints[*]['accessCode','password','passcode','pin']"
                    ))
                    .transform(ZoomTransforms.FILTER_CONTENT_EXCEPT_ZOOM_URL.toBuilder()
                            .jsonPath("$.description")
                            .build())
                    .transform(ZoomTransforms.SANITIZE_JOIN_URL.toBuilder()
                            .jsonPath("$.description")
                            .jsonPath("$.conferenceData.entryPoints[*].uri")
                            .build())
                    .transform(Transform.Pseudonymize.ofPaths("$..email"))
                    .build())
            .endpoint(Rules2.Endpoint.builder()
                    .pathRegex("^/calendar/v3/users/[^/]*?/settings.*")
                    .build())
            .build();
>>>>>>> 94309f73

    static final Set<String> GOOGLE_CHAT_EVENT_PARAMETERS_PII = ImmutableSet.of(
            "actor"
    );
    static final Set<String> GOOGLE_CHAT_EVENT_PARAMETERS_ALLOWED = ImmutableSet.<String>builder()
            .addAll(GOOGLE_CHAT_EVENT_PARAMETERS_PII)
            .add("room_id", "timestamp_ms", "message_id", "room_name")
            .build();


    static final RuleSet GOOGLE_CHAT = Rules2.builder()
            .endpoint(Rules2.Endpoint.builder()
                    .pathRegex("^/admin/reports/v1/activity/users/all/applications/chat.*$")
                    .transform(Transform.Pseudonymize.builder()
                            .jsonPath("$..email")
                            .jsonPath("$.items[*].events[*].parameters[?(@.name in [" +
                                    GOOGLE_CHAT_EVENT_PARAMETERS_PII.stream().map(s -> "'" + s + "'").collect(Collectors.joining(",")) +
                                    "])].value")
                            .build())
                    .transform(Transform.Redact.builder()
                            .jsonPath("$.items[*].events[*].parameters[?(!(@.name =~ /^" +
                                    String.join("|", GOOGLE_CHAT_EVENT_PARAMETERS_ALLOWED) +
                                    "$/i))]")
                            .build())
                    .build())
            .build();


    static final String GDIRECTORY_ENDPOINT_REGEX_USERS = "^/admin/directory/v1/users\\?.*$";
    static final String GDIRECTORY_ENDPOINT_REGEX_USER = "^/admin/directory/v1/users/[^/]*$";
    static final String GDIRECTORY_ENDPOINT_REGEX_MEMBERS = "^/admin/directory/v1/groups/[^/]*/members[^/]*$";


    static final Rules2 GDIRECTORY = Rules2.builder()
            .endpoint(Rules2.Endpoint.builder()
                    .pathRegex("^/admin/directory/v1/customer/[^/]*/domains.*")
                    .build())
            //list users
            .endpoint(Rules2.Endpoint.builder()
                    .pathRegex(GDIRECTORY_ENDPOINT_REGEX_USERS)
                    .transform(Transform.Pseudonymize.builder()
                            .jsonPath("$.users[*].primaryEmail")
                            .jsonPath("$.users[*].emails[*].address")
                            .jsonPath("$.users[*].externalIds[*].value")
                            .jsonPath("$.users[*].aliases[*]")
                            .jsonPath("$.users[*].nonEditableAliases[*]")
                            .jsonPath("$.users[*].ims[*].im")
                            .jsonPath("$.users[*].phones[*].value")
                            .jsonPath("$.users[*].posixAccounts[*].accountId")
                            .jsonPath("$.users[*].posixAccounts[*].uid")
                            .jsonPath("$.users[*].posixAccounts[*].username")
                            .jsonPath("$.users[*].locations[*].deskCode")
                            .jsonPath("$.users[*].relations[*].value")
                            .build())
                    .transform(Transform.Redact.builder()
                            .jsonPath("$.users[*].name")
                            .jsonPath("$.users[*].thumbnailPhotoUrl")
                            .jsonPath("$.users[*].recoveryEmail")
                            .jsonPath("$.users[*].recoveryPhone")
                            .jsonPath("$.users[*].posixAccounts[*].homeDirectory")
                            .jsonPath("$.users[*].sshPublicKeys[*]")
                            .jsonPath("$.users[*].websites[*]")
                            .build())
                    .build())
            //single user
            .endpoint(Rules2.Endpoint.builder()
                    .pathRegex(GDIRECTORY_ENDPOINT_REGEX_USER)
                    .transform(Transform.Pseudonymize.builder()
                            .jsonPath("$.primaryEmail")

                            .jsonPath("$.emails[*].address")
                            .jsonPath("$.aliases[*]")
                            .jsonPath("$.nonEditableAliases[*]")
                            .jsonPath("$.ims[*].im")
                            .jsonPath("$.externalIds[*].value")
                            .jsonPath("$.phones[*].value")
                            .jsonPath("$.posixAccounts[*].accountId")
                            .jsonPath("$.posixAccounts[*].uid")
                            .jsonPath("$.posixAccounts[*].username")
                            .jsonPath("$.locations[*].deskCode")
                            .jsonPath("$.relations[*].value")
                            .build())
                    .transform(Transform.Redact.builder()
                            .jsonPath("$.name")
                            .jsonPath("$.thumbnailPhotoUrl")
                            .jsonPath("$.recoveryEmail")
                            .jsonPath("$.recoveryPhone")
                            .jsonPath("$.posixAccounts[*].homeDirectory")
                            .jsonPath("$.sshPublicKeys[*]")
                            .jsonPath("$.websites[*]")
                            .build())
                    .build())
            //list groups
            .endpoint(Rules2.Endpoint.builder()
                    .pathRegex("^/admin/directory/v1/groups(\\?)?[^/]*$")
                    .transform(Transform.Pseudonymize.builder()
                            .includeOriginal(true)
                            .jsonPath("$..email")
                            .jsonPath("$..aliases[*]")
                            .jsonPath("$..nonEditableAliases[*]")
                            .build()
                    )
                    .transform(Transform.Redact.builder()
                            .jsonPath("$..description")
                            .build())
                    .build())
            //single group
            .endpoint(Rules2.Endpoint.builder()
                    .pathRegex("^/admin/directory/v1/groups/[^/]*$")
                    .transform(Transform.Pseudonymize.builder()
                            .includeOriginal(true)
                            .jsonPath("$..email")
                            .jsonPath("$..aliases[*]")
                            .jsonPath("$..nonEditableAliases[*]")
                            .build()
                    )
                    .transform(Transform.Redact.builder()
                            .jsonPath("$..description")
                            .build())
                    .build())
            //list group members
            .endpoint(Rules2.Endpoint.builder()
                    .pathRegex(GDIRECTORY_ENDPOINT_REGEX_MEMBERS)
                    .transform(Transform.Pseudonymize.builder()
                            .jsonPath("$..email")
                            .jsonPath("$..aliases[*]")
                            .jsonPath("$..nonEditableAliases[*]")
                            .build())
                    .build())
            //list org units
            .endpoint(Rules2.Endpoint.builder()
                    .pathRegex("^/admin/directory/v1/orgunits\\?.*")
                    .transform(Transform.Redact.builder()
                            .jsonPath("$..description")
                            .build())
                    .build())
            //get org unit
            .endpoint(Rules2.Endpoint.builder()
                    .pathRegex("^/admin/directory/v1/orgunits/[^/]*")
                    .transform(Transform.Redact.builder()
                            .jsonPath("$..description")
                            .build())
                    .build())

            .endpoint(Rules2.Endpoint.builder()
                    .pathRegex("^/admin/directory/v1/customer/[^/]*/roles[^/]*")
                    .transform(Transform.Redact.builder()
                            .jsonPath("$..roleDescription")
                            .build())
                    .build())
            .endpoint(Rules2.Endpoint.builder()
                    .pathRegex("^/admin/directory/v1/customer/[^/]*/roles/[^/]*")
                    .transform(Transform.Redact.builder()
                            .jsonPath("$..roleDescription")
                            .build())
                    .build())
            //TODO: roles/roleassignments/resources
            //.endpoint(Rules2.Endpoint.builder()
            //    .pathRegex("^/admin/directory/v1/customer/my_customer/(roles|roleassignments|resources).*")
            //    .build())
            .build();

    public static final Rules2 GDIRECTORY_WITHOUT_GOOGLE_IDS = GDIRECTORY
            .withTransformByEndpoint(GDIRECTORY_ENDPOINT_REGEX_USER,
                    Transform.Pseudonymize.builder()
                            .jsonPath("$.id")
                            .includeReversible(true)
                            .encoding(PseudonymEncoder.Implementations.URL_SAFE_TOKEN)
                            .build())
            .withTransformByEndpoint(GDIRECTORY_ENDPOINT_REGEX_USERS,
                    Transform.Pseudonymize.builder()
                            .jsonPath("$.users[*].id")
                            .includeReversible(true)
                            .encoding(PseudonymEncoder.Implementations.URL_SAFE_TOKEN)
                            .build())
            .withTransformByEndpoint(GDIRECTORY_ENDPOINT_REGEX_MEMBERS,
                    Transform.Pseudonymize.builder()
                            .jsonPath("$.members[*].id")
                            .build());

    public static co.worklytics.psoxy.rules.Rules2.Endpoint GDRIVE_ENDPOINT_RULES = Rules2.Endpoint.builder()
            .transform(Transform.Pseudonymize.builder()
                    .jsonPath("$..emailAddress")
                    .build())
            .transform(Transform.Redact.builder()
                    .jsonPath("$..name")
                    .jsonPath("$..photoLink")
                    .jsonPath("$..title")
                    .jsonPath("$..description")
                    .jsonPath("$..originalFilename") // defensive about file recognition, anywhere
                    .jsonPath("$..displayName") //user display name, anywhere (confidentiality)
                    .jsonPath("$..picture") //user picture, anywhere (confidentiality)
                    .jsonPath("$..lastModifyingUserName")
                    .jsonPath("$..ownerNames")
                    .build())
            .build();


    static final RuleSet GDRIVE = Rules2.builder()
            // v2 endpoint: https://developers.google.com/drive/api/v2/reference/
            // v3 endpoint: https://developers.google.com/drive/api/v3/reference/
            .endpoint(GDRIVE_ENDPOINT_RULES.toBuilder()
                    .pathRegex("^/drive/v[2,3]/files[/]?[^/]*")
                    .build())
            .endpoint(GDRIVE_ENDPOINT_RULES.toBuilder()
                    .pathRegex("^/drive/v[2,3]/files/[^/]*/revisions[/]?[^/]*")
                    .build())
            .endpoint(GDRIVE_ENDPOINT_RULES.toBuilder()
                    .pathRegex("^/drive/v[2,3]/files/[^/]*/permissions.*")
                    .build())
            .build();

    //cases that we expect may contain a comma-separated list of values, per RFC 2822
    static Set<String> EMAIL_HEADERS_CONTAINING_MULTIPLE_EMAILS = ImmutableSet.of(
            "From", "To", "Cc", "Bcc"
    );

    //cases that we expect to be truly single-valued, per RFC 2822
    static Set<String> EMAIL_HEADERS_CONTAINING_SINGLE_EMAILS = ImmutableSet.of(
            "X-Original-Sender", "Delivered-To", "Sender"
    );
    static Set<String> ALLOWED_EMAIL_HEADERS = ImmutableSet.<String>builder()
            .addAll(EMAIL_HEADERS_CONTAINING_MULTIPLE_EMAILS)
            .addAll(EMAIL_HEADERS_CONTAINING_SINGLE_EMAILS)
            .add("Message-ID") // this looks like an email address
            .add("Date")
            .add("In-Reply-To") // this is a Message-ID
            .add("Original-Message-ID")
            .add("References")
            .build();

    static final RuleSet GMAIL = Rules2.builder()
            .endpoint(Rules2.Endpoint.builder()
                    .pathRegex("^/gmail/v1/users/[^/]*/messages[/]?.*?$")
                    .transform(Transform.PseudonymizeEmailHeader.builder()
                            .jsonPath("$.payload.headers[?(@.name =~ /^(" + String.join("|", EMAIL_HEADERS_CONTAINING_MULTIPLE_EMAILS) + ")$/i)].value")
                            .build())
                    .transform(Transform.Pseudonymize.builder()
                            .jsonPath("$.payload.headers[?(@.name =~ /^(" + String.join("|", EMAIL_HEADERS_CONTAINING_SINGLE_EMAILS) + ")$/i)].value")
                            .build())
                    .transform(Transform.Redact.builder()
                            // this build a negated JsonPath predicate for all allowed headers, so anything other
                            // than expected headers will be redacted.
                            .jsonPath("$.payload.headers[?(!(@.name =~ /^" + String.join("|", ALLOWED_EMAIL_HEADERS) + "$/i))]")
                            .build())
                    .build())
            .build();

    static final Set<String> GOOGLE_MEET_EVENT_PARAMETERS_PII = ImmutableSet.of(
            "organizer_email",
            "ip_address",
            "identifier"
    );

    static final Set<String> GOOGLE_MEET_EVENT_PARAMETERS_ALLOWED = ImmutableSet.<String>builder()
            .addAll(GOOGLE_MEET_EVENT_PARAMETERS_PII)
            .add("identifier_type") // id type (email) which can be used to identity the user
            .add("location_country", "location_region", "ip_address") //collaboration across offices / geographies / time zones
            .add("is_external") // internal v external collaboration
            .add("product_type", "device_type") // tool classification
            .add("video_send_seconds", "video_recv_seconds", "screencast_send_seconds", "screencast_recv_seconds", "audio_send_seconds", "audio_recv_seconds") //actual duration inference
            .add("calendar_event_id", "endpoint_id", "meeting_code", "conference_id") //matching to calendar events
            .build();

    static final RuleSet GOOGLE_MEET = Rules2.builder()
            .endpoint(Rules2.Endpoint.builder()
                    .pathRegex("^/admin/reports/v1/activity/users/all/applications/meet.*")
                    .transform(Transform.Pseudonymize.builder()
                            .jsonPath("$..email")
                            .jsonPath("$.items[*].events[*].parameters[?(@.name in [" +
                                    GOOGLE_MEET_EVENT_PARAMETERS_PII.stream().map(s -> "'" + s + "'").collect(Collectors.joining(",")) +
                                    "])].value")
                            .build())
                    .transform(Transform.Redact.builder()
                            // this build a negated JsonPath predicate for all allowed event parameters, so anything other
                            // than expected headers will be redacted. Important to keep ".*$" at the end.
                            .jsonPath("$.items[*].events[*].parameters[?(!(@.name =~ /^" +
                                    String.join("|", GOOGLE_MEET_EVENT_PARAMETERS_ALLOWED) +
                                    "$/i))]")
                            .build())
                    .build())
            .build();

    static public final Map<String, RuleSet> GOOGLE_DEFAULT_RULES_MAP = ImmutableMap.<String, RuleSet>builder()
            .put("gcal", GCAL)
            .put("gdirectory", GDIRECTORY)
            .put("gdirectory" + ConfigRulesModule.NO_APP_IDS_SUFFIX, GDIRECTORY_WITHOUT_GOOGLE_IDS)
            .put("gdrive", GDRIVE)
            .put("gmail", GMAIL)
            .put("google-chat", GOOGLE_CHAT)
            .put("google-meet", GOOGLE_MEET)
            .build();
}<|MERGE_RESOLUTION|>--- conflicted
+++ resolved
@@ -19,7 +19,6 @@
 public class PrebuiltSanitizerRules {
 
     static final Rules2 GCAL = Rules2.builder()
-<<<<<<< HEAD
         .endpoint(Rules2.Endpoint.builder()
             .pathRegex("^/calendar/v3/calendars/[^/]*?$")
             .transform(Transform.Redact.ofPaths("$.summary"))
@@ -72,51 +71,6 @@
             .pathRegex("^/calendar/v3/users/[^/]*?/settings.*")
             .build())
         .build();
-=======
-            .endpoint(Rules2.Endpoint.builder()
-                    .pathRegex("^/calendar/v3/calendars/[^/]*?$")
-                    .transform(Transform.Redact.ofPaths("$.summary"))
-                    .transform(Transform.Pseudonymize.ofPaths("$.id"))
-                    .build())
-            .endpoint(Rules2.Endpoint.builder()
-                    .pathRegex("^/calendar/v3/calendars/[^/]*?/events[^/]*")
-                    .transform(Transform.Pseudonymize.ofPaths("$..email"))
-                    .transform(Transform.Redact.ofPaths(
-                            "$..displayName",
-                            "$.summary",
-                            "$.items[*].extendedProperties.private",
-                            "$.items[*].summary",
-                            "$.items[*].conferenceData.entryPoints[*]['accessCode','password','passcode','pin']"
-                    ))
-                    .transform(ZoomTransforms.FILTER_CONTENT_EXCEPT_ZOOM_URL.toBuilder()
-                            .jsonPath("$.items[*].description")
-                            .build())
-                    .transform(ZoomTransforms.SANITIZE_JOIN_URL.toBuilder()
-                            .jsonPath("$.items[*].description")
-                            .jsonPath("$.items[*].conferenceData.entryPoints[*].uri")
-                            .build())
-                    .build())
-            .endpoint(Rules2.Endpoint.builder()
-                    .pathRegex("^/calendar/v3/calendars/[^/]*?/events/.*")
-                    .transform(Transform.Redact.ofPaths(
-                            "$..displayName",
-                            "$.summary",
-                            "$.conferenceData.entryPoints[*]['accessCode','password','passcode','pin']"
-                    ))
-                    .transform(ZoomTransforms.FILTER_CONTENT_EXCEPT_ZOOM_URL.toBuilder()
-                            .jsonPath("$.description")
-                            .build())
-                    .transform(ZoomTransforms.SANITIZE_JOIN_URL.toBuilder()
-                            .jsonPath("$.description")
-                            .jsonPath("$.conferenceData.entryPoints[*].uri")
-                            .build())
-                    .transform(Transform.Pseudonymize.ofPaths("$..email"))
-                    .build())
-            .endpoint(Rules2.Endpoint.builder()
-                    .pathRegex("^/calendar/v3/users/[^/]*?/settings.*")
-                    .build())
-            .build();
->>>>>>> 94309f73
 
     static final Set<String> GOOGLE_CHAT_EVENT_PARAMETERS_PII = ImmutableSet.of(
             "actor"
