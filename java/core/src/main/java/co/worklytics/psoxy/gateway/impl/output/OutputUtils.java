--- conflicted
+++ resolved
@@ -1,26 +1,37 @@
 package co.worklytics.psoxy.gateway.impl.output;
 
-import co.worklytics.psoxy.gateway.*;
-import co.worklytics.psoxy.gateway.output.*;
-import com.google.common.annotations.VisibleForTesting;
-import lombok.*;
-import lombok.extern.java.Log;
-import org.apache.commons.lang3.StringUtils;
-
+import java.io.ByteArrayInputStream;
+import java.io.ByteArrayOutputStream;
+import java.io.IOException;
+import java.util.Objects;
+import java.util.Set;
+import java.util.zip.GZIPInputStream;
 import javax.inject.Inject;
 import javax.inject.Provider;
 import javax.inject.Singleton;
-import java.io.ByteArrayInputStream;
-import java.io.ByteArrayOutputStream;
-import java.io.IOException;
-import java.util.*;
-import java.util.zip.GZIPInputStream;
+import org.apache.commons.lang3.StringUtils;
+import com.google.common.annotations.VisibleForTesting;
+import co.worklytics.psoxy.gateway.ApiModeConfigProperty;
+import co.worklytics.psoxy.gateway.ConfigService;
+import co.worklytics.psoxy.gateway.ProcessedContent;
+import co.worklytics.psoxy.gateway.ProcessedDataStage;
+import co.worklytics.psoxy.gateway.ProxyConfigProperty;
+import co.worklytics.psoxy.gateway.WebhookCollectorModeConfigProperty;
+import co.worklytics.psoxy.gateway.output.ApiDataSideOutput;
+import co.worklytics.psoxy.gateway.output.ApiSanitizedDataOutput;
+import co.worklytics.psoxy.gateway.output.Output;
+import co.worklytics.psoxy.gateway.output.OutputFactory;
+import co.worklytics.psoxy.gateway.output.OutputLocation;
+import co.worklytics.psoxy.gateway.output.OutputLocationImpl;
+import co.worklytics.psoxy.gateway.output.OutputToSideOutputAdapterFactory;
+import lombok.NoArgsConstructor;
+import lombok.extern.java.Log;
 
 /**
  * utility methods for working with side output
  *
- * - eg, to create a canonical key for the response to be stored in the side output
- * - or to build metadata for the side output
+ * - eg, to create a canonical key for the response to be stored in the side output - or to build
+ * metadata for the side output
  */
 @Log
 @NoArgsConstructor(onConstructor_ = {@Inject})
@@ -37,7 +48,8 @@
     OutputToSideOutputAdapterFactory outputToSideOutputAdapterFactory;
 
     /**
-     * helper method to interpret config, as to whether there's a side output for the given content stage or not
+     * helper method to interpret config, as to whether there's a side output for the given content
+     * stage or not
      *
      * @param processedDataStage the stage of processed data to be written to the side output
      */
@@ -48,30 +60,25 @@
             case SANITIZED -> ProxyConfigProperty.SIDE_OUTPUT_SANITIZED;
         };
 
-        Output outputToAdapt =  configService.getConfigPropertyAsOptional(configProperty)
-            .map(OutputLocationImpl::of)
-            .map(this::createOutputForLocation)
-            .map(output -> (Output) CompressedOutputWrapper.wrap((Output) output))
-            .orElseGet(noSideProvider::get);
+        Output outputToAdapt = configService.getConfigPropertyAsOptional(configProperty)
+                .map(OutputLocationImpl::of).map(this::createOutputForLocation)
+                .map(output -> (Output) CompressedOutputWrapper.wrap((Output) output))
+                .orElseGet(noSideProvider::get);
 
         return outputToSideOutputAdapterFactory.create(outputToAdapt);
     }
 
-<<<<<<< HEAD
-    public <T extends Output> T forIncomingWebhooks() {
-=======
     public ApiSanitizedDataOutput asyncOutput() {
-        Output asyncOutput = configService.getConfigPropertyAsOptional(ApiModeConfigProperty.ASYNC_OUTPUT_DESTINATION)
-            .map(OutputLocationImpl::of)
-            .map(this::createOutputForLocation)
-            .map(output -> (Output) CompressedOutputWrapper.wrap((Output) output))
-            .orElseGet(noSideProvider::get);
+        Output asyncOutput = configService
+                .getConfigPropertyAsOptional(ApiModeConfigProperty.ASYNC_OUTPUT_DESTINATION)
+                .map(OutputLocationImpl::of).map(this::createOutputForLocation)
+                .map(output -> (Output) CompressedOutputWrapper.wrap((Output) output))
+                .orElseGet(noSideProvider::get);
 
         return outputToSideOutputAdapterFactory.create(asyncOutput);
     }
 
-    public <T extends Output> T forWebhooks() {
->>>>>>> ce897adb
+    public <T extends Output> T forIncomingWebhooks() {
         return createOutputForLocation(locationForWebhooks());
     }
 
@@ -81,15 +88,19 @@
 
     @VisibleForTesting
     OutputLocation locationForWebhooks() {
-        return configService.getConfigPropertyAsOptional(WebhookCollectorModeConfigProperty.WEBHOOK_OUTPUT)
-            .map(OutputLocationImpl::of).orElseThrow(() -> new IllegalStateException("No side output configured for webhooks"));
+        return configService
+                .getConfigPropertyAsOptional(WebhookCollectorModeConfigProperty.WEBHOOK_OUTPUT)
+                .map(OutputLocationImpl::of).orElseThrow(
+                        () -> new IllegalStateException("No side output configured for webhooks"));
     }
 
     @VisibleForTesting
     OutputLocation locationForWebhookQueue() {
-        return configService.getConfigPropertyAsOptional(WebhookCollectorModeConfigProperty.WEBHOOK_BATCH_OUTPUT)
-            .map(OutputLocationImpl::of)
-            .orElseThrow(() -> new IllegalStateException("No side output configured for webhook queue"));
+        return configService
+                .getConfigPropertyAsOptional(
+                        WebhookCollectorModeConfigProperty.WEBHOOK_BATCH_OUTPUT)
+                .map(OutputLocationImpl::of).orElseThrow(() -> new IllegalStateException(
+                        "No side output configured for webhook queue"));
     }
 
     public ProcessedContent decompressIfNeeded(ProcessedContent original) throws IOException {
@@ -98,8 +109,8 @@
 
             byte[] decompressed;
             try (ByteArrayInputStream bais = new ByteArrayInputStream(original.getContent());
-                 GZIPInputStream gzipIn = new GZIPInputStream(bais);
-                 ByteArrayOutputStream baos = new ByteArrayOutputStream()) {
+                    GZIPInputStream gzipIn = new GZIPInputStream(bais);
+                    ByteArrayOutputStream baos = new ByteArrayOutputStream()) {
 
                 byte[] buffer = new byte[8192];
                 int len;
@@ -108,20 +119,19 @@
                 }
                 decompressed = baos.toByteArray();
             }
-            original = original.toBuilder()
-                .content(decompressed)
-                .contentType("application/x-ndjson")
-                .contentEncoding(null) // no longer gzip-encoded
-                .build();
+            original = original.toBuilder().content(decompressed)
+                    .contentType("application/x-ndjson").contentEncoding(null) // no longer
+                                                                               // gzip-encoded
+                    .build();
         }
         return original;
     }
 
     private <T extends Output> T createOutputForLocation(OutputLocation outputLocation) {
-        OutputFactory<?> outputFactory =  outputFactories.stream()
-            .filter(factory -> factory.supports(outputLocation))
-            .findFirst()
-            .orElseThrow(() -> new IllegalArgumentException("No output factory found for location: " + outputLocation));
+        OutputFactory<?> outputFactory =
+                outputFactories.stream().filter(factory -> factory.supports(outputLocation))
+                        .findFirst().orElseThrow(() -> new IllegalArgumentException(
+                                "No output factory found for location: " + outputLocation));
 
         return (T) outputFactory.create(outputLocation);
     }
@@ -129,6 +139,7 @@
     // Ensure the path prefix ends with a slash, if non-empty
     public static String formatObjectPathPrefix(String rawPathPrefix) {
         String trimmedPath = StringUtils.trimToEmpty(rawPathPrefix);
-        return (trimmedPath.endsWith("/") || StringUtils.isEmpty(trimmedPath)) ? trimmedPath : trimmedPath + "/";
+        return (trimmedPath.endsWith("/") || StringUtils.isEmpty(trimmedPath)) ? trimmedPath
+                : trimmedPath + "/";
     }
 }