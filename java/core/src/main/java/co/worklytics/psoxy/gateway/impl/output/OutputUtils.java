--- conflicted
+++ resolved
@@ -29,15 +29,10 @@
 
 /**
  * utility methods for working with side output
-<<<<<<< HEAD
  * <p>
  * - eg, to create a canonical key for the response to be stored in the side output
  * - or to build metadata for the side output
-=======
- *
- * - eg, to create a canonical key for the response to be stored in the side output - or to build
- * metadata for the side output
->>>>>>> 8efb67ea
+ * </p>
  */
 @Log
 @NoArgsConstructor(onConstructor_ = {@Inject})
@@ -67,16 +62,10 @@
         };
 
         Output outputToAdapt = configService.getConfigPropertyAsOptional(configProperty)
-<<<<<<< HEAD
             .map(OutputLocationImpl::of)
             .map(this::createOutputForLocation)
             .map(output -> (Output) CompressedOutputWrapper.wrap((Output) output))
             .orElseGet(noSideProvider::get);
-=======
-                .map(OutputLocationImpl::of).map(this::createOutputForLocation)
-                .map(output -> (Output) CompressedOutputWrapper.wrap((Output) output))
-                .orElseGet(noSideProvider::get);
->>>>>>> 8efb67ea
 
         return outputToSideOutputAdapterFactory.create(outputToAdapt);
     }
@@ -141,17 +130,10 @@
     }
 
     private <T extends Output> T createOutputForLocation(OutputLocation outputLocation) {
-<<<<<<< HEAD
         OutputFactory<?> outputFactory = outputFactories.stream()
             .filter(factory -> factory.supports(outputLocation))
             .findFirst()
             .orElseThrow(() -> new IllegalArgumentException("No output factory found for location: " + outputLocation));
-=======
-        OutputFactory<?> outputFactory =
-                outputFactories.stream().filter(factory -> factory.supports(outputLocation))
-                        .findFirst().orElseThrow(() -> new IllegalArgumentException(
-                                "No output factory found for location: " + outputLocation));
->>>>>>> 8efb67ea
 
         return (T) outputFactory.create(outputLocation);
     }
