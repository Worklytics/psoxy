package co.worklytics.psoxy.rules.github;

import co.worklytics.psoxy.rules.RESTRules;
import co.worklytics.psoxy.rules.Rules2;
import com.avaulta.gateway.pseudonyms.PseudonymEncoder;
import com.avaulta.gateway.rules.Endpoint;
import com.avaulta.gateway.rules.JsonSchemaFilter;
import com.avaulta.gateway.rules.ParameterSchema;
import com.avaulta.gateway.rules.transforms.Transform;
import com.google.common.annotations.VisibleForTesting;
import com.google.common.collect.ImmutableMap;
import com.google.common.collect.Lists;
import com.google.common.collect.Streams;
import org.apache.commons.lang3.StringUtils;

import java.util.*;
import java.util.stream.Collectors;

/**
 *
 */
public class PrebuiltSanitizerRules {

    private static final  String COPILOT_AUDIT_LOG_MANDATORY_QUERY_PARAMETERS_REGEX = "\\\\?(?=.*[\\\\?&]phrase=)(?=.*[\\\\?&]include=).*$";

    private static final List<String> commonAllowedQueryParameters = Lists.newArrayList(
        "per_page",
        "page"
    );

    private static final List<String> userAllowedQueryParameters = Lists.newArrayList(
        "since",
        "per_page"
    );

    private static final List<String> commonDirectionAllowedQueryParameters = Lists.newArrayList(
        "sort",
        "direction"
<<<<<<< HEAD
    );

    private final static Map<String, ParameterSchema> COPILOT_AUDIT_LOG_QUERY_SUPPORTED_PARAMETER_SCHEMA = ImmutableMap.of(
        "phrase", ParameterSchema.builder()
            .pattern("(action:copilot(?:\\+created:\\d{4}-\\d{2}-\\d{2}T\\d{2}:\\d{2}:\\d{2}Z\\.\\.\\d{4}-\\d{2}-\\d{2}T\\d{2}:\\d{2}:\\d{2}Z)?)")
            .build(),
        "include", ParameterSchema.builder()
            .enumValues(List.of("web"))
            .build()
=======
>>>>>>> 76447367
    );

    private static final List<String> orgMembersAllowedQueryParameters = Streams.concat(commonAllowedQueryParameters.stream(),
            Lists.newArrayList("filter",
                "role").stream())
        .collect(Collectors.toList());

    private static final List<String> orgAuditLogAllowedQueryParameters = Streams.concat(commonAllowedQueryParameters.stream(),
            Lists.newArrayList("phrase",
                "include",
                "after",
                "before",
                "order").stream())
        .collect(Collectors.toList());

    private static final List<String> issuesAllowedQueryParameters = Streams.concat(commonAllowedQueryParameters.stream(),
            commonDirectionAllowedQueryParameters.stream(),
            Lists.newArrayList("milestone",
                "state",
                "labels",
                "since").stream())
        .collect(Collectors.toList());

    private static final List<String> issueCommentsQueryParameters = Streams.concat(commonAllowedQueryParameters.stream(),
            Lists.newArrayList("since").stream())
        .collect(Collectors.toList());

    private static final List<String> repoListAllowedQueryParameters = Streams.concat(commonAllowedQueryParameters.stream(),
            commonDirectionAllowedQueryParameters.stream(),
            Lists.newArrayList("type").stream())
        .collect(Collectors.toList());

    private static final List<String> repoBranchesAllowedQueryParameters = Streams.concat(commonAllowedQueryParameters.stream(),
            Lists.newArrayList("protected").stream())
        .collect(Collectors.toList());

    private static final List<String> pullsAllowedQueryParameters = Streams.concat(commonAllowedQueryParameters.stream(),
            commonDirectionAllowedQueryParameters.stream(),
            Lists.newArrayList("state",
                "head",
                "base").stream())
        .collect(Collectors.toList());

    private static final List<String> pullsCommentsQueryParameters = Streams.concat(commonAllowedQueryParameters.stream(),
            commonDirectionAllowedQueryParameters.stream(),
            Lists.newArrayList("since").stream())
        .collect(Collectors.toList());

    private static final List<String> commitsAllowedQueryParameters = Streams.concat(commonAllowedQueryParameters.stream(),
            Lists.newArrayList("sha",
                "path",
                "since",
                "until").stream())
        .collect(Collectors.toList());

    private final static JsonSchemaFilter GIT_ACTOR_JSON_SCHEMA = JsonSchemaFilter.builder()
        .type("object")
        .properties(new LinkedHashMap<String, JsonSchemaFilter>() {{ //req for java8-backwards compatibility
            put("email", JsonSchemaFilter.builder().type("string").build());
            put("date", JsonSchemaFilter.builder().type("string").build());
            put("user", JsonSchemaFilter.builder().type("object")
                .properties(new LinkedHashMap<String, JsonSchemaFilter>() {
                    {
                        put("login", JsonSchemaFilter.builder().type("string").build());
                    }
                }).build());
        }}).build();

    private final static JsonSchemaFilter COMMIT_JSON_SCHEMA = JsonSchemaFilter.builder()
        .type("object")
        .properties(new LinkedHashMap<String, JsonSchemaFilter>() {{ //req for java8-backwards compatibility
            put("id", JsonSchemaFilter.builder().type("string").build());
            put("oid", JsonSchemaFilter.builder().type("string").build());
            put("user", JsonSchemaFilter.builder().type("onBehalfOf")
                .properties(new LinkedHashMap<String, JsonSchemaFilter>() {
                    {
                        put("login", JsonSchemaFilter.builder().type("string").build());
                        put("email", JsonSchemaFilter.builder().type("string").build());
                        put("id", JsonSchemaFilter.builder().type("string").build());
                    }
                }).build());
            put("authoredDate", JsonSchemaFilter.builder().type("string").build());
            put("authoredByCommitter", JsonSchemaFilter.builder().type("boolean").build());
            put("changedFilesIfAvailable", JsonSchemaFilter.builder().type("integer").build());
            put("committedDate", JsonSchemaFilter.builder().type("string").build());
            put("committedViaWeb", JsonSchemaFilter.builder().type("boolean").build());
            put("parents", JsonSchemaFilter.builder().type("object")
                .properties(new LinkedHashMap<String, JsonSchemaFilter>() {
                    {
                        put("nodes", JsonSchemaFilter.builder().type("array")
                            .items(JsonSchemaFilter.builder().type("object")
                                .properties(new LinkedHashMap<String, JsonSchemaFilter>() {
                                    {
                                        put("oid", JsonSchemaFilter.builder().type("string").build());
                                    }
                                }).build()).build());
                    }
                }).build());
            put("author", GIT_ACTOR_JSON_SCHEMA);
            put("committer", GIT_ACTOR_JSON_SCHEMA);
            put("associatedPullRequests", JsonSchemaFilter.builder().type("object")
                .properties(new LinkedHashMap<String, JsonSchemaFilter>() {
                    {
                        put("nodes", JsonSchemaFilter.builder().type("array")
                            .items(JsonSchemaFilter.builder().type("object")
                                .properties(new LinkedHashMap<String, JsonSchemaFilter>() {
                                    {
                                        put("number", JsonSchemaFilter.builder().type("integer").build());
                                    }
                                }).build()).build());
                    }
                }).build());
            put("tree", JsonSchemaFilter.builder().type("object")
                .properties(new LinkedHashMap<String, JsonSchemaFilter>() {
                    {
                        put("oid", JsonSchemaFilter.builder().type("string").build());
                    }
                }).build());
            put("additions", JsonSchemaFilter.builder().type("integer").build());
            put("deletions", JsonSchemaFilter.builder().type("integer").build());
        }}).build();

    private final static JsonSchemaFilter PULL_COMMIT_SCHEMA = JsonSchemaFilter.builder().type("object")
        .properties(new LinkedHashMap<String, JsonSchemaFilter>() {{
            put("commits", JsonSchemaFilter.builder()
                .type("object")
                .properties(new LinkedHashMap<String, JsonSchemaFilter>() {{
                    put("pageInfo", jsonSchemaForPageInfo());
                    put("edges", JsonSchemaFilter.builder()
                        .type("array")
                        .items(JsonSchemaFilter.builder()
                            .type("object")
                            .properties(new LinkedHashMap<String, JsonSchemaFilter>() {{ //req for java8-backwards compatibility
                                put("node", JsonSchemaFilter.builder()
                                    .type("object")
                                    .properties(new LinkedHashMap<String, JsonSchemaFilter>() {{ //req for java8-backwards compatibility
                                        put("commit", COMMIT_JSON_SCHEMA);
                                    }}).build());
                            }})
                            .build())
                        .build());
                }}).build());
        }}).build();

    private final static JsonSchemaFilter REPOSITORY_COMMIT_SCHEMA = JsonSchemaFilter.builder()
        .type("object")
        .properties(new LinkedHashMap<String, JsonSchemaFilter>() {{
            put("target", JsonSchemaFilter.builder()
                .type("object")
                .properties(new LinkedHashMap<String, JsonSchemaFilter>() {{
                    put("history", JsonSchemaFilter.builder()
                        .type("object")
                        .properties(new LinkedHashMap<String, JsonSchemaFilter>() {{
                            put("pageInfo", jsonSchemaForPageInfo());
                            put("edges", jsonSchemaForEdge(COMMIT_JSON_SCHEMA));
                        }}).build());
                }}).build());
        }}).build();


    private static final Transform TEAM_REDACTS = Transform.Redact.builder()
        .jsonPath("$..name")
        .jsonPath("$..description")
        .jsonPath("$..url")
        .jsonPath("$..html_url")
        .jsonPath("$..members_url")
        .jsonPath("$..repositories_url")
        .build();

    private static final Transform TEAM_SLUG_TOKENIZATION = Transform.Tokenize.builder()
        .jsonPath("$..slug")
        .build();

    static final Endpoint ORG_MEMBERS = Endpoint.builder()
        .pathTemplate("/orgs/{org}/members")
        .allowedQueryParams(orgMembersAllowedQueryParameters)
        .transforms(generateUserTransformations("."))
        .build();

    // https://docs.github.com/en/rest/users/users?apiVersion=2022-11-28#list-users
    static final Endpoint USERS = Endpoint.builder()
        .pathTemplate("/users/{username}")
        .pathParameterSchemas(ImmutableMap.of("username", ParameterSchema.reversiblePseudonym()))
        .allowedQueryParams(userAllowedQueryParameters)
        .transforms(generateUserTransformations("."))
        .build();
<<<<<<< HEAD

    static final Endpoint GRAPHQL_FOR_USERS = Endpoint.builder()
        .pathTemplate("/graphql")
        .transform(Transform.Redact.builder()
            .jsonPath("$..ssoUrl")
            .build())
        .transform(Transform.Pseudonymize.builder()
            .jsonPath("$..nameId")
            .jsonPath("$..email")
            .jsonPath("$..emails[*].value")
            .jsonPath("$..guid")
            .jsonPath("$..organizationVerifiedDomainEmails[*]")
            .build())
        .transform(Transform.Pseudonymize.builder()
            .includeReversible(true)
            .encoding(PseudonymEncoder.Implementations.URL_SAFE_TOKEN)
            .jsonPath("$..login")
            .build())
        .responseSchema(jsonSchemaForGraphQLQueryResult())
        .build();
=======
>>>>>>> 76447367

    static final Endpoint ORG_TEAMS = Endpoint.builder()
        .pathTemplate("/orgs/{org}/teams")
        .allowedQueryParams(commonAllowedQueryParameters)
        .transform(TEAM_REDACTS)
        .transform(TEAM_SLUG_TOKENIZATION)
        .build();

    static final Endpoint ORG_AUDIT_LOG = Endpoint.builder()
        .pathTemplate("/orgs/{org}/audit-log")
        .allowedQueryParams(orgAuditLogAllowedQueryParameters)
        .transform(Transform.Redact.builder()
            .jsonPath("$..hashed_token")
            .jsonPath("$..business")
            .jsonPath("$..business_id")
            .jsonPath("$..transport_protocol")
            .jsonPath("$..transport_protocol_name")
            .jsonPath("$..pull_request_title")
            .jsonPath("$..user_agent")
            .jsonPath("$..job")
            .jsonPath("$..active_job_id")
            .jsonPath("$..aqueduct_job_id")
            .jsonPath("$..catalog_service")
            .jsonPath("$..migration_id")
            .build())
        .transform(Transform.Pseudonymize.builder()
            .jsonPath("$..actor")
            .jsonPath("$..user")
            .jsonPath("$..user_id")
            .jsonPath("$..started_by")
            .build())
        .build();

    static final Endpoint ORG_AUDIT_LOG_WITH_INSTALLATION_ID = Endpoint.builder()
        .pathTemplate("/organizations/{installationId}/audit-log")
        .allowedQueryParams(orgAuditLogAllowedQueryParameters)
        .transform(Transform.Redact.builder()
            .jsonPath("$..hashed_token")
            .jsonPath("$..business")
            .jsonPath("$..business_id")
            .jsonPath("$..transport_protocol")
            .jsonPath("$..transport_protocol_name")
            .jsonPath("$..pull_request_title")
            .jsonPath("$..user_agent")
            .jsonPath("$..job")
            .jsonPath("$..active_job_id")
            .jsonPath("$..aqueduct_job_id")
            .jsonPath("$..catalog_service")
            .jsonPath("$..migration_id")
            .build())
        .transform(Transform.Pseudonymize.builder()
            .jsonPath("$..actor")
            .jsonPath("$..user")
            .jsonPath("$..user_id")
            .jsonPath("$..started_by")
            .build())
        .build();

    static final Endpoint ORG_TEAM_MEMBERS = Endpoint.builder()
        .pathTemplate("/orgs/{org}/teams/{teamSlug}/members")
        .allowedQueryParams(commonAllowedQueryParameters)
        .transforms(generateUserTransformations("."))
        .build();

    static final Endpoint ORG_COPILOT_SEATS = Endpoint.builder()
        .pathTemplate("/orgs/{org}/copilot/billing/seats")
        .allowedQueryParams(commonAllowedQueryParameters)
        .transforms(generateUserTransformations("..", Collections.singletonList("assignee")))
        .transform(TEAM_REDACTS)
        .transform(TEAM_SLUG_TOKENIZATION)
        .build();

    static final Endpoint REPO_COMMIT = Endpoint.builder()
        .pathTemplate("/repos/{owner}/{repo}/commits/{ref}")
        .allowedQueryParams(commonAllowedQueryParameters)
        .transform(Transform.Redact.builder()
            .jsonPath("$..name")
            .jsonPath("$..message")
            .jsonPath("$..files")
            .jsonPath("$..signature")
            .jsonPath("$..payload")
            .build())
        .transforms(generateUserTransformations("..", Arrays.asList("author", "committer")))
        .build();

    static final Endpoint ISSUES = Endpoint.builder()
        .pathTemplate("/repos/{owner}/{repo}/issues")
        .allowedQueryParams(issuesAllowedQueryParameters)
        .transform(Transform.Redact.builder()
            .jsonPath("$..title")
            .jsonPath("$..body")
            .jsonPath("$..description")
            .jsonPath("$..name")
            .build())
        .transforms(generateUserTransformations("..", Arrays.asList(
            // Owner can be a user or an organization user
            "owner",
            "user",
            "assignee",
            "creator",
            "closed_by")))
        // Seems array plus other object in filtering is not matching the json path, so a different rule for this
        .transforms(generateUserTransformations("..assignees[*]", Collections.emptyList()))
        .build();

    static final Endpoint ISSUE = Endpoint.builder()
        .pathTemplate("/repos/{owner}/{repo}/issues/{issueNumber}")
        .transform(Transform.Redact.builder()
            .jsonPath("$..title")
            .jsonPath("$..body")
            .jsonPath("$..description")
            .jsonPath("$..name")
            .jsonPath("$..pem")
            .build())
        .transforms(generateUserTransformations("..", Arrays.asList("user", "assignee", "creator", "closed_by")))
        .transforms(generateUserTransformations("..assignees[*]", Collections.emptyList()))
        .build();

    static final Endpoint ISSUE_COMMENTS = Endpoint.builder()
        .pathTemplate("/repos/{owner}/{repo}/issues/{issueNumber}/comments")
        .allowedQueryParams(issueCommentsQueryParameters)
        .transform(Transform.Redact.builder()
            .jsonPath("$..url")
            .jsonPath("$..message")
            .jsonPath("$..body")
            .build())
        .transforms(generateUserTransformations("..", Collections.singletonList("user")))
        .build();

    static final Endpoint ISSUE_EVENTS = Endpoint.builder()
        .pathTemplate("/repos/{owner}/{repo}/issues/{issueNumber}/events")
        .allowedQueryParams(commonAllowedQueryParameters)
        .transform(Transform.Redact.builder()
            .jsonPath("$..name")
            .jsonPath("$..url")
            .jsonPath("$..body")
            .jsonPath("$..rename")
            .jsonPath("$..name")
            .jsonPath("$..message")
            .jsonPath("$..files")
            .jsonPath("$..signature")
            .jsonPath("$..payload")
            .jsonPath("$..dismissalMessage")
            .build())
        .transforms(generateUserTransformations("..", Arrays.asList(
            // Owner can be a user or an organization user
            "owner",
            "user",
            "actor",
            "assignee",
            "assigner",
            "creator",
            "closed_by",
            "author",
            "committer",
            "requested_reviewer",
            "review_requester")))
        .build();

    static final Endpoint ISSUE_TIMELINE = Endpoint.builder()
        .pathTemplate("/repos/{owner}/{repo}/issues/{issueNumber}/timeline")
        .allowedQueryParams(commonAllowedQueryParameters)
        .transform(Transform.Redact.builder()
            .jsonPath("$..name")
            .jsonPath("$..url")
            .jsonPath("$..body")
            .jsonPath("$..rename")
            .jsonPath("$..name")
            .jsonPath("$..message")
            .jsonPath("$..files")
            .jsonPath("$..signature")
            .jsonPath("$..payload")
            .jsonPath("$..dismissalMessage")
            .build())
        .transforms(generateUserTransformations("..", Arrays.asList(
            // Owner can be a user or an organization user
            "owner",
            "user",
            "actor",
            "assignee",
            "assigner",
            "creator",
            "closed_by",
            "author",
            "committer",
            "requested_reviewer",
            "review_requester")))
        .build();

    static final Endpoint PULL_REVIEWS = Endpoint.builder()
        .pathTemplate("/repos/{owner}/{repo}/pulls/{pullNumber}/reviews")
        .allowedQueryParams(commonAllowedQueryParameters)
        .transform(Transform.Redact.builder()
            .jsonPath("$..body")
            .jsonPath("$..html_url")
            .jsonPath("$..pull_request_url")
            .build())
        .transforms(generateUserTransformations("..", Collections.singletonList("user")))
        .build();

    static final Endpoint PULLS = Endpoint.builder()
        .pathTemplate("/repos/{owner}/{repo}/pulls")
        .allowedQueryParams(pullsAllowedQueryParameters)
        .transform(Transform.Redact.builder()
            .jsonPath("$..title")
            .jsonPath("$..body")
            .jsonPath("$..name")
            .jsonPath("$..description")
            .jsonPath("$..url")
            .jsonPath("$..homepage")
            .jsonPath("$..commit_title")
            .jsonPath("$..commit_message")
            .build())
        .transforms(generateUserTransformations("..", Arrays.asList(
            // Owner can be a user or an organization user
            "owner",
            "user",
            "actor",
            "assignee",
            "creator",
            "merged_by",
            "closed_by",
            "enabled_by")))
        .transforms(generateUserTransformations("..requested_reviewers[*]", Collections.emptyList()))
        .transforms(generateUserTransformations("..assignees[*]", Collections.emptyList()))
        .build();

    static final Endpoint PULL = Endpoint.builder()
        .pathTemplate("/repos/{owner}/{repo}/pulls/{pullNumber}")
        .transform(Transform.Redact.builder()
            .jsonPath("$..title")
            .jsonPath("$..body")
            .jsonPath("$..name")
            .jsonPath("$..description")
            .jsonPath("$..homepage")
            .jsonPath("$..commit_title")
            .jsonPath("$..commit_message")
            .build())
        .transforms(generateUserTransformations("..", Arrays.asList(
            // Owner can be a user or an organization user
            "owner",
            "user",
            "actor",
            "assignee",
            "creator",
            "merged_by",
            "closed_by",
            "enabled_by")))
        .transforms(generateUserTransformations("..requested_reviewers[*]", Collections.emptyList()))
        .transforms(generateUserTransformations("..assignees[*]", Collections.emptyList()))
        .build();

    static final Endpoint REPOSITORIES = Endpoint.builder()
        .pathTemplate("/orgs/{org}/repos")
        .allowedQueryParams(repoListAllowedQueryParameters)
        .transform(Transform.Redact.builder()
            .jsonPath("$..description")
            .jsonPath("$..homepage")
            .build())
        // Owner can be a user or an organization user
        .transforms(generateUserTransformations("..", Collections.singletonList("owner")))
        .build();

    // https://docs.github.com/en/rest/commits/comments?apiVersion=2022-11-28#list-commit-comments
    static final Endpoint COMMIT_COMMENTS = Endpoint.builder()
        .pathTemplate("/repos/{owner}/{repo}/commits/{commitSha}/comments")
        .allowedQueryParams(commonAllowedQueryParameters)
        .transform(Transform.Redact.builder()
            .jsonPath("$..name")
            .jsonPath("$..message")
            .jsonPath("$..files")
            .jsonPath("$..signature")
            .jsonPath("$..payload")
            .jsonPath("$..path")
            .jsonPath("$..body")
            .jsonPath("$..position")
            .jsonPath("$..line")
            .build())
        .transforms(generateUserTransformations("..", Collections.singletonList("user")))
        .build();

    static final Endpoint COMMIT_COMMENT_REACTIONS = Endpoint.builder()
        .pathTemplate("/repos/{owner}/{repo}/comments/{commentId}/reactions")
        .allowedQueryParams(commonAllowedQueryParameters)
        .transforms(generateUserTransformations("..", Collections.singletonList("user")))
        .build();

    static final Endpoint ISSUE_REACTIONS = Endpoint.builder()
        .pathTemplate("/repos/{owner}/{repo}/issues/{issueNumber}/reactions")
        .allowedQueryParams(commonAllowedQueryParameters)
        .transforms(generateUserTransformations("..", Collections.singletonList("user")))
        .build();

    static final Endpoint ISSUE_COMMENT_REACTIONS = Endpoint.builder()
        .pathTemplate("/repos/{owner}/{repo}/issues/comments/{commentId}/reactions")
        .allowedQueryParams(commonAllowedQueryParameters)
        .transforms(generateUserTransformations("..", Collections.singletonList("user")))
        .build();

    static final Endpoint REPO_EVENTS = Endpoint.builder()
        .pathTemplate("/repos/{owner}/{repo}/events")
        .allowedQueryParams(commonAllowedQueryParameters)
        .transform(Transform.Redact.builder()
            .jsonPath("$..display_login")
            .jsonPath("$..avatar_url")
            .jsonPath("$..gravatar_id")
            .jsonPath("$..html_url")
            .jsonPath("$..name")
            .jsonPath("$..url")
            .jsonPath("$..message")
            .jsonPath("$..description")
            .jsonPath("$..body")
            .jsonPath("$..title")
            .build())
        .transform(Transform.Pseudonymize.builder()
            .jsonPath("$..author.email")
            .build())
        .transforms(generateUserTransformations("..", Arrays.asList(
            // Owner can be a user or an organization user
            "owner",
            "user",
            "actor",
            "assignee",
            "requested_reviewers[*]", "creator", "merged_by", "closed_by")))
        .transforms(generateUserTransformations("..assignees[*]", Collections.emptyList()))
        .build();

    static final Endpoint REPO_COMMITS = Endpoint.builder()
        .pathTemplate("/repos/{owner}/{repo}/commits")
        .allowedQueryParams(commitsAllowedQueryParameters)
        .transform(Transform.Redact.builder()
            .jsonPath("$..name")
            .jsonPath("$..message")
            .jsonPath("$..files")
            .jsonPath("$..signature")
            .jsonPath("$..payload")
            .build())
        .transforms(generateUserTransformations("..", Arrays.asList("author", "committer")))
        .build();

    static final Endpoint REPO_BRANCHES = Endpoint.builder()
        .pathTemplate("/repos/{owner}/{repo}/branches")
        .allowedQueryParams(repoBranchesAllowedQueryParameters)
        .build();

    static final Endpoint PULL_COMMITS = Endpoint.builder()
        .pathTemplate("/repos/{owner}/{repo}/pulls/{pullNumber}/commits")
        .allowedQueryParams(commonAllowedQueryParameters)
        .transform(Transform.Redact.builder()
            .jsonPath("$..name")
            .jsonPath("$..message")
            .jsonPath("$..files")
            .jsonPath("$..signature")
            .jsonPath("$..payload")
            .build())
        .transforms(generateUserTransformations("..", Arrays.asList("author", "committer")))
        .build();

    static final Endpoint PULL_COMMENTS = Endpoint.builder()
        .pathTemplate("/repos/{owner}/{repo}/pulls/{pullNumber}/comments")
        .allowedQueryParams(pullsCommentsQueryParameters)
        .transform(Transform.Redact.builder()
            .jsonPath("$..path")
            .jsonPath("$..diff_hunk")
            .jsonPath("$..body")
            .build())
        .transforms(generateUserTransformations("..", Collections.singletonList("user")))
        .build();

    static final Endpoint PULL_REVIEW_COMMENTS = Endpoint.builder()
        .pathTemplate("/repos/{owner}/{repo}/pulls/{pullNumber}/reviews/{reviewId}/comments")
        .allowedQueryParams(commonAllowedQueryParameters)
        .transform(Transform.Redact.builder()
            .jsonPath("$..path")
            .jsonPath("$..diff_hunk")
            .jsonPath("$..body")
            .build())
        .transforms(generateUserTransformations("..", Collections.singletonList("user")))
        .build();
<<<<<<< HEAD
=======

    @VisibleForTesting
    static final RESTRules GITHUB_NON_ENTERPRISE = Rules2.builder()
        .endpoint(ORG_MEMBERS)
        .endpoint(USERS)
        .endpoint(getGraphQLEndpoint(false))
        .endpoint(ORG_TEAMS)
        .endpoint(ORG_TEAM_MEMBERS)
        .endpoint(REPOSITORIES)
        .endpoint(REPO_BRANCHES)
        .endpoint(REPO_COMMITS)
        .endpoint(REPO_COMMIT)
        .endpoint(REPO_EVENTS)
        .endpoint(COMMIT_COMMENTS)
        .endpoint(COMMIT_COMMENT_REACTIONS)
        .endpoint(ISSUE)
        .endpoint(ISSUES)
        .endpoint(ISSUE_COMMENTS)
        .endpoint(ISSUE_EVENTS)
        .endpoint(ISSUE_TIMELINE)
        .endpoint(ISSUE_REACTIONS)
        .endpoint(ISSUE_COMMENT_REACTIONS)
        .endpoint(PULL_REVIEWS)
        .endpoint(PULLS)
        .endpoint(PULL_COMMENTS)
        .endpoint(PULL_REVIEW_COMMENTS)
        .endpoint(PULL_COMMITS)
        .endpoint(PULL)
        .build();
>>>>>>> 76447367

    @VisibleForTesting
    static final RESTRules GITHUB = Rules2.builder()
        .endpoint(ORG_MEMBERS)
        .endpoint(USERS)
<<<<<<< HEAD
        .endpoint(GRAPHQL_FOR_USERS)
=======
        .endpoint(getGraphQLEndpoint(true))
>>>>>>> 76447367
        .endpoint(ORG_TEAMS)
        .endpoint(ORG_TEAM_MEMBERS)
        .endpoint(ORG_AUDIT_LOG)
        .endpoint(ORG_AUDIT_LOG_WITH_INSTALLATION_ID)
        .endpoint(REPOSITORIES)
        .endpoint(REPO_BRANCHES)
        .endpoint(REPO_COMMITS)
        .endpoint(REPO_COMMIT)
        .endpoint(REPO_EVENTS)
        .endpoint(COMMIT_COMMENTS)
        .endpoint(COMMIT_COMMENT_REACTIONS)
        .endpoint(ISSUE)
        .endpoint(ISSUES)
        .endpoint(ISSUE_COMMENTS)
        .endpoint(ISSUE_EVENTS)
        .endpoint(ISSUE_TIMELINE)
        .endpoint(ISSUE_REACTIONS)
        .endpoint(ISSUE_COMMENT_REACTIONS)
        .endpoint(PULL_REVIEWS)
        .endpoint(PULLS)
        .endpoint(PULL_COMMENTS)
        .endpoint(PULL_REVIEW_COMMENTS)
        .endpoint(PULL_COMMITS)
        .endpoint(PULL)
        .build();

    @VisibleForTesting
    static final RESTRules GITHUB_COPILOT = Rules2.builder()
        .endpoint(ORG_MEMBERS)
        .endpoint(USERS)
<<<<<<< HEAD
        .endpoint(GRAPHQL_FOR_USERS)
        .endpoint(ORG_TEAMS)
        .endpoint(ORG_TEAM_MEMBERS)
        .endpoint(ORG_COPILOT_SEATS)
        .endpoint(ORG_AUDIT_LOG
            // Ensure that phrase and include query parameters are present
            .withPathRegex("^/orgs/[^/]+/audit-log" + COPILOT_AUDIT_LOG_MANDATORY_QUERY_PARAMETERS_REGEX)
            .withQueryParamSchemas(COPILOT_AUDIT_LOG_QUERY_SUPPORTED_PARAMETER_SCHEMA))
        .endpoint(ORG_AUDIT_LOG_WITH_INSTALLATION_ID
            // Ensure that phrase and include query parameters are present
            .withPathRegex("^/organizations\\/\\d+\\/audit-log" + COPILOT_AUDIT_LOG_MANDATORY_QUERY_PARAMETERS_REGEX)
            .withQueryParamSchemas(COPILOT_AUDIT_LOG_QUERY_SUPPORTED_PARAMETER_SCHEMA))
=======
        .endpoint(getGraphQLEndpoint(true))
        .endpoint(ORG_TEAMS)
        .endpoint(ORG_TEAM_MEMBERS)
        .endpoint(ORG_COPILOT_SEATS)
        .endpoint(ORG_AUDIT_LOG)
        .endpoint(ORG_AUDIT_LOG_WITH_INSTALLATION_ID)
>>>>>>> 76447367
        .build();

    @VisibleForTesting
    static final RESTRules GITHUB_ENTERPRISE_SERVER = Rules2.builder()
        // NOTE: Enterprise Server endpoints are with /api/v3/ prefix for all requests,
        // except for GraphQL which is just /api/
        // Leaving {enterpriseServerVersion} in the path template open to support future versions without changing rules
        .endpoint(ORG_MEMBERS.withPathTemplate("/api/{enterpriseServerVersion}/orgs/{org}/members"))
        .endpoint(USERS.withPathTemplate("/api/{enterpriseServerVersion}/users/{username}"))
<<<<<<< HEAD
        .endpoint(GRAPHQL_FOR_USERS.withPathTemplate("/api/graphql"))
=======
        .endpoint(getGraphQLEndpoint(true).withPathTemplate("/api/graphql"))
>>>>>>> 76447367
        .endpoint(ORG_TEAMS.withPathTemplate("/api/{enterpriseServerVersion}/orgs/{org}/teams"))
        .endpoint(ORG_TEAM_MEMBERS.withPathTemplate("/api/{enterpriseServerVersion}/orgs/{org}/teams/{teamSlug}/members"))
        .endpoint(ORG_AUDIT_LOG.withPathTemplate("/api/{enterpriseServerVersion}/orgs/{org}/audit-log"))
        .endpoint(ORG_AUDIT_LOG_WITH_INSTALLATION_ID.withPathTemplate("/api/{enterpriseServerVersion}/organizations/{installationId}/audit-log"))
        .endpoint(REPOSITORIES.withPathTemplate("/api/{enterpriseServerVersion}/orgs/{org}/repos"))
        .endpoint(REPO_BRANCHES.withPathTemplate("/api/{enterpriseServerVersion}/repos/{owner}/{repo}/branches"))
        .endpoint(REPO_COMMITS.withPathTemplate("/api/{enterpriseServerVersion}/repos/{owner}/{repo}/commits"))
        .endpoint(REPO_COMMIT.withPathTemplate("/api/{enterpriseServerVersion}/repos/{owner}/{repo}/commits/{ref}"))
        .endpoint(REPO_EVENTS.withPathTemplate("/api/{enterpriseServerVersion}/repos/{owner}/{repo}/events"))
        .endpoint(COMMIT_COMMENTS.withPathTemplate("/api/{enterpriseServerVersion}/repos/{owner}/{repo}/commits/{commitSha}/comments"))
        .endpoint(COMMIT_COMMENT_REACTIONS.withPathTemplate("/api/{enterpriseServerVersion}/repos/{owner}/{repo}/comments/{commentId}/reactions"))
        .endpoint(ISSUE.withPathTemplate("/api/{enterpriseServerVersion}/repos/{owner}/{repo}/issues/{issueNumber}"))
        .endpoint(ISSUES.withPathTemplate("/api/{enterpriseServerVersion}/repos/{owner}/{repo}/issues"))
        .endpoint(ISSUE_COMMENTS.withPathTemplate("/api/{enterpriseServerVersion}/repos/{owner}/{repo}/issues/{issueNumber}/comments"))
        .endpoint(ISSUE_EVENTS.withPathTemplate("/api/{enterpriseServerVersion}/repos/{owner}/{repo}/issues/{issueNumber}/events"))
        .endpoint(ISSUE_TIMELINE.withPathTemplate("/api/{enterpriseServerVersion}/repos/{owner}/{repo}/issues/{issueNumber}/timeline"))
        .endpoint(ISSUE_REACTIONS.withPathTemplate("/api/{enterpriseServerVersion}/repos/{owner}/{repo}/issues/{issueNumber}/reactions"))
        .endpoint(ISSUE_COMMENT_REACTIONS.withPathTemplate("/api/{enterpriseServerVersion}/repos/{owner}/{repo}/issues/comments/{commentId}/reactions"))
        .endpoint(PULL_REVIEWS.withPathTemplate("/api/{enterpriseServerVersion}/repos/{owner}/{repo}/pulls/{pullNumber}/reviews"))
        .endpoint(PULLS.withPathTemplate("/api/{enterpriseServerVersion}/repos/{owner}/{repo}/pulls"))
        .endpoint(PULL_COMMENTS.withPathTemplate("/api/{enterpriseServerVersion}/repos/{owner}/{repo}/pulls/{pullNumber}/comments"))
        .endpoint(PULL_REVIEW_COMMENTS.withPathTemplate("/api/{enterpriseServerVersion}/repos/{owner}/{repo}/pulls/{pullNumber}/reviews/{reviewId}/comments"))
        .endpoint(PULL_COMMITS.withPathTemplate("/api/{enterpriseServerVersion}/repos/{owner}/{repo}/pulls/{pullNumber}/commits"))
        .endpoint(PULL.withPathTemplate("/api/{enterpriseServerVersion}/repos/{owner}/{repo}/pulls/{pullNumber}"))
        .build();

    public static final Map<String, RESTRules> RULES_MAP =
        ImmutableMap.<String, RESTRules>builder()
            .put("github", GITHUB)
<<<<<<< HEAD
=======
            .put("github-non-enterprise", GITHUB_NON_ENTERPRISE)
>>>>>>> 76447367
            .put("github-copilot", GITHUB_COPILOT)
            .put("github-enterprise-server", GITHUB_ENTERPRISE_SERVER)
            .build();

    private static List<Transform> generateUserTransformations(String prefix) {
        return generateUserTransformations(prefix, Collections.emptyList());
    }

    private static List<Transform> generateUserTransformations(String prefix, List<String> userObjectNames) {
        String objectNames = "";

        if (!userObjectNames.isEmpty()) {
            objectNames = String.format("[%s]", StringUtils.join(userObjectNames.stream()
                .map(i -> String.format("'%s'", i))
                .collect(Collectors.toSet()), ","));
        }

        return Arrays.asList(
            // Following expression works for subproperties:
            // $..['user', 'owner', ... ]['avatar_url','gravatar_id',...]
            // but one there is no property and it is on the root, it is not working:
            // $..['avatar_url','gravatar_id',...]
            // so to have that working, in root case they are expanded instead of put them as an array
            prefix.equals(".") ? Transform.Redact.builder()
                .jsonPath(String.format("$%s%s.avatar_url", prefix, objectNames))
                .jsonPath(String.format("$%s%s.gravatar_id", prefix, objectNames))
                .jsonPath(String.format("$%s%s.url", prefix, objectNames))
                .jsonPath(String.format("$%s%s.html_url", prefix, objectNames))
                .jsonPath(String.format("$%s%s.followers_url", prefix, objectNames))
                .jsonPath(String.format("$%s%s.following_url", prefix, objectNames))
                .jsonPath(String.format("$%s%s.gists_url", prefix, objectNames))
                .jsonPath(String.format("$%s%s.starred_url", prefix, objectNames))
                .jsonPath(String.format("$%s%s.subscriptions_url", prefix, objectNames))
                .jsonPath(String.format("$%s%s.organizations_url", prefix, objectNames))
                .jsonPath(String.format("$%s%s.repos_url", prefix, objectNames))
                .jsonPath(String.format("$%s%s.events_url", prefix, objectNames))
                .jsonPath(String.format("$%s%s.received_events_url", prefix, objectNames))
                .jsonPath(String.format("$%s%s.name", prefix, objectNames))
                .jsonPath(String.format("$%s%s.company", prefix, objectNames))
                .jsonPath(String.format("$%s%s.location", prefix, objectNames))
                .jsonPath(String.format("$%s%s.bio", prefix, objectNames))
                .jsonPath(String.format("$%s%s.twitter_username", prefix, objectNames))
                .build() :
                Transform.Redact.builder()
                    .jsonPath(String.format("$%s%s.['avatar_url'," +
                        "'gravatar_id'," +
                        "'url'," +
                        "'html_url'," +
                        "'followers_url'," +
                        "'following_url'," +
                        "'gists_url'," +
                        "'starred_url'," +
                        "'subscriptions_url'," +
                        "'organizations_url'," +
                        "'repos_url'," +
                        "'events_url'," +
                        "'received_events_url'," +
                        "'name'," +
                        "'company'," +
                        "'location'," +
                        "'bio'," +
                        "'twitter_username']", prefix, objectNames))
                    .build(),

            prefix.equals(".") ?
<<<<<<< HEAD
                Transform.Pseudonymize.builder()
                    .jsonPath(String.format("$%s%s.id", prefix, objectNames))
                    .jsonPath(String.format("$%s%s.node_id", prefix, objectNames))
                    .jsonPath(String.format("$%s%s.email", prefix, objectNames))
                    .build() :
                Transform.Pseudonymize.builder()
=======
                Transform.Pseudonymize.builder()
                    .jsonPath(String.format("$%s%s.id", prefix, objectNames))
                    .jsonPath(String.format("$%s%s.node_id", prefix, objectNames))
                    .jsonPath(String.format("$%s%s.email", prefix, objectNames))
                    .build() :
                Transform.Pseudonymize.builder()
>>>>>>> 76447367
                    .jsonPath(String.format("$%s%s.['id','node_id','email']", prefix, objectNames))
                    .build()
            ,
            Transform.Pseudonymize.builder()
                .includeReversible(true)
                .encoding(PseudonymEncoder.Implementations.URL_SAFE_TOKEN)
                .jsonPath(String.format("$%s%s.login", prefix, objectNames))
                .build()
        );
    }

    private static JsonSchemaFilter jsonSchemaForGraphQLQueryResult(boolean includeSAMLSupport) {
        return JsonSchemaFilter.builder()
            .type("object")
            // Using LinkedHashMap to keep the order to support same
            // YAML serialization result
            .properties(new LinkedHashMap<String, JsonSchemaFilter>() {{ //req for java8-backwards compatibility
                put("data", JsonSchemaFilter.<String, RESTRules>builder()
                    .type("object")
                    .properties(new LinkedHashMap<String, JsonSchemaFilter>() {{
                        put("organization", JsonSchemaFilter.builder()
                            .type("object")
                            .properties(new LinkedHashMap<String, JsonSchemaFilter>() {{
<<<<<<< HEAD
                                put("samlIdentityProvider", jsonSchemaForOrganizationProperty("externalIdentities", jsonSchemaForSamlNode()));
=======
                                if (includeSAMLSupport) {
                                    put("samlIdentityProvider", jsonSchemaForOrganizationProperty("externalIdentities", jsonSchemaForSamlNode()));
                                }
>>>>>>> 76447367
                                put("membersWithRole", jsonSchemaForQueryResult(jsonSchemaForMemberNode()));
                                put("repository", JsonSchemaFilter.builder()
                                    .type("object")
                                    .properties(new LinkedHashMap<String, JsonSchemaFilter>() {{
                                        put("ref", REPOSITORY_COMMIT_SCHEMA);
                                        put("pullRequest", PULL_COMMIT_SCHEMA);
                                    }})
                                    .build());
                            }}).build());
                    }}).build());
                put("errors", jsonSchemaForErrors());
            }}).build();
    }

    private static JsonSchemaFilter jsonSchemaForOrganizationProperty(String propertyName, JsonSchemaFilter node) {
        return JsonSchemaFilter.builder()
            .type("object")
            .properties(new LinkedHashMap<String, JsonSchemaFilter>() {{
                put("externalIdentities", jsonSchemaForQueryResult(node));
            }}).build();
    }

    private static JsonSchemaFilter jsonSchemaForQueryResult(JsonSchemaFilter node) {
        return JsonSchemaFilter.builder()
            .type("object")
            .properties(new LinkedHashMap<String, JsonSchemaFilter>() {{
                put("pageInfo", jsonSchemaForPageInfo());
                put("edges", jsonSchemaForEdge(node));
            }}).build();
    }

    private static JsonSchemaFilter jsonSchemaForPageInfo() {
        return JsonSchemaFilter.builder()
            .type("object")
            .properties(new LinkedHashMap<String, JsonSchemaFilter>() {{ //req for java8-backwards compatibility
                put("hasNextPage", JsonSchemaFilter.builder().type("boolean").build());
                put("endCursor", JsonSchemaFilter.builder().type("string").build());
            }})
            .build();
    }

    private static JsonSchemaFilter jsonSchemaForEdge(JsonSchemaFilter node) {
        return JsonSchemaFilter.builder()
            .type("array")
            .items(JsonSchemaFilter.builder()
                .type("object")
                .properties(new LinkedHashMap<String, JsonSchemaFilter>() {{ //req for java8-backwards compatibility
                    put("node", node);
                }})
                .build())
            .build();
    }

    private static JsonSchemaFilter jsonSchemaForSamlNode() {
        return JsonSchemaFilter.builder()
            .type("object")
            .properties(new LinkedHashMap<String, JsonSchemaFilter>() {{ //req for java8-backwards compatibility
                put("guid", JsonSchemaFilter.builder().type("string").build());
                put("samlIdentity", JsonSchemaFilter.builder().type("object").properties(new LinkedHashMap<String, JsonSchemaFilter>() {{
                    put("nameId", JsonSchemaFilter.builder().type("string").build());
                    put("emails", JsonSchemaFilter.builder()
                        .type("array")
                        .items(JsonSchemaFilter.builder()
                            .type("object")
                            .properties(new LinkedHashMap<String, JsonSchemaFilter>() {{ //req for java8-backwards compatibility
                                put("value", JsonSchemaFilter.builder().type("string").build());
                            }})
                            .build())
                        .build());
                }}).build());
                put("user", JsonSchemaFilter.builder().type("object").properties(new LinkedHashMap<String, JsonSchemaFilter>() {{
                    put("login", JsonSchemaFilter.builder().type("string").build());
                }}).build());
            }})
            .build();
    }

    private static JsonSchemaFilter jsonSchemaForMemberNode() {
        return JsonSchemaFilter.builder()
            .type("object")
            .properties(new LinkedHashMap<String, JsonSchemaFilter>() {{ //req for java8-backwards compatibility
                put("email", JsonSchemaFilter.builder().type("string").build());
                put("login", JsonSchemaFilter.builder().type("string").build());
                put("id", JsonSchemaFilter.builder().type("string").build());
                put("isSiteAdmin", JsonSchemaFilter.builder().type("boolean").build());
                put("organizationVerifiedDomainEmails", JsonSchemaFilter.builder()
                    .type("array")
                    .items(JsonSchemaFilter.builder().type("string").build())
                    .build());
            }})
            .build();
    }

    private static JsonSchemaFilter jsonSchemaForErrors() {
        return JsonSchemaFilter.<String, RESTRules>builder()
            .type("array")
            .items(JsonSchemaFilter.builder()
                .type("object")
                .properties(new LinkedHashMap<String, JsonSchemaFilter>() {{ //req for java8-backwards compatibility
                    put("type", JsonSchemaFilter.builder().type("string").build());
                    put("path", JsonSchemaFilter.builder().type("array")
                        .items(JsonSchemaFilter.builder().type("string").build()).build());
                    put("locations", JsonSchemaFilter.builder().type("array")
                        .items(JsonSchemaFilter.builder().type("object")
                            .properties(new LinkedHashMap<String, JsonSchemaFilter>() {
                                {
                                    put("line", JsonSchemaFilter.builder().type("integer").build());
                                    put("column", JsonSchemaFilter.builder().type("integer").build());
                                }
                            }).build()).build());
                    put("message", JsonSchemaFilter.builder().type("string").build());
                }}).build()).build();
<<<<<<< HEAD
=======
    }

    private static Endpoint getGraphQLEndpoint(boolean includeSAMLResponse) {
        return Endpoint.builder()
            .pathTemplate("/graphql")
            .transform(Transform.Redact.builder()
                .jsonPath("$..ssoUrl")
                .build())
            .transform(Transform.Pseudonymize.builder()
                .jsonPath("$..nameId")
                .jsonPath("$..email")
                .jsonPath("$..emails[*].value")
                .jsonPath("$..guid")
                .jsonPath("$..organizationVerifiedDomainEmails[*]")
                .build())
            .transform(Transform.Pseudonymize.builder()
                .includeReversible(true)
                .encoding(PseudonymEncoder.Implementations.URL_SAFE_TOKEN)
                .jsonPath("$..login")
                .build())
            .responseSchema(jsonSchemaForGraphQLQueryResult(includeSAMLResponse))
            .build();
>>>>>>> 76447367
    }
}<|MERGE_RESOLUTION|>--- conflicted
+++ resolved
@@ -36,7 +36,6 @@
     private static final List<String> commonDirectionAllowedQueryParameters = Lists.newArrayList(
         "sort",
         "direction"
-<<<<<<< HEAD
     );
 
     private final static Map<String, ParameterSchema> COPILOT_AUDIT_LOG_QUERY_SUPPORTED_PARAMETER_SCHEMA = ImmutableMap.of(
@@ -46,8 +45,6 @@
         "include", ParameterSchema.builder()
             .enumValues(List.of("web"))
             .build()
-=======
->>>>>>> 76447367
     );
 
     private static final List<String> orgMembersAllowedQueryParameters = Streams.concat(commonAllowedQueryParameters.stream(),
@@ -234,29 +231,6 @@
         .allowedQueryParams(userAllowedQueryParameters)
         .transforms(generateUserTransformations("."))
         .build();
-<<<<<<< HEAD
-
-    static final Endpoint GRAPHQL_FOR_USERS = Endpoint.builder()
-        .pathTemplate("/graphql")
-        .transform(Transform.Redact.builder()
-            .jsonPath("$..ssoUrl")
-            .build())
-        .transform(Transform.Pseudonymize.builder()
-            .jsonPath("$..nameId")
-            .jsonPath("$..email")
-            .jsonPath("$..emails[*].value")
-            .jsonPath("$..guid")
-            .jsonPath("$..organizationVerifiedDomainEmails[*]")
-            .build())
-        .transform(Transform.Pseudonymize.builder()
-            .includeReversible(true)
-            .encoding(PseudonymEncoder.Implementations.URL_SAFE_TOKEN)
-            .jsonPath("$..login")
-            .build())
-        .responseSchema(jsonSchemaForGraphQLQueryResult())
-        .build();
-=======
->>>>>>> 76447367
 
     static final Endpoint ORG_TEAMS = Endpoint.builder()
         .pathTemplate("/orgs/{org}/teams")
@@ -636,8 +610,6 @@
             .build())
         .transforms(generateUserTransformations("..", Collections.singletonList("user")))
         .build();
-<<<<<<< HEAD
-=======
 
     @VisibleForTesting
     static final RESTRules GITHUB_NON_ENTERPRISE = Rules2.builder()
@@ -667,17 +639,12 @@
         .endpoint(PULL_COMMITS)
         .endpoint(PULL)
         .build();
->>>>>>> 76447367
 
     @VisibleForTesting
     static final RESTRules GITHUB = Rules2.builder()
         .endpoint(ORG_MEMBERS)
         .endpoint(USERS)
-<<<<<<< HEAD
-        .endpoint(GRAPHQL_FOR_USERS)
-=======
         .endpoint(getGraphQLEndpoint(true))
->>>>>>> 76447367
         .endpoint(ORG_TEAMS)
         .endpoint(ORG_TEAM_MEMBERS)
         .endpoint(ORG_AUDIT_LOG)
@@ -708,8 +675,7 @@
     static final RESTRules GITHUB_COPILOT = Rules2.builder()
         .endpoint(ORG_MEMBERS)
         .endpoint(USERS)
-<<<<<<< HEAD
-        .endpoint(GRAPHQL_FOR_USERS)
+        .endpoint(getGraphQLEndpoint(true))
         .endpoint(ORG_TEAMS)
         .endpoint(ORG_TEAM_MEMBERS)
         .endpoint(ORG_COPILOT_SEATS)
@@ -721,14 +687,6 @@
             // Ensure that phrase and include query parameters are present
             .withPathRegex("^/organizations\\/\\d+\\/audit-log" + COPILOT_AUDIT_LOG_MANDATORY_QUERY_PARAMETERS_REGEX)
             .withQueryParamSchemas(COPILOT_AUDIT_LOG_QUERY_SUPPORTED_PARAMETER_SCHEMA))
-=======
-        .endpoint(getGraphQLEndpoint(true))
-        .endpoint(ORG_TEAMS)
-        .endpoint(ORG_TEAM_MEMBERS)
-        .endpoint(ORG_COPILOT_SEATS)
-        .endpoint(ORG_AUDIT_LOG)
-        .endpoint(ORG_AUDIT_LOG_WITH_INSTALLATION_ID)
->>>>>>> 76447367
         .build();
 
     @VisibleForTesting
@@ -738,11 +696,7 @@
         // Leaving {enterpriseServerVersion} in the path template open to support future versions without changing rules
         .endpoint(ORG_MEMBERS.withPathTemplate("/api/{enterpriseServerVersion}/orgs/{org}/members"))
         .endpoint(USERS.withPathTemplate("/api/{enterpriseServerVersion}/users/{username}"))
-<<<<<<< HEAD
-        .endpoint(GRAPHQL_FOR_USERS.withPathTemplate("/api/graphql"))
-=======
         .endpoint(getGraphQLEndpoint(true).withPathTemplate("/api/graphql"))
->>>>>>> 76447367
         .endpoint(ORG_TEAMS.withPathTemplate("/api/{enterpriseServerVersion}/orgs/{org}/teams"))
         .endpoint(ORG_TEAM_MEMBERS.withPathTemplate("/api/{enterpriseServerVersion}/orgs/{org}/teams/{teamSlug}/members"))
         .endpoint(ORG_AUDIT_LOG.withPathTemplate("/api/{enterpriseServerVersion}/orgs/{org}/audit-log"))
@@ -772,10 +726,7 @@
     public static final Map<String, RESTRules> RULES_MAP =
         ImmutableMap.<String, RESTRules>builder()
             .put("github", GITHUB)
-<<<<<<< HEAD
-=======
             .put("github-non-enterprise", GITHUB_NON_ENTERPRISE)
->>>>>>> 76447367
             .put("github-copilot", GITHUB_COPILOT)
             .put("github-enterprise-server", GITHUB_ENTERPRISE_SERVER)
             .build();
@@ -841,21 +792,12 @@
                     .build(),
 
             prefix.equals(".") ?
-<<<<<<< HEAD
                 Transform.Pseudonymize.builder()
                     .jsonPath(String.format("$%s%s.id", prefix, objectNames))
                     .jsonPath(String.format("$%s%s.node_id", prefix, objectNames))
                     .jsonPath(String.format("$%s%s.email", prefix, objectNames))
                     .build() :
                 Transform.Pseudonymize.builder()
-=======
-                Transform.Pseudonymize.builder()
-                    .jsonPath(String.format("$%s%s.id", prefix, objectNames))
-                    .jsonPath(String.format("$%s%s.node_id", prefix, objectNames))
-                    .jsonPath(String.format("$%s%s.email", prefix, objectNames))
-                    .build() :
-                Transform.Pseudonymize.builder()
->>>>>>> 76447367
                     .jsonPath(String.format("$%s%s.['id','node_id','email']", prefix, objectNames))
                     .build()
             ,
@@ -879,13 +821,9 @@
                         put("organization", JsonSchemaFilter.builder()
                             .type("object")
                             .properties(new LinkedHashMap<String, JsonSchemaFilter>() {{
-<<<<<<< HEAD
-                                put("samlIdentityProvider", jsonSchemaForOrganizationProperty("externalIdentities", jsonSchemaForSamlNode()));
-=======
                                 if (includeSAMLSupport) {
                                     put("samlIdentityProvider", jsonSchemaForOrganizationProperty("externalIdentities", jsonSchemaForSamlNode()));
                                 }
->>>>>>> 76447367
                                 put("membersWithRole", jsonSchemaForQueryResult(jsonSchemaForMemberNode()));
                                 put("repository", JsonSchemaFilter.builder()
                                     .type("object")
@@ -998,8 +936,6 @@
                             }).build()).build());
                     put("message", JsonSchemaFilter.builder().type("string").build());
                 }}).build()).build();
-<<<<<<< HEAD
-=======
     }
 
     private static Endpoint getGraphQLEndpoint(boolean includeSAMLResponse) {
@@ -1022,6 +958,5 @@
                 .build())
             .responseSchema(jsonSchemaForGraphQLQueryResult(includeSAMLResponse))
             .build();
->>>>>>> 76447367
     }
 }