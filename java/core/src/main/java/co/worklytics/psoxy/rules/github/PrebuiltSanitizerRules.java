package co.worklytics.psoxy.rules.github;

import co.worklytics.psoxy.rules.RESTRules;
import co.worklytics.psoxy.rules.Rules2;
import com.avaulta.gateway.pseudonyms.PseudonymEncoder;
import com.avaulta.gateway.rules.Endpoint;
import com.avaulta.gateway.rules.JsonSchemaFilter;
import com.avaulta.gateway.rules.ParameterSchema;
import com.avaulta.gateway.rules.transforms.Transform;
import com.google.common.annotations.VisibleForTesting;
import com.google.common.collect.ImmutableMap;
import com.google.common.collect.Lists;
import com.google.common.collect.Streams;
import org.apache.commons.lang3.StringUtils;

import java.util.*;
import java.util.stream.Collectors;

/**
 *
 */
public class PrebuiltSanitizerRules {

    private static final List<String> commonAllowedQueryParameters = Lists.newArrayList(
        "per_page",
        "page"
    );

    private static final List<String> userAllowedQueryParameters = Lists.newArrayList(
        "since",
        "per_page"
    );

    private static final List<String> commonDirectionAllowedQueryParameters = Lists.newArrayList(
        "sort",
        "direction"
    );

    private static final List<String> orgMembersAllowedQueryParameters = Streams.concat(commonAllowedQueryParameters.stream(),
            Lists.newArrayList("filter",
                "role").stream())
        .collect(Collectors.toList());

    private static final List<String> orgAuditLogAllowedQueryParameters = Streams.concat(commonAllowedQueryParameters.stream(),
            Lists.newArrayList("phrase",
                "include",
                "after",
                "before",
                "order").stream())
        .collect(Collectors.toList());

    private static final List<String> issuesAllowedQueryParameters = Streams.concat(commonAllowedQueryParameters.stream(),
            commonDirectionAllowedQueryParameters.stream(),
            Lists.newArrayList("milestone",
                "state",
                "labels",
                "since").stream())
        .collect(Collectors.toList());

    private static final List<String> issueCommentsQueryParameters = Streams.concat(commonAllowedQueryParameters.stream(),
            Lists.newArrayList("since").stream())
        .collect(Collectors.toList());

    private static final List<String> repoListAllowedQueryParameters = Streams.concat(commonAllowedQueryParameters.stream(),
            commonDirectionAllowedQueryParameters.stream(),
            Lists.newArrayList("type").stream())
        .collect(Collectors.toList());

    private static final List<String> repoBranchesAllowedQueryParameters = Streams.concat(commonAllowedQueryParameters.stream(),
            Lists.newArrayList("protected").stream())
        .collect(Collectors.toList());

    private static final List<String> pullsAllowedQueryParameters = Streams.concat(commonAllowedQueryParameters.stream(),
            commonDirectionAllowedQueryParameters.stream(),
            Lists.newArrayList("state",
                "head",
                "base").stream())
        .collect(Collectors.toList());

    private static final List<String> pullsCommentsQueryParameters = Streams.concat(commonAllowedQueryParameters.stream(),
            commonDirectionAllowedQueryParameters.stream(),
            Lists.newArrayList("since").stream())
        .collect(Collectors.toList());

    private static final List<String> commitsAllowedQueryParameters = Streams.concat(commonAllowedQueryParameters.stream(),
            Lists.newArrayList("sha",
                "path",
                "since",
                "until").stream())
        .collect(Collectors.toList());
<<<<<<< HEAD

    private final static JsonSchemaFilter GIT_ACTOR_JSON_SCHEMA = JsonSchemaFilter.builder()
        .type("object")
        .properties(new LinkedHashMap<String, JsonSchemaFilter>() {{ //req for java8-backwards compatibility
            put("email", JsonSchemaFilter.builder().type("string").build());
            put("date", JsonSchemaFilter.builder().type("string").build());
            put("user", JsonSchemaFilter.builder().type("object")
                .properties(new LinkedHashMap<String, JsonSchemaFilter>() {
                    {
                        put("login", JsonSchemaFilter.builder().type("string").build());
                    }
                }).build());
        }}).build();

    private final static JsonSchemaFilter COMMIT_JSON_SCHEMA = JsonSchemaFilter.builder()
        .type("object")
        .properties(new LinkedHashMap<String, JsonSchemaFilter>() {{ //req for java8-backwards compatibility
            put("id", JsonSchemaFilter.builder().type("string").build());
            put("oid", JsonSchemaFilter.builder().type("string").build());
            put("user", JsonSchemaFilter.builder().type("onBehalfOf")
                .properties(new LinkedHashMap<String, JsonSchemaFilter>() {
                    {
                        put("login", JsonSchemaFilter.builder().type("string").build());
                        put("email", JsonSchemaFilter.builder().type("string").build());
                        put("id", JsonSchemaFilter.builder().type("string").build());
                    }
                }).build());
            put("authoredDate", JsonSchemaFilter.builder().type("string").build());
            put("authoredByCommitter", JsonSchemaFilter.builder().type("boolean").build());
            put("changedFilesIfAvailable", JsonSchemaFilter.builder().type("integer").build());
            put("committedDate", JsonSchemaFilter.builder().type("string").build());
            put("committedViaWeb", JsonSchemaFilter.builder().type("boolean").build());
            put("parents", JsonSchemaFilter.builder().type("object")
                .properties(new LinkedHashMap<String, JsonSchemaFilter>() {
                    {
                        put("nodes", JsonSchemaFilter.builder().type("array")
                            .items(JsonSchemaFilter.builder().type("object")
                                .properties(new LinkedHashMap<String, JsonSchemaFilter>() {
                                    {
                                        put("oid", JsonSchemaFilter.builder().type("string").build());
                                    }
                                }).build()).build());
                    }
                }).build());
            put("author", GIT_ACTOR_JSON_SCHEMA);
            put("committer", GIT_ACTOR_JSON_SCHEMA);
            put("associatedPullRequests", JsonSchemaFilter.builder().type("object")
                .properties(new LinkedHashMap<String, JsonSchemaFilter>() {
                    {
                        put("nodes", JsonSchemaFilter.builder().type("array")
                            .items(JsonSchemaFilter.builder().type("object")
                                .properties(new LinkedHashMap<String, JsonSchemaFilter>() {
                                    {
                                        put("number", JsonSchemaFilter.builder().type("integer").build());
                                    }
                                }).build()).build());
                    }
                }).build());
            put("tree", JsonSchemaFilter.builder().type("object")
                .properties(new LinkedHashMap<String, JsonSchemaFilter>() {
                    {
                        put("oid", JsonSchemaFilter.builder().type("string").build());
                    }
                }).build());
            put("additions", JsonSchemaFilter.builder().type("integer").build());
            put("deletions", JsonSchemaFilter.builder().type("integer").build());
        }}).build();

    private final static JsonSchemaFilter PULL_COMMIT_SCHEMA = JsonSchemaFilter.builder().type("object")
        .properties(new LinkedHashMap<String, JsonSchemaFilter>() {{
            put("commits", JsonSchemaFilter.builder()
                .type("object")
                .properties(new LinkedHashMap<String, JsonSchemaFilter>() {{
                    put("pageInfo", jsonSchemaForPageInfo());
                    put("edges",  JsonSchemaFilter.builder()
                        .type("array")
                        .items(JsonSchemaFilter.builder()
                            .type("object")
                            .properties(new LinkedHashMap<String, JsonSchemaFilter>() {{ //req for java8-backwards compatibility
                                put("node", JsonSchemaFilter.builder()
                                    .type("object")
                                    .properties(new LinkedHashMap<String, JsonSchemaFilter>() {{ //req for java8-backwards compatibility
                                        put("commit", COMMIT_JSON_SCHEMA);
                                    }}).build());
                            }})
                            .build())
                        .build());
                }}).build());
        }}).build();

    private final static JsonSchemaFilter REPOSITORY_COMMIT_SCHEMA = JsonSchemaFilter.builder()
        .type("object")
        .properties(new LinkedHashMap<String, JsonSchemaFilter>() {{
            put("target", JsonSchemaFilter.builder()
                .type("object")
                .properties(new LinkedHashMap<String, JsonSchemaFilter>() {{
                    put("history", JsonSchemaFilter.builder()
                        .type("object")
                        .properties(new LinkedHashMap<String, JsonSchemaFilter>() {{
                            put("pageInfo", jsonSchemaForPageInfo());
                            put("edges", jsonSchemaForEdge(COMMIT_JSON_SCHEMA));
                        }}).build());
                }}).build());
        }}).build();
=======
>>>>>>> 61e96723

    static final Endpoint ORG_MEMBERS = Endpoint.builder()
        .pathTemplate("/orgs/{org}/members")
        .allowedQueryParams(orgMembersAllowedQueryParameters)
        .transforms(generateUserTransformations("."))
        .build();

    // https://docs.github.com/en/rest/users/users?apiVersion=2022-11-28#list-users
    static final Endpoint USERS = Endpoint.builder()
        .pathTemplate("/users/{username}")
        .pathParameterSchemas(ImmutableMap.of("username", ParameterSchema.reversiblePseudonym()))
        .allowedQueryParams(userAllowedQueryParameters)
        .transforms(generateUserTransformations("."))
        .build();

    static final Endpoint GRAPHQL_FOR_USERS = Endpoint.builder()
        .pathTemplate("/graphql")
        .transform(Transform.Redact.builder()
            .jsonPath("$..ssoUrl")
            .build())
        .transform(Transform.Pseudonymize.builder()
            .jsonPath("$..nameId")
            .jsonPath("$..email")
            .jsonPath("$..emails[*].value")
            .jsonPath("$..guid")
            .jsonPath("$..organizationVerifiedDomainEmails[*]")
            .build())
        .transform(Transform.Pseudonymize.builder()
            .includeReversible(true)
            .encoding(PseudonymEncoder.Implementations.URL_SAFE_TOKEN)
            .jsonPath("$..login")
            .build())
<<<<<<< HEAD
        .responseSchema(jsonSchemaForGraphQLQueryResult())
=======
        .responseSchema(jsonSchemaForUserQueryResult())
>>>>>>> 61e96723
        .build();

    static final Endpoint ORG_TEAMS = Endpoint.builder()
        .pathTemplate("/orgs/{org}/teams")
        .allowedQueryParams(commonAllowedQueryParameters)
        .transform(Transform.Redact.builder()
            .jsonPath("$..name")
            .jsonPath("$..description")
            .build())
        .build();
    static final Endpoint ORG_AUDIT_LOG = Endpoint.builder()
        .pathTemplate("/orgs/{org}/audit-log")
        .allowedQueryParams(orgAuditLogAllowedQueryParameters)
        .transform(Transform.Redact.builder()
            .jsonPath("$..hashed_token")
            .jsonPath("$..business")
            .jsonPath("$..business_id")
            .jsonPath("$..transport_protocol")
            .jsonPath("$..transport_protocol_name")
            .jsonPath("$..pull_request_title")
            .jsonPath("$..user_agent")
<<<<<<< HEAD
=======
            .jsonPath("$..job")
            .jsonPath("$..active_job_id")
            .jsonPath("$..aqueduct_job_id")
            .jsonPath("$..catalog_service")
            .jsonPath("$..migration_id")
>>>>>>> 61e96723
            .build())
        .transform(Transform.Pseudonymize.builder()
            .jsonPath("$..actor")
            .jsonPath("$..user")
<<<<<<< HEAD
            .jsonPath("$..userId")
=======
            .jsonPath("$..user_id")
            .jsonPath("$..started_by")
>>>>>>> 61e96723
            .build())
        .build();

    static final Endpoint ORG_AUDIT_LOG_WITH_INSTALLATION_ID = Endpoint.builder()
        .pathTemplate("/organizations/{installationId}/audit-log")
        .allowedQueryParams(orgAuditLogAllowedQueryParameters)
        .transform(Transform.Redact.builder()
            .jsonPath("$..hashed_token")
            .jsonPath("$..business")
            .jsonPath("$..business_id")
            .jsonPath("$..transport_protocol")
            .jsonPath("$..transport_protocol_name")
            .jsonPath("$..pull_request_title")
            .jsonPath("$..user_agent")
<<<<<<< HEAD
=======
            .jsonPath("$..job")
            .jsonPath("$..active_job_id")
            .jsonPath("$..aqueduct_job_id")
            .jsonPath("$..catalog_service")
            .jsonPath("$..migration_id")
>>>>>>> 61e96723
            .build())
        .transform(Transform.Pseudonymize.builder()
            .jsonPath("$..actor")
            .jsonPath("$..user")
<<<<<<< HEAD
            .jsonPath("$..userId")
=======
            .jsonPath("$..user_id")
            .jsonPath("$..started_by")
>>>>>>> 61e96723
            .build())
        .build();

    static final Endpoint ORG_TEAM_MEMBERS = Endpoint.builder()
        .pathTemplate("/orgs/{org}/teams/{teamSlug}/members")
        .allowedQueryParams(commonAllowedQueryParameters)
        .transforms(generateUserTransformations("."))
        .build();

    static final Endpoint REPO_COMMIT = Endpoint.builder()
        .pathTemplate("/repos/{owner}/{repo}/commits/{ref}")
        .allowedQueryParams(commonAllowedQueryParameters)
        .transform(Transform.Redact.builder()
            .jsonPath("$..name")
            .jsonPath("$..message")
            .jsonPath("$..files")
            .jsonPath("$..signature")
            .jsonPath("$..payload")
            .build())
        .transforms(generateUserTransformations("..", Arrays.asList("author", "committer")))
        .build();

    static final Endpoint ISSUES = Endpoint.builder()
        .pathTemplate("/repos/{owner}/{repo}/issues")
        .allowedQueryParams(issuesAllowedQueryParameters)
        .transform(Transform.Redact.builder()
            .jsonPath("$..title")
            .jsonPath("$..body")
            .jsonPath("$..description")
            .jsonPath("$..name")
            .build())
        .transforms(generateUserTransformations("..", Arrays.asList(
            // Owner can be a user or an organization user
            "owner",
            "user",
            "assignee",
            "creator",
            "closed_by")))
        // Seems array plus other object in filtering is not matching the json path, so a different rule for this
        .transforms(generateUserTransformations("..assignees[*]", Collections.emptyList()))
        .build();

    static final Endpoint ISSUE = Endpoint.builder()
        .pathTemplate("/repos/{owner}/{repo}/issues/{issueNumber}")
        .transform(Transform.Redact.builder()
            .jsonPath("$..title")
            .jsonPath("$..body")
            .jsonPath("$..description")
            .jsonPath("$..name")
            .jsonPath("$..pem")
            .build())
        .transforms(generateUserTransformations("..", Arrays.asList("user", "assignee", "creator", "closed_by")))
        .transforms(generateUserTransformations("..assignees[*]", Collections.emptyList()))
        .build();

    static final Endpoint ISSUE_COMMENTS = Endpoint.builder()
        .pathTemplate("/repos/{owner}/{repo}/issues/{issueNumber}/comments")
        .allowedQueryParams(issueCommentsQueryParameters)
        .transform(Transform.Redact.builder()
            .jsonPath("$..url")
            .jsonPath("$..message")
            .jsonPath("$..body")
            .build())
        .transforms(generateUserTransformations("..", Collections.singletonList("user")))
        .build();

    static final Endpoint ISSUE_EVENTS = Endpoint.builder()
        .pathTemplate("/repos/{owner}/{repo}/issues/{issueNumber}/events")
        .allowedQueryParams(commonAllowedQueryParameters)
        .transform(Transform.Redact.builder()
            .jsonPath("$..name")
            .jsonPath("$..url")
            .jsonPath("$..body")
            .jsonPath("$..rename")
            .jsonPath("$..name")
            .jsonPath("$..message")
            .jsonPath("$..files")
            .jsonPath("$..signature")
            .jsonPath("$..payload")
            .jsonPath("$..dismissalMessage")
            .build())
        .transforms(generateUserTransformations("..", Arrays.asList(
            // Owner can be a user or an organization user
            "owner",
            "user",
            "actor",
            "assignee",
            "assigner",
            "creator",
            "closed_by",
            "author",
            "committer",
            "requested_reviewer",
            "review_requester")))
        .build();

    static final Endpoint ISSUE_TIMELINE = Endpoint.builder()
        .pathTemplate("/repos/{owner}/{repo}/issues/{issueNumber}/timeline")
        .allowedQueryParams(commonAllowedQueryParameters)
        .transform(Transform.Redact.builder()
            .jsonPath("$..name")
            .jsonPath("$..url")
            .jsonPath("$..body")
            .jsonPath("$..rename")
            .jsonPath("$..name")
            .jsonPath("$..message")
            .jsonPath("$..files")
            .jsonPath("$..signature")
            .jsonPath("$..payload")
            .jsonPath("$..dismissalMessage")
            .build())
        .transforms(generateUserTransformations("..", Arrays.asList(
            // Owner can be a user or an organization user
            "owner",
            "user",
            "actor",
            "assignee",
            "assigner",
            "creator",
            "closed_by",
            "author",
            "committer",
            "requested_reviewer",
            "review_requester")))
        .build();

    static final Endpoint PULL_REVIEWS = Endpoint.builder()
        .pathTemplate("/repos/{owner}/{repo}/pulls/{pullNumber}/reviews")
        .allowedQueryParams(commonAllowedQueryParameters)
        .transform(Transform.Redact.builder()
            .jsonPath("$..body")
            .jsonPath("$..html_url")
            .jsonPath("$..pull_request_url")
            .build())
        .transforms(generateUserTransformations("..", Collections.singletonList("user")))
        .build();

    static final Endpoint PULLS = Endpoint.builder()
        .pathTemplate("/repos/{owner}/{repo}/pulls")
        .allowedQueryParams(pullsAllowedQueryParameters)
        .transform(Transform.Redact.builder()
            .jsonPath("$..title")
            .jsonPath("$..body")
            .jsonPath("$..name")
            .jsonPath("$..description")
            .jsonPath("$..url")
            .jsonPath("$..homepage")
            .jsonPath("$..commit_title")
            .jsonPath("$..commit_message")
            .build())
        .transforms(generateUserTransformations("..", Arrays.asList(
            // Owner can be a user or an organization user
            "owner",
            "user",
            "actor",
            "assignee",
            "creator",
            "merged_by",
            "closed_by",
            "enabled_by")))
        .transforms(generateUserTransformations("..requested_reviewers[*]", Collections.emptyList()))
        .transforms(generateUserTransformations("..assignees[*]", Collections.emptyList()))
        .build();

    static final Endpoint PULL = Endpoint.builder()
        .pathTemplate("/repos/{owner}/{repo}/pulls/{pullNumber}")
        .transform(Transform.Redact.builder()
            .jsonPath("$..title")
            .jsonPath("$..body")
            .jsonPath("$..name")
            .jsonPath("$..description")
            .jsonPath("$..homepage")
            .jsonPath("$..commit_title")
            .jsonPath("$..commit_message")
            .build())
        .transforms(generateUserTransformations("..", Arrays.asList(
            // Owner can be a user or an organization user
            "owner",
            "user",
            "actor",
            "assignee",
            "creator",
            "merged_by",
            "closed_by",
            "enabled_by")))
        .transforms(generateUserTransformations("..requested_reviewers[*]", Collections.emptyList()))
        .transforms(generateUserTransformations("..assignees[*]", Collections.emptyList()))
        .build();

    static final Endpoint REPOSITORIES = Endpoint.builder()
        .pathTemplate("/orgs/{org}/repos")
        .allowedQueryParams(repoListAllowedQueryParameters)
        .transform(Transform.Redact.builder()
            .jsonPath("$..description")
            .jsonPath("$..homepage")
            .build())
        // Owner can be a user or an organization user
        .transforms(generateUserTransformations("..", Collections.singletonList("owner")))
        .build();

    // https://docs.github.com/en/rest/commits/comments?apiVersion=2022-11-28#list-commit-comments
    static final Endpoint COMMIT_COMMENTS = Endpoint.builder()
        .pathTemplate("/repos/{owner}/{repo}/commits/{commitSha}/comments")
        .allowedQueryParams(commonAllowedQueryParameters)
        .transform(Transform.Redact.builder()
            .jsonPath("$..name")
            .jsonPath("$..message")
            .jsonPath("$..files")
            .jsonPath("$..signature")
            .jsonPath("$..payload")
            .jsonPath("$..path")
            .jsonPath("$..body")
            .jsonPath("$..position")
            .jsonPath("$..line")
            .build())
        .transforms(generateUserTransformations("..", Collections.singletonList("user")))
        .build();

    static final Endpoint COMMIT_COMMENT_REACTIONS = Endpoint.builder()
        .pathTemplate("/repos/{owner}/{repo}/comments/{commentId}/reactions")
        .allowedQueryParams(commonAllowedQueryParameters)
        .transforms(generateUserTransformations("..", Collections.singletonList("user")))
        .build();

    static final Endpoint ISSUE_REACTIONS = Endpoint.builder()
        .pathTemplate("/repos/{owner}/{repo}/issues/{issueNumber}/reactions")
        .allowedQueryParams(commonAllowedQueryParameters)
        .transforms(generateUserTransformations("..", Collections.singletonList("user")))
        .build();

    static final Endpoint ISSUE_COMMENT_REACTIONS = Endpoint.builder()
        .pathTemplate("/repos/{owner}/{repo}/issues/comments/{commentId}/reactions")
        .allowedQueryParams(commonAllowedQueryParameters)
        .transforms(generateUserTransformations("..", Collections.singletonList("user")))
        .build();

    static final Endpoint REPO_EVENTS = Endpoint.builder()
        .pathTemplate("/repos/{owner}/{repo}/events")
        .allowedQueryParams(commonAllowedQueryParameters)
        .transform(Transform.Redact.builder()
            .jsonPath("$..display_login")
            .jsonPath("$..avatar_url")
            .jsonPath("$..gravatar_id")
            .jsonPath("$..html_url")
            .jsonPath("$..name")
            .jsonPath("$..url")
            .jsonPath("$..message")
            .jsonPath("$..description")
            .jsonPath("$..body")
            .jsonPath("$..title")
            .build())
        .transform(Transform.Pseudonymize.builder()
            .jsonPath("$..author.email")
            .build())
        .transforms(generateUserTransformations("..", Arrays.asList(
            // Owner can be a user or an organization user
            "owner",
            "user",
            "actor",
            "assignee",
            "requested_reviewers[*]", "creator", "merged_by", "closed_by")))
        .transforms(generateUserTransformations("..assignees[*]", Collections.emptyList()))
        .build();

    static final Endpoint REPO_COMMITS = Endpoint.builder()
        .pathTemplate("/repos/{owner}/{repo}/commits")
        .allowedQueryParams(commitsAllowedQueryParameters)
        .transform(Transform.Redact.builder()
            .jsonPath("$..name")
            .jsonPath("$..message")
            .jsonPath("$..files")
            .jsonPath("$..signature")
            .jsonPath("$..payload")
            .build())
        .transforms(generateUserTransformations("..", Arrays.asList("author", "committer")))
        .build();

    static final Endpoint REPO_BRANCHES = Endpoint.builder()
        .pathTemplate("/repos/{owner}/{repo}/branches")
        .allowedQueryParams(repoBranchesAllowedQueryParameters)
        .build();

    static final Endpoint PULL_COMMITS = Endpoint.builder()
        .pathTemplate("/repos/{owner}/{repo}/pulls/{pullNumber}/commits")
        .allowedQueryParams(commonAllowedQueryParameters)
        .transform(Transform.Redact.builder()
            .jsonPath("$..name")
            .jsonPath("$..message")
            .jsonPath("$..files")
            .jsonPath("$..signature")
            .jsonPath("$..payload")
            .build())
        .transforms(generateUserTransformations("..", Arrays.asList("author", "committer")))
        .build();

    static final Endpoint PULL_COMMENTS = Endpoint.builder()
        .pathTemplate("/repos/{owner}/{repo}/pulls/{pullNumber}/comments")
        .allowedQueryParams(pullsCommentsQueryParameters)
        .transform(Transform.Redact.builder()
            .jsonPath("$..path")
            .jsonPath("$..diff_hunk")
            .jsonPath("$..body")
            .build())
        .transforms(generateUserTransformations("..", Collections.singletonList("user")))
        .build();

    static final Endpoint PULL_REVIEW_COMMENTS = Endpoint.builder()
        .pathTemplate("/repos/{owner}/{repo}/pulls/{pullNumber}/reviews/{reviewId}/comments")
        .allowedQueryParams(commonAllowedQueryParameters)
        .transform(Transform.Redact.builder()
            .jsonPath("$..path")
            .jsonPath("$..diff_hunk")
            .jsonPath("$..body")
            .build())
        .transforms(generateUserTransformations("..", Collections.singletonList("user")))
        .build();

    @VisibleForTesting
    static final RESTRules GITHUB = Rules2.builder()
        .endpoint(ORG_MEMBERS)
        .endpoint(USERS)
        .endpoint(GRAPHQL_FOR_USERS)
        .endpoint(ORG_TEAMS)
        .endpoint(ORG_TEAM_MEMBERS)
        .endpoint(ORG_AUDIT_LOG)
        .endpoint(ORG_AUDIT_LOG_WITH_INSTALLATION_ID)
        .endpoint(REPOSITORIES)
        .endpoint(REPO_BRANCHES)
        .endpoint(REPO_COMMITS)
        .endpoint(REPO_COMMIT)
        .endpoint(REPO_EVENTS)
        .endpoint(COMMIT_COMMENTS)
        .endpoint(COMMIT_COMMENT_REACTIONS)
        .endpoint(ISSUE)
        .endpoint(ISSUES)
        .endpoint(ISSUE_COMMENTS)
        .endpoint(ISSUE_EVENTS)
        .endpoint(ISSUE_TIMELINE)
        .endpoint(ISSUE_REACTIONS)
        .endpoint(ISSUE_COMMENT_REACTIONS)
        .endpoint(PULL_REVIEWS)
        .endpoint(PULLS)
        .endpoint(PULL_COMMENTS)
        .endpoint(PULL_REVIEW_COMMENTS)
        .endpoint(PULL_COMMITS)
        .endpoint(PULL)
        .build();

    @VisibleForTesting
    static final RESTRules GITHUB_ENTERPRISE_SERVER = Rules2.builder()
        // NOTE: Enterprise Server endpoints are with /api/v3/ prefix for all requests,
        // except for GraphQL which is just /api/
        // Leaving {enterpriseServerVersion} in the path template open to support future versions without changing rules
        .endpoint(ORG_MEMBERS.withPathTemplate("/api/{enterpriseServerVersion}/orgs/{org}/members"))
        .endpoint(USERS.withPathTemplate("/api/{enterpriseServerVersion}/users/{username}"))
        .endpoint(GRAPHQL_FOR_USERS.withPathTemplate("/api/graphql"))
        .endpoint(ORG_TEAMS.withPathTemplate("/api/{enterpriseServerVersion}/orgs/{org}/teams"))
        .endpoint(ORG_TEAM_MEMBERS.withPathTemplate("/api/{enterpriseServerVersion}/orgs/{org}/teams/{teamSlug}/members"))
        .endpoint(ORG_AUDIT_LOG.withPathTemplate("/api/{enterpriseServerVersion}/orgs/{org}/audit-log"))
        .endpoint(ORG_AUDIT_LOG_WITH_INSTALLATION_ID.withPathTemplate("/api/{enterpriseServerVersion}/organizations/{installationId}/audit-log"))
        .endpoint(REPOSITORIES.withPathTemplate("/api/{enterpriseServerVersion}/orgs/{org}/repos"))
        .endpoint(REPO_BRANCHES.withPathTemplate("/api/{enterpriseServerVersion}/repos/{owner}/{repo}/branches"))
        .endpoint(REPO_COMMITS.withPathTemplate("/api/{enterpriseServerVersion}/repos/{owner}/{repo}/commits"))
        .endpoint(REPO_COMMIT.withPathTemplate("/api/{enterpriseServerVersion}/repos/{owner}/{repo}/commits/{ref}"))
        .endpoint(REPO_EVENTS.withPathTemplate("/api/{enterpriseServerVersion}/repos/{owner}/{repo}/events"))
        .endpoint(COMMIT_COMMENTS.withPathTemplate("/api/{enterpriseServerVersion}/repos/{owner}/{repo}/commits/{commitSha}/comments"))
        .endpoint(COMMIT_COMMENT_REACTIONS.withPathTemplate("/api/{enterpriseServerVersion}/repos/{owner}/{repo}/comments/{commentId}/reactions"))
        .endpoint(ISSUE.withPathTemplate("/api/{enterpriseServerVersion}/repos/{owner}/{repo}/issues/{issueNumber}"))
        .endpoint(ISSUES.withPathTemplate("/api/{enterpriseServerVersion}/repos/{owner}/{repo}/issues"))
        .endpoint(ISSUE_COMMENTS.withPathTemplate("/api/{enterpriseServerVersion}/repos/{owner}/{repo}/issues/{issueNumber}/comments"))
        .endpoint(ISSUE_EVENTS.withPathTemplate("/api/{enterpriseServerVersion}/repos/{owner}/{repo}/issues/{issueNumber}/events"))
        .endpoint(ISSUE_TIMELINE.withPathTemplate("/api/{enterpriseServerVersion}/repos/{owner}/{repo}/issues/{issueNumber}/timeline"))
        .endpoint(ISSUE_REACTIONS.withPathTemplate("/api/{enterpriseServerVersion}/repos/{owner}/{repo}/issues/{issueNumber}/reactions"))
        .endpoint(ISSUE_COMMENT_REACTIONS.withPathTemplate("/api/{enterpriseServerVersion}/repos/{owner}/{repo}/issues/comments/{commentId}/reactions"))
        .endpoint(PULL_REVIEWS.withPathTemplate("/api/{enterpriseServerVersion}/repos/{owner}/{repo}/pulls/{pullNumber}/reviews"))
        .endpoint(PULLS.withPathTemplate("/api/{enterpriseServerVersion}/repos/{owner}/{repo}/pulls"))
        .endpoint(PULL_COMMENTS.withPathTemplate("/api/{enterpriseServerVersion}/repos/{owner}/{repo}/pulls/{pullNumber}/comments"))
        .endpoint(PULL_REVIEW_COMMENTS.withPathTemplate("/api/{enterpriseServerVersion}/repos/{owner}/{repo}/pulls/{pullNumber}/reviews/{reviewId}/comments"))
        .endpoint(PULL_COMMITS.withPathTemplate("/api/{enterpriseServerVersion}/repos/{owner}/{repo}/pulls/{pullNumber}/commits"))
        .endpoint(PULL.withPathTemplate("/api/{enterpriseServerVersion}/repos/{owner}/{repo}/pulls/{pullNumber}"))
        .build();

    public static final Map<String, RESTRules> RULES_MAP =
        ImmutableMap.<String, RESTRules>builder()
            .put("github", GITHUB)
            .put("github-enterprise-server", GITHUB_ENTERPRISE_SERVER)
            .build();

    private static List<Transform> generateUserTransformations(String prefix) {
        return generateUserTransformations(prefix, Collections.emptyList());
    }

    private static List<Transform> generateUserTransformations(String prefix, List<String> userObjectNames) {
        String objectNames = "";

        if (!userObjectNames.isEmpty()) {
            objectNames = String.format("[%s]", StringUtils.join(userObjectNames.stream()
                .map(i -> String.format("'%s'", i))
                .collect(Collectors.toSet()), ","));
        }

        return Arrays.asList(
            // Following expression works for subproperties:
            // $..['user', 'owner', ... ]['avatar_url','gravatar_id',...]
            // but one there is no property and it is on the root, it is not working:
            // $..['avatar_url','gravatar_id',...]
            // so to have that working, in root case they are expanded instead of put them as an array
            prefix.equals(".") ? Transform.Redact.builder()
                .jsonPath(String.format("$%s%s.avatar_url", prefix, objectNames))
                .jsonPath(String.format("$%s%s.gravatar_id", prefix, objectNames))
                .jsonPath(String.format("$%s%s.url", prefix, objectNames))
                .jsonPath(String.format("$%s%s.html_url", prefix, objectNames))
                .jsonPath(String.format("$%s%s.followers_url", prefix, objectNames))
                .jsonPath(String.format("$%s%s.following_url", prefix, objectNames))
                .jsonPath(String.format("$%s%s.gists_url", prefix, objectNames))
                .jsonPath(String.format("$%s%s.starred_url", prefix, objectNames))
                .jsonPath(String.format("$%s%s.subscriptions_url", prefix, objectNames))
                .jsonPath(String.format("$%s%s.organizations_url", prefix, objectNames))
                .jsonPath(String.format("$%s%s.repos_url", prefix, objectNames))
                .jsonPath(String.format("$%s%s.events_url", prefix, objectNames))
                .jsonPath(String.format("$%s%s.received_events_url", prefix, objectNames))
                .jsonPath(String.format("$%s%s.name", prefix, objectNames))
                .jsonPath(String.format("$%s%s.company", prefix, objectNames))
                .jsonPath(String.format("$%s%s.location", prefix, objectNames))
                .jsonPath(String.format("$%s%s.bio", prefix, objectNames))
                .jsonPath(String.format("$%s%s.twitter_username", prefix, objectNames))
                .build() :
                Transform.Redact.builder()
                    .jsonPath(String.format("$%s%s.['avatar_url'," +
                        "'gravatar_id'," +
                        "'url'," +
                        "'html_url'," +
                        "'followers_url'," +
                        "'following_url'," +
                        "'gists_url'," +
                        "'starred_url'," +
                        "'subscriptions_url'," +
                        "'organizations_url'," +
                        "'repos_url'," +
                        "'events_url'," +
                        "'received_events_url'," +
                        "'name'," +
                        "'company'," +
                        "'location'," +
                        "'bio'," +
                        "'twitter_username']", prefix, objectNames))
                    .build(),

            prefix.equals(".") ?
<<<<<<< HEAD
                Transform.Pseudonymize.builder()
                    .jsonPath(String.format("$%s%s.id", prefix, objectNames))
                    .jsonPath(String.format("$%s%s.node_id", prefix, objectNames))
                    .jsonPath(String.format("$%s%s.email", prefix, objectNames))
                    .build() :
                Transform.Pseudonymize.builder()
=======
                Transform.Pseudonymize.builder()
                    .jsonPath(String.format("$%s%s.id", prefix, objectNames))
                    .jsonPath(String.format("$%s%s.node_id", prefix, objectNames))
                    .jsonPath(String.format("$%s%s.email", prefix, objectNames))
                    .build() :
                Transform.Pseudonymize.builder()
>>>>>>> 61e96723
                    .jsonPath(String.format("$%s%s.['id','node_id','email']", prefix, objectNames))
                    .build()
            ,
            Transform.Pseudonymize.builder()
                .includeReversible(true)
                .encoding(PseudonymEncoder.Implementations.URL_SAFE_TOKEN)
                .jsonPath(String.format("$%s%s.login", prefix, objectNames))
                .build()
        );
    }

    private static JsonSchemaFilter jsonSchemaForGraphQLQueryResult() {
        return JsonSchemaFilter.builder()
            .type("object")
            // Using LinkedHashMap to keep the order to support same
            // YAML serialization result
            .properties(new LinkedHashMap<String, JsonSchemaFilter>() {{ //req for java8-backwards compatibility
                put("data", JsonSchemaFilter.<String, RESTRules>builder()
                    .type("object")
                    .properties(new LinkedHashMap<String, JsonSchemaFilter>() {{
                        put("organization", JsonSchemaFilter.builder()
                            .type("object")
                            .properties(new LinkedHashMap<String, JsonSchemaFilter>() {{
                                put("samlIdentityProvider", jsonSchemaForOrganizationProperty("externalIdentities", jsonSchemaForSamlNode()));
                                put("membersWithRole", jsonSchemaForQueryResult(jsonSchemaForMemberNode()));
<<<<<<< HEAD
                                put("repository", JsonSchemaFilter.builder()
                                    .type("object")
                                    .properties(new LinkedHashMap<String, JsonSchemaFilter>() {{
                                        put("ref", REPOSITORY_COMMIT_SCHEMA);
                                        put("pullRequest", PULL_COMMIT_SCHEMA);
                                    }})
                                    .build());
=======
>>>>>>> 61e96723
                            }}).build());
                    }}).build());
                put("errors", jsonSchemaForErrors());
            }}).build();
    }

    private static JsonSchemaFilter jsonSchemaForOrganizationProperty(String propertyName, JsonSchemaFilter node) {
        return JsonSchemaFilter.builder()
            .type("object")
            .properties(new LinkedHashMap<String, JsonSchemaFilter>() {{
                put("externalIdentities", jsonSchemaForQueryResult(node));
            }}).build();
    }

    private static JsonSchemaFilter jsonSchemaForQueryResult(JsonSchemaFilter node) {
        return JsonSchemaFilter.builder()
            .type("object")
            .properties(new LinkedHashMap<String, JsonSchemaFilter>() {{
                put("pageInfo", jsonSchemaForPageInfo());
                put("edges", jsonSchemaForEdge(node));
            }}).build();
    }

    private static JsonSchemaFilter jsonSchemaForPageInfo() {
        return JsonSchemaFilter.builder()
            .type("object")
            .properties(new LinkedHashMap<String, JsonSchemaFilter>() {{ //req for java8-backwards compatibility
                put("hasNextPage", JsonSchemaFilter.builder().type("boolean").build());
                put("endCursor", JsonSchemaFilter.builder().type("string").build());
            }})
            .build();
    }

    private static JsonSchemaFilter jsonSchemaForEdge(JsonSchemaFilter node) {
        return JsonSchemaFilter.builder()
            .type("array")
            .items(JsonSchemaFilter.builder()
                .type("object")
                .properties(new LinkedHashMap<String, JsonSchemaFilter>() {{ //req for java8-backwards compatibility
                    put("node", node);
                }})
                .build())
            .build();
    }

    private static JsonSchemaFilter jsonSchemaForSamlNode() {
        return JsonSchemaFilter.builder()
            .type("object")
            .properties(new LinkedHashMap<String, JsonSchemaFilter>() {{ //req for java8-backwards compatibility
                put("guid", JsonSchemaFilter.builder().type("string").build());
                put("samlIdentity", JsonSchemaFilter.builder().type("object").properties(new LinkedHashMap<String, JsonSchemaFilter>() {{
                    put("nameId", JsonSchemaFilter.builder().type("string").build());
                    put("emails", JsonSchemaFilter.builder()
                        .type("array")
                        .items(JsonSchemaFilter.builder()
                            .type("object")
                            .properties(new LinkedHashMap<String, JsonSchemaFilter>() {{ //req for java8-backwards compatibility
                                put("value", JsonSchemaFilter.builder().type("string").build());
                            }})
                            .build())
                        .build());
                }}).build());
                put("user", JsonSchemaFilter.builder().type("object").properties(new LinkedHashMap<String, JsonSchemaFilter>() {{
                    put("login", JsonSchemaFilter.builder().type("string").build());
                }}).build());
            }})
            .build();
    }

    private static JsonSchemaFilter jsonSchemaForMemberNode() {
        return JsonSchemaFilter.builder()
            .type("object")
            .properties(new LinkedHashMap<String, JsonSchemaFilter>() {{ //req for java8-backwards compatibility
                put("email", JsonSchemaFilter.builder().type("string").build());
                put("login", JsonSchemaFilter.builder().type("string").build());
                put("id", JsonSchemaFilter.builder().type("string").build());
                put("isSiteAdmin", JsonSchemaFilter.builder().type("boolean").build());
                put("organizationVerifiedDomainEmails", JsonSchemaFilter.builder()
                    .type("array")
                    .items(JsonSchemaFilter.builder().type("string").build())
                    .build());
            }})
            .build();
    }

    private static JsonSchemaFilter jsonSchemaForErrors() {
        return JsonSchemaFilter.<String, RESTRules>builder()
            .type("array")
            .items(JsonSchemaFilter.builder()
                .type("object")
                .properties(new LinkedHashMap<String, JsonSchemaFilter>() {{ //req for java8-backwards compatibility
                    put("type", JsonSchemaFilter.builder().type("string").build());
                    put("path", JsonSchemaFilter.builder().type("array")
                        .items(JsonSchemaFilter.builder().type("string").build()).build());
                    put("locations", JsonSchemaFilter.builder().type("array")
                        .items(JsonSchemaFilter.builder().type("object")
                            .properties(new LinkedHashMap<String, JsonSchemaFilter>() {
                                {
                                    put("line", JsonSchemaFilter.builder().type("integer").build());
                                    put("column", JsonSchemaFilter.builder().type("integer").build());
                                }
                            }).build()).build());
                    put("message", JsonSchemaFilter.builder().type("string").build());
                }}).build()).build();
    }
}<|MERGE_RESOLUTION|>--- conflicted
+++ resolved
@@ -88,7 +88,6 @@
                 "since",
                 "until").stream())
         .collect(Collectors.toList());
-<<<<<<< HEAD
 
     private final static JsonSchemaFilter GIT_ACTOR_JSON_SCHEMA = JsonSchemaFilter.builder()
         .type("object")
@@ -193,8 +192,6 @@
                         }}).build());
                 }}).build());
         }}).build();
-=======
->>>>>>> 61e96723
 
     static final Endpoint ORG_MEMBERS = Endpoint.builder()
         .pathTemplate("/orgs/{org}/members")
@@ -227,11 +224,7 @@
             .encoding(PseudonymEncoder.Implementations.URL_SAFE_TOKEN)
             .jsonPath("$..login")
             .build())
-<<<<<<< HEAD
         .responseSchema(jsonSchemaForGraphQLQueryResult())
-=======
-        .responseSchema(jsonSchemaForUserQueryResult())
->>>>>>> 61e96723
         .build();
 
     static final Endpoint ORG_TEAMS = Endpoint.builder()
@@ -253,24 +246,18 @@
             .jsonPath("$..transport_protocol_name")
             .jsonPath("$..pull_request_title")
             .jsonPath("$..user_agent")
-<<<<<<< HEAD
-=======
             .jsonPath("$..job")
             .jsonPath("$..active_job_id")
             .jsonPath("$..aqueduct_job_id")
             .jsonPath("$..catalog_service")
             .jsonPath("$..migration_id")
->>>>>>> 61e96723
             .build())
         .transform(Transform.Pseudonymize.builder()
             .jsonPath("$..actor")
             .jsonPath("$..user")
-<<<<<<< HEAD
             .jsonPath("$..userId")
-=======
             .jsonPath("$..user_id")
             .jsonPath("$..started_by")
->>>>>>> 61e96723
             .build())
         .build();
 
@@ -285,24 +272,18 @@
             .jsonPath("$..transport_protocol_name")
             .jsonPath("$..pull_request_title")
             .jsonPath("$..user_agent")
-<<<<<<< HEAD
-=======
             .jsonPath("$..job")
             .jsonPath("$..active_job_id")
             .jsonPath("$..aqueduct_job_id")
             .jsonPath("$..catalog_service")
             .jsonPath("$..migration_id")
->>>>>>> 61e96723
             .build())
         .transform(Transform.Pseudonymize.builder()
             .jsonPath("$..actor")
             .jsonPath("$..user")
-<<<<<<< HEAD
             .jsonPath("$..userId")
-=======
             .jsonPath("$..user_id")
             .jsonPath("$..started_by")
->>>>>>> 61e96723
             .build())
         .build();
 
@@ -752,21 +733,12 @@
                     .build(),
 
             prefix.equals(".") ?
-<<<<<<< HEAD
                 Transform.Pseudonymize.builder()
                     .jsonPath(String.format("$%s%s.id", prefix, objectNames))
                     .jsonPath(String.format("$%s%s.node_id", prefix, objectNames))
                     .jsonPath(String.format("$%s%s.email", prefix, objectNames))
                     .build() :
                 Transform.Pseudonymize.builder()
-=======
-                Transform.Pseudonymize.builder()
-                    .jsonPath(String.format("$%s%s.id", prefix, objectNames))
-                    .jsonPath(String.format("$%s%s.node_id", prefix, objectNames))
-                    .jsonPath(String.format("$%s%s.email", prefix, objectNames))
-                    .build() :
-                Transform.Pseudonymize.builder()
->>>>>>> 61e96723
                     .jsonPath(String.format("$%s%s.['id','node_id','email']", prefix, objectNames))
                     .build()
             ,
@@ -792,7 +764,6 @@
                             .properties(new LinkedHashMap<String, JsonSchemaFilter>() {{
                                 put("samlIdentityProvider", jsonSchemaForOrganizationProperty("externalIdentities", jsonSchemaForSamlNode()));
                                 put("membersWithRole", jsonSchemaForQueryResult(jsonSchemaForMemberNode()));
-<<<<<<< HEAD
                                 put("repository", JsonSchemaFilter.builder()
                                     .type("object")
                                     .properties(new LinkedHashMap<String, JsonSchemaFilter>() {{
@@ -800,8 +771,6 @@
                                         put("pullRequest", PULL_COMMIT_SCHEMA);
                                     }})
                                     .build());
-=======
->>>>>>> 61e96723
                             }}).build());
                     }}).build());
                 put("errors", jsonSchemaForErrors());
