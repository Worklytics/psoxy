--- conflicted
+++ resolved
@@ -18,11 +18,8 @@
 import java.util.ArrayList;
 import java.util.List;
 import java.util.Map;
-<<<<<<< HEAD
 import java.util.zip.GZIPOutputStream;
-=======
 import java.util.Optional;
->>>>>>> c4e8f74a
 
 /**
  * solves a DaggerMissingBinding exception in tests
