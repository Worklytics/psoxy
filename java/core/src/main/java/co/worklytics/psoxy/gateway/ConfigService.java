--- conflicted
+++ resolved
@@ -75,13 +75,9 @@
             .map(value -> ConfigValueWithMetadata.builder().value(value).build());
     }
 
-<<<<<<< HEAD
-=======
-
     /**
      * @deprecated use EnvVarsConfigService::isDevelopment
      */
->>>>>>> 2634b5ed
     @Deprecated // use EnvVarsConfigService::isDevelopment
     default boolean isDevelopment() {
         return this.getConfigPropertyAsOptional(ProxyConfigProperty.IS_DEVELOPMENT_MODE)
