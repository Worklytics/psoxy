package co.worklytics.psoxy.gateway;

import lombok.AccessLevel;
import lombok.Builder;
import lombok.Getter;
import lombok.Value;

import java.io.Serializable;
import java.time.Instant;
import java.util.Optional;

public interface ConfigService {

    interface ConfigProperty extends Serializable {

        String name();

        // shared? (across multiple instances?)
        // local? (per-instance secrets)

<<<<<<< HEAD
        /**
         * @return whether cached value for property must be revalidated with origin before re-use
         *  (equivalent to HTTP `Cache-Control: no-cache` semantics as defined by RFC 7234)
         *
         * @see 'https://www.rfc-editor.org/rfc/rfc7234#section-5.2.2'
         */
        default Boolean noCache() {
            return false;
        }
    }

    /**
     * whether implementation supports writing
     *
     * @return whether implementation supports writing
     */
=======

        //sensitive? (eg, value should not be exposed to 3rd parties)

        //secret? (eg, value should be handled as a secret; obscured/acl even internally; avoid in logs, etc)
    }


>>>>>>> 58fd082e
    default boolean supportsWriting() {
        return false;
    }

    /**
     * write value of property in config, if supports it
     *
     * @param property to write value for
     * @param value to write
     */
    void putConfigProperty(ConfigProperty property, String value);

    /**
     * get property as defined in this ConfigService
     *
     * @throws java.util.NoSuchElementException if property is not defined
     * @param property to retrieve value for
     * @return value
     */
    String getConfigPropertyOrError(ConfigProperty property);

    /**
     * get property as defined in this ConfigService, wrapped in Optional
     *
     * @see Optional
     *
     * @param property to retrieve value for
     * @return filled Optional if defined; empty otherwise
     */
    Optional<String> getConfigPropertyAsOptional(ConfigProperty property);

<<<<<<< HEAD
    @Deprecated // use EnvVarsConfigService::isDevelopment
=======
    default Optional<ConfigValueWithMetadata> getConfigPropertyWithMetadata(ConfigProperty configProperty) {
        return getConfigPropertyAsOptional(configProperty)
            .map(value -> ConfigValueWithMetadata.builder().value(value).build());
    }

>>>>>>> 58fd082e
    default boolean isDevelopment() {
        return this.getConfigPropertyAsOptional(ProxyConfigProperty.IS_DEVELOPMENT_MODE)
            .map(Boolean::parseBoolean).orElse(false);
    }


    @Builder
    @Value
    class ConfigValueWithMetadata implements Serializable {

        String value;


        @Getter(value = AccessLevel.NONE)
        Instant lastModifiedDate;

        /**
         * @return time value last written, if known/available
         */
        public Optional<Instant> getLastModifiedDate() {
            return Optional.ofNullable(lastModifiedDate);
        }
    }
}<|MERGE_RESOLUTION|>--- conflicted
+++ resolved
@@ -18,7 +18,10 @@
         // shared? (across multiple instances?)
         // local? (per-instance secrets)
 
-<<<<<<< HEAD
+        //sensitive? (eg, value should not be exposed to 3rd parties)
+
+        //secret? (eg, value should be handled as a secret; obscured/acl even internally; avoid in logs, etc)
+
         /**
          * @return whether cached value for property must be revalidated with origin before re-use
          *  (equivalent to HTTP `Cache-Control: no-cache` semantics as defined by RFC 7234)
@@ -35,15 +38,6 @@
      *
      * @return whether implementation supports writing
      */
-=======
-
-        //sensitive? (eg, value should not be exposed to 3rd parties)
-
-        //secret? (eg, value should be handled as a secret; obscured/acl even internally; avoid in logs, etc)
-    }
-
-
->>>>>>> 58fd082e
     default boolean supportsWriting() {
         return false;
     }
@@ -75,18 +69,20 @@
      */
     Optional<String> getConfigPropertyAsOptional(ConfigProperty property);
 
-<<<<<<< HEAD
-    @Deprecated // use EnvVarsConfigService::isDevelopment
-=======
+
     default Optional<ConfigValueWithMetadata> getConfigPropertyWithMetadata(ConfigProperty configProperty) {
         return getConfigPropertyAsOptional(configProperty)
             .map(value -> ConfigValueWithMetadata.builder().value(value).build());
     }
 
->>>>>>> 58fd082e
+
+    /**
+     * @deprecated use EnvVarsConfigService::isDevelopment
+     */
+    @Deprecated // use EnvVarsConfigService::isDevelopment
     default boolean isDevelopment() {
         return this.getConfigPropertyAsOptional(ProxyConfigProperty.IS_DEVELOPMENT_MODE)
-            .map(Boolean::parseBoolean).orElse(false);
+                .map(Boolean::parseBoolean).orElse(false);
     }
 
 
